--- conflicted
+++ resolved
@@ -1,533 +1,514 @@
-// Local type definitions for backend
-export interface User {
-  _id: string;
-  username: string;
-  fullName: string;
-  email: string;
-  gender: 'male' | 'female' | 'other';
-  phone?: string;
-  dateOfBirth?: Date;
-  profilePicture?: string;
-  isApproved: boolean;
-  isActive: boolean;
-  role: 'member' | 'admin' | 'superadmin';
-  coinBalance: number;
-  creditBalance: number;
-  registrationDate: Date;
-  lastLogin?: Date;
-  membershipFeesPaid: boolean;
-  seedPoints: number;
-  matchesWon: number;
-  matchesPlayed: number;
-  createdAt: Date;
-  updatedAt: Date;
-}
-
-export interface RegisterRequest {
-  username: string;
-  fullName: string;
-  email: string;
-  password: string;
-  gender: 'male' | 'female' | 'other';
-  phone?: string;
-  dateOfBirth?: string;
-}
-
-export interface LoginRequest {
-  username: string;
-  password: string;
-}
-
-export interface AuthResponse {
-  token: string;
-  user: Omit<User, 'password'>;
-  expiresIn: string;
-}
-
-// Analytics interfaces
-export interface PageViewData {
-  userId?: string;
-  sessionId: string;
-  page: string;
-  path: string;
-  referrer?: string;
-  userAgent: string;
-  ipAddress: string;
-  duration?: number;
-  deviceType: 'desktop' | 'tablet' | 'mobile';
-  browser: string;
-  os: string;
-}
-
-export interface UserActivityData {
-  userId: string;
-  sessionId: string;
-  action: string;
-  component: string;
-  details?: any;
-  ipAddress: string;
-  userAgent: string;
-}
-
-export interface SessionData {
-  sessionId: string;
-  userId?: string;
-  startTime: Date;
-  ipAddress: string;
-  userAgent: string;
-  deviceInfo: {
-    type: 'desktop' | 'tablet' | 'mobile';
-    browser: string;
-    os: string;
-  };
-}
-
-export interface AnalyticsStats {
-  pageViews: {
-    totalViews: number;
-    uniqueUsers: number;
-    uniqueSessions: number;
-    avgDuration: number;
-  };
-  popularPages: Array<{
-    page: string;
-    views: number;
-    uniqueUsers: number;
-    avgDuration: number;
-    lastVisit: Date;
-  }>;
-  userActivity: Array<{
-    action: string;
-    count: number;
-    uniqueUsers: number;
-  }>;
-  engagement: {
-    totalSessions: number;
-    avgDuration: number;
-    avgPageViews: number;
-    avgActions: number;
-    bounceRate: number;
-  };
-  deviceBreakdown: Record<string, number>;
-  browserBreakdown: Record<string, number>;
-}
-
-<<<<<<< HEAD
-export interface CourtReservation {
-  _id: string;
-  userId?: string;
-  user?: User;
-  date: Date;
-  timeSlot: number;
-  players: string[];
-  status: 'pending' | 'confirmed' | 'cancelled' | 'completed';
-  paymentStatus: 'pending' | 'paid' | 'overdue';
-=======
-// December 2025 changes: Player structure for member/guest tracking
-export interface ReservationPlayer {
-  name: string;
-  userId?: string | null;  // MongoDB User ID for members, null for guests
-  isMember: boolean;
-  isGuest: boolean;
-}
-
-export interface CourtReservation {
-  _id: string;
-  userId: string;
-  user?: User;
-  date: Date;
-  timeSlot: number;
-  players: string[] | ReservationPlayer[]; // Support both formats for backward compatibility
-  status: 'pending' | 'confirmed' | 'cancelled' | 'completed' | 'no-show';
-  paymentStatus: 'pending' | 'paid' | 'overdue';
-  paymentIds?: string[]; // Track multiple payment IDs (December 2025 changes)
->>>>>>> 823630ae
-  totalFee: number;
-  weatherForecast?: {
-    temperature: number;
-    description: string;
-    humidity: number;
-    windSpeed: number;
-    icon: string;
-    rainChance?: number;
-    timestamp: Date;
-  };
-  tournamentTier: '100' | '250' | '500';
-  matchResults?: Array<{
-    winnerId: string;
-    participants: string[];
-    score?: string;
-  }>;
-  pointsProcessed: boolean;
-  // Multi-hour reservation support
-  duration: number;
-  endTimeSlot?: number; // Calculated automatically
-  isMultiHour?: boolean; // Calculated automatically
-<<<<<<< HEAD
-  // Court blocking support
-  reservationType?: 'regular' | 'blocked';
-  blockReason?: 'maintenance' | 'private_event' | 'weather' | 'other';
-  blockNotes?: string;
-=======
->>>>>>> 823630ae
-  createdAt: Date;
-  updatedAt: Date;
-}
-
-export interface CreateReservationRequest {
-  date: string;
-  timeSlot: number;
-  players: string[];
-  duration?: number; // Default to 1 hour if not specified
-  tournamentTier?: '100' | '250' | '500';
-  totalFee?: number; // Fee calculated by frontend
-}
-
-export interface UpdateReservationRequest {
-  date?: string;
-  timeSlot?: number;
-  players?: string[];
-  duration?: number;
-}
-
-export interface Payment {
-  _id: string;
-  reservationId: string;
-  userId: string;
-  amount: number;
-  currency: string;
-  paymentMethod: 'cash' | 'bank_transfer' | 'gcash' | 'coins';
-  status: 'pending' | 'completed' | 'failed' | 'refunded';
-  transactionId?: string;
-  referenceNumber?: string;
-  paymentDate?: Date;
-  dueDate: Date;
-  description: string;
-  metadata?: {
-    timeSlot?: number;
-    date?: Date;
-    playerCount?: number;
-    isPeakHour?: boolean;
-    originalFee?: number;
-    discounts?: Array<{
-      type: string;
-      amount: number;
-      description: string;
-    }>;
-  };
-  createdAt: Date;
-  updatedAt: Date;
-}
-
-export interface CreatePaymentRequest {
-  reservationId: string;
-  paymentMethod: 'cash' | 'bank_transfer' | 'gcash' | 'coins';
-  amount?: number;
-}
-
-export interface ProcessPaymentRequest {
-  transactionId?: string;
-  referenceNumber?: string;
-  notes?: string;
-}
-
-export interface PaymentCalculation {
-  amount: number;
-  isPeakHour: boolean;
-  breakdown: {
-    baseRate: number;
-    playerCount: number;
-    calculation: string;
-  };
-}
-
-export interface CoinTransaction {
-  _id: string;
-  userId: string;
-  type: 'earned' | 'spent' | 'purchased' | 'refunded' | 'bonus' | 'penalty';
-  amount: number;
-  balanceBefore: number;
-  balanceAfter: number;
-  description: string;
-  referenceId?: string;
-  referenceType?: 'payment' | 'reservation' | 'purchase' | 'bonus' | 'admin_adjustment';
-  metadata?: {
-    source?: string;
-    reason?: string;
-    adminUserId?: string;
-    originalAmount?: number;
-    conversionRate?: number;
-  };
-  status: 'pending' | 'completed' | 'failed' | 'reversed';
-  processedAt?: Date;
-  createdAt: Date;
-  updatedAt: Date;
-}
-
-export interface PurchaseCoinsRequest {
-  amount: number;
-  paymentMethod: 'cash' | 'bank_transfer' | 'gcash';
-  paymentReference?: string;
-}
-
-export interface AwardCoinsRequest {
-  userId: string;
-  amount: number;
-  reason: string;
-}
-
-export interface DeductCoinsRequest {
-  userId: string;
-  amount: number;
-  reason: string;
-}
-
-export interface UseCoinsRequest {
-  paymentId: string;
-}
-
-export interface MatchResult {
-  winnerId: string;
-  participants: string[];
-  score?: string;
-}
-
-export interface CompleteReservationRequest {
-  matchResults?: MatchResult[];
-}
-
-export interface PlayerRanking {
-  _id: string;
-  username: string;
-  fullName: string;
-  seedPoints: number;
-  matchesWon: number;
-  matchesPlayed: number;
-  winRate: number;
-  rank: number;
-}
-
-export interface PlayerStats {
-  user: User;
-  rank: number;
-  totalPlayers: number;
-  recentMatches: Array<{
-    date: Date;
-    tournamentTier: string;
-    result: 'won' | 'played';
-    points: number;
-    opponents: string[];
-  }>;
-}
-
-// Suggestion/Complaint System Types
-export interface Suggestion {
-  _id: string;
-  userId: string;
-  user?: User;
-  type: 'suggestion' | 'complaint';
-  category: 'facility' | 'service' | 'booking' | 'payments' | 'general' | 'staff' | 'maintenance';
-  priority: 'low' | 'medium' | 'high' | 'urgent';
-  title: string;
-  description: string;
-  status: 'open' | 'in_review' | 'in_progress' | 'resolved' | 'closed';
-  isAnonymous: boolean;
-  attachments?: Array<{
-    filename: string;
-    path: string;
-    mimetype: string;
-    size: number;
-  }>;
-  adminResponse?: {
-    responderId: string;
-    responder?: User;
-    response: string;
-    responseDate: Date;
-    actionTaken?: string;
-  };
-  internalNotes?: Array<{
-    adminId: string;
-    admin?: User;
-    note: string;
-    timestamp: Date;
-  }>;
-  resolutionDate?: Date;
-  tags?: string[];
-  createdAt: Date;
-  updatedAt: Date;
-}
-
-export interface CreateSuggestionRequest {
-  type: 'suggestion' | 'complaint';
-  category: 'facility' | 'service' | 'booking' | 'payments' | 'general' | 'staff' | 'maintenance';
-  title: string;
-  description: string;
-  priority?: 'low' | 'medium' | 'high' | 'urgent';
-  isAnonymous?: boolean;
-  tags?: string[];
-}
-
-export interface AdminResponseRequest {
-  response: string;
-  actionTaken?: string;
-  status?: 'in_review' | 'in_progress' | 'resolved' | 'closed';
-}
-
-export interface InternalNoteRequest {
-  note: string;
-}
-
-// Credit Management Types
-export interface CreditTransaction {
-  _id: string;
-  userId: string;
-  type: 'deposit' | 'deduction' | 'refund' | 'adjustment';
-  amount: number;
-  balanceBefore: number;
-  balanceAfter: number;
-  description: string;
-  referenceId?: string;
-  referenceType?: 'payment' | 'reservation' | 'poll' | 'admin_adjustment' | 'deposit';
-  refundReason?: 'reservation_cancelled' | 'open_play_cancelled' | 'admin_refund' | 'partial_refund';
-  metadata?: {
-    source?: string;
-    reason?: string;
-    adminUserId?: string;
-    originalAmount?: number;
-    paymentMethod?: 'cash' | 'bank_transfer' | 'gcash';
-    // Reservation specific metadata
-    reservationDate?: Date;
-    timeSlot?: number;
-    // Open Play specific metadata
-    pollId?: string;
-    eventTitle?: string;
-  };
-  status: 'pending' | 'completed' | 'failed' | 'reversed';
-  processedAt?: Date;
-  createdAt: Date;
-  updatedAt: Date;
-}
-
-export interface DepositCreditsRequest {
-  amount: number;
-  paymentMethod: 'cash' | 'bank_transfer' | 'gcash';
-  paymentReference?: string;
-  description?: string;
-}
-
-export interface AdjustCreditsRequest {
-  userId: string;
-  amount: number;
-  type: 'deposit' | 'deduction';
-  reason: string;
-}
-
-export interface CreditBalance {
-  balance: number;
-  pendingTransactions: number;
-  lastUpdated: Date;
-}
-
-export interface CreditStats {
-  totalDeposits: number;
-  totalUsed: number;
-  totalRefunds: number;
-  currentBalance: number;
-  transactionCount: number;
-}
-
-export interface RefundRequest {
-  reservationId?: string;
-  pollId?: string;
-  amount: number;
-  reason: string;
-}
-
-// Chat System Types
-export interface ChatRoom {
-  _id: string;
-  name: string;
-  description?: string;
-  type: 'general' | 'admin' | 'announcement';
-  isActive: boolean;
-  participantRoles?: ('member' | 'admin' | 'superadmin')[];
-  createdBy: string;
-  createdAt: Date;
-  updatedAt: Date;
-}
-
-export interface ChatMessage {
-  _id: string;
-  roomId: string;
-  userId: string;
-  user?: User;
-  content: string;
-  type: 'text' | 'system' | 'announcement';
-  isEdited: boolean;
-  editedAt?: Date;
-  isDeleted: boolean;
-  deletedAt?: Date;
-  deletedBy?: string;
-  replyTo?: string;
-  attachments?: Array<{
-    filename: string;
-    path: string;
-    mimetype: string;
-    size: number;
-  }>;
-  metadata?: {
-    systemType?: 'user_joined' | 'user_left' | 'room_created';
-    mentions?: string[];
-  };
-  createdAt: Date;
-  updatedAt: Date;
-}
-
-export interface ChatParticipant {
-  _id: string;
-  roomId: string;
-  userId: string;
-  user?: User;
-  joinedAt: Date;
-  lastReadAt?: Date;
-  isActive: boolean;
-  notifications: boolean;
-  role?: 'member' | 'moderator' | 'admin';
-  createdAt: Date;
-  updatedAt: Date;
-}
-
-export interface CreateChatRoomRequest {
-  name: string;
-  description?: string;
-  type: 'general' | 'admin' | 'announcement';
-  participantRoles?: ('member' | 'admin' | 'superadmin')[];
-}
-
-export interface SendMessageRequest {
-  content: string;
-  type?: 'text' | 'announcement';
-  replyTo?: string;
-}
-
-export interface UpdateChatParticipantRequest {
-  lastReadAt?: Date;
-  notifications?: boolean;
-}
-
-export interface ChatRoomWithUnreadCount extends ChatRoom {
-  unreadCount: number;
-  lastMessage?: ChatMessage;
-  participantCount: number;
-}
-
-export interface ChatStats {
-  totalMessages: number;
-  activeParticipants: number;
-  todayMessages: number;
-  topUsers: Array<{
-    userId: string;
-    username: string;
-    messageCount: number;
-  }>;
+// Local type definitions for backend
+export interface User {
+  _id: string;
+  username: string;
+  fullName: string;
+  email: string;
+  gender: 'male' | 'female' | 'other';
+  phone?: string;
+  dateOfBirth?: Date;
+  profilePicture?: string;
+  isApproved: boolean;
+  isActive: boolean;
+  role: 'member' | 'admin' | 'superadmin';
+  coinBalance: number;
+  creditBalance: number;
+  registrationDate: Date;
+  lastLogin?: Date;
+  membershipFeesPaid: boolean;
+  seedPoints: number;
+  matchesWon: number;
+  matchesPlayed: number;
+  createdAt: Date;
+  updatedAt: Date;
+}
+
+export interface RegisterRequest {
+  username: string;
+  fullName: string;
+  email: string;
+  password: string;
+  gender: 'male' | 'female' | 'other';
+  phone?: string;
+  dateOfBirth?: string;
+}
+
+export interface LoginRequest {
+  username: string;
+  password: string;
+}
+
+export interface AuthResponse {
+  token: string;
+  user: Omit<User, 'password'>;
+  expiresIn: string;
+}
+
+// Analytics interfaces
+export interface PageViewData {
+  userId?: string;
+  sessionId: string;
+  page: string;
+  path: string;
+  referrer?: string;
+  userAgent: string;
+  ipAddress: string;
+  duration?: number;
+  deviceType: 'desktop' | 'tablet' | 'mobile';
+  browser: string;
+  os: string;
+}
+
+export interface UserActivityData {
+  userId: string;
+  sessionId: string;
+  action: string;
+  component: string;
+  details?: any;
+  ipAddress: string;
+  userAgent: string;
+}
+
+export interface SessionData {
+  sessionId: string;
+  userId?: string;
+  startTime: Date;
+  ipAddress: string;
+  userAgent: string;
+  deviceInfo: {
+    type: 'desktop' | 'tablet' | 'mobile';
+    browser: string;
+    os: string;
+  };
+}
+
+export interface AnalyticsStats {
+  pageViews: {
+    totalViews: number;
+    uniqueUsers: number;
+    uniqueSessions: number;
+    avgDuration: number;
+  };
+  popularPages: Array<{
+    page: string;
+    views: number;
+    uniqueUsers: number;
+    avgDuration: number;
+    lastVisit: Date;
+  }>;
+  userActivity: Array<{
+    action: string;
+    count: number;
+    uniqueUsers: number;
+  }>;
+  engagement: {
+    totalSessions: number;
+    avgDuration: number;
+    avgPageViews: number;
+    avgActions: number;
+    bounceRate: number;
+  };
+  deviceBreakdown: Record<string, number>;
+  browserBreakdown: Record<string, number>;
+}
+
+// December 2025 changes: Player structure for member/guest tracking
+export interface ReservationPlayer {
+  name: string;
+  userId?: string | null;  // MongoDB User ID for members, null for guests
+  isMember: boolean;
+  isGuest: boolean;
+}
+
+export interface CourtReservation {
+  _id: string;
+  userId: string;
+  user?: User;
+  date: Date;
+  timeSlot: number;
+  players: string[] | ReservationPlayer[]; // Support both formats for backward compatibility
+  status: 'pending' | 'confirmed' | 'cancelled' | 'completed' | 'no-show';
+  paymentStatus: 'pending' | 'paid' | 'overdue';
+  paymentIds?: string[]; // Track multiple payment IDs (December 2025 changes)
+  totalFee: number;
+  weatherForecast?: {
+    temperature: number;
+    description: string;
+    humidity: number;
+    windSpeed: number;
+    icon: string;
+    rainChance?: number;
+    timestamp: Date;
+  };
+  tournamentTier: '100' | '250' | '500';
+  matchResults?: Array<{
+    winnerId: string;
+    participants: string[];
+    score?: string;
+  }>;
+  pointsProcessed: boolean;
+  // Multi-hour reservation support
+  duration: number;
+  endTimeSlot?: number; // Calculated automatically
+  isMultiHour?: boolean; // Calculated automatically
+  createdAt: Date;
+  updatedAt: Date;
+}
+
+export interface CreateReservationRequest {
+  date: string;
+  timeSlot: number;
+  players: string[];
+  duration?: number; // Default to 1 hour if not specified
+  tournamentTier?: '100' | '250' | '500';
+  totalFee?: number; // Fee calculated by frontend
+}
+
+export interface UpdateReservationRequest {
+  date?: string;
+  timeSlot?: number;
+  players?: string[];
+  duration?: number;
+}
+
+export interface Payment {
+  _id: string;
+  reservationId: string;
+  userId: string;
+  amount: number;
+  currency: string;
+  paymentMethod: 'cash' | 'bank_transfer' | 'gcash' | 'coins';
+  status: 'pending' | 'completed' | 'failed' | 'refunded';
+  transactionId?: string;
+  referenceNumber?: string;
+  paymentDate?: Date;
+  dueDate: Date;
+  description: string;
+  metadata?: {
+    timeSlot?: number;
+    date?: Date;
+    playerCount?: number;
+    isPeakHour?: boolean;
+    originalFee?: number;
+    discounts?: Array<{
+      type: string;
+      amount: number;
+      description: string;
+    }>;
+  };
+  createdAt: Date;
+  updatedAt: Date;
+}
+
+export interface CreatePaymentRequest {
+  reservationId: string;
+  paymentMethod: 'cash' | 'bank_transfer' | 'gcash' | 'coins';
+  amount?: number;
+}
+
+export interface ProcessPaymentRequest {
+  transactionId?: string;
+  referenceNumber?: string;
+  notes?: string;
+}
+
+export interface PaymentCalculation {
+  amount: number;
+  isPeakHour: boolean;
+  breakdown: {
+    baseRate: number;
+    playerCount: number;
+    calculation: string;
+  };
+}
+
+export interface CoinTransaction {
+  _id: string;
+  userId: string;
+  type: 'earned' | 'spent' | 'purchased' | 'refunded' | 'bonus' | 'penalty';
+  amount: number;
+  balanceBefore: number;
+  balanceAfter: number;
+  description: string;
+  referenceId?: string;
+  referenceType?: 'payment' | 'reservation' | 'purchase' | 'bonus' | 'admin_adjustment';
+  metadata?: {
+    source?: string;
+    reason?: string;
+    adminUserId?: string;
+    originalAmount?: number;
+    conversionRate?: number;
+  };
+  status: 'pending' | 'completed' | 'failed' | 'reversed';
+  processedAt?: Date;
+  createdAt: Date;
+  updatedAt: Date;
+}
+
+export interface PurchaseCoinsRequest {
+  amount: number;
+  paymentMethod: 'cash' | 'bank_transfer' | 'gcash';
+  paymentReference?: string;
+}
+
+export interface AwardCoinsRequest {
+  userId: string;
+  amount: number;
+  reason: string;
+}
+
+export interface DeductCoinsRequest {
+  userId: string;
+  amount: number;
+  reason: string;
+}
+
+export interface UseCoinsRequest {
+  paymentId: string;
+}
+
+export interface MatchResult {
+  winnerId: string;
+  participants: string[];
+  score?: string;
+}
+
+export interface CompleteReservationRequest {
+  matchResults?: MatchResult[];
+}
+
+export interface PlayerRanking {
+  _id: string;
+  username: string;
+  fullName: string;
+  seedPoints: number;
+  matchesWon: number;
+  matchesPlayed: number;
+  winRate: number;
+  rank: number;
+}
+
+export interface PlayerStats {
+  user: User;
+  rank: number;
+  totalPlayers: number;
+  recentMatches: Array<{
+    date: Date;
+    tournamentTier: string;
+    result: 'won' | 'played';
+    points: number;
+    opponents: string[];
+  }>;
+}
+
+// Suggestion/Complaint System Types
+export interface Suggestion {
+  _id: string;
+  userId: string;
+  user?: User;
+  type: 'suggestion' | 'complaint';
+  category: 'facility' | 'service' | 'booking' | 'payments' | 'general' | 'staff' | 'maintenance';
+  priority: 'low' | 'medium' | 'high' | 'urgent';
+  title: string;
+  description: string;
+  status: 'open' | 'in_review' | 'in_progress' | 'resolved' | 'closed';
+  isAnonymous: boolean;
+  attachments?: Array<{
+    filename: string;
+    path: string;
+    mimetype: string;
+    size: number;
+  }>;
+  adminResponse?: {
+    responderId: string;
+    responder?: User;
+    response: string;
+    responseDate: Date;
+    actionTaken?: string;
+  };
+  internalNotes?: Array<{
+    adminId: string;
+    admin?: User;
+    note: string;
+    timestamp: Date;
+  }>;
+  resolutionDate?: Date;
+  tags?: string[];
+  createdAt: Date;
+  updatedAt: Date;
+}
+
+export interface CreateSuggestionRequest {
+  type: 'suggestion' | 'complaint';
+  category: 'facility' | 'service' | 'booking' | 'payments' | 'general' | 'staff' | 'maintenance';
+  title: string;
+  description: string;
+  priority?: 'low' | 'medium' | 'high' | 'urgent';
+  isAnonymous?: boolean;
+  tags?: string[];
+}
+
+export interface AdminResponseRequest {
+  response: string;
+  actionTaken?: string;
+  status?: 'in_review' | 'in_progress' | 'resolved' | 'closed';
+}
+
+export interface InternalNoteRequest {
+  note: string;
+}
+
+// Credit Management Types
+export interface CreditTransaction {
+  _id: string;
+  userId: string;
+  type: 'deposit' | 'deduction' | 'refund' | 'adjustment';
+  amount: number;
+  balanceBefore: number;
+  balanceAfter: number;
+  description: string;
+  referenceId?: string;
+  referenceType?: 'payment' | 'reservation' | 'poll' | 'admin_adjustment' | 'deposit';
+  refundReason?: 'reservation_cancelled' | 'open_play_cancelled' | 'admin_refund' | 'partial_refund';
+  metadata?: {
+    source?: string;
+    reason?: string;
+    adminUserId?: string;
+    originalAmount?: number;
+    paymentMethod?: 'cash' | 'bank_transfer' | 'gcash';
+    // Reservation specific metadata
+    reservationDate?: Date;
+    timeSlot?: number;
+    // Open Play specific metadata
+    pollId?: string;
+    eventTitle?: string;
+  };
+  status: 'pending' | 'completed' | 'failed' | 'reversed';
+  processedAt?: Date;
+  createdAt: Date;
+  updatedAt: Date;
+}
+
+export interface DepositCreditsRequest {
+  amount: number;
+  paymentMethod: 'cash' | 'bank_transfer' | 'gcash';
+  paymentReference?: string;
+  description?: string;
+}
+
+export interface AdjustCreditsRequest {
+  userId: string;
+  amount: number;
+  type: 'deposit' | 'deduction';
+  reason: string;
+}
+
+export interface CreditBalance {
+  balance: number;
+  pendingTransactions: number;
+  lastUpdated: Date;
+}
+
+export interface CreditStats {
+  totalDeposits: number;
+  totalUsed: number;
+  totalRefunds: number;
+  currentBalance: number;
+  transactionCount: number;
+}
+
+export interface RefundRequest {
+  reservationId?: string;
+  pollId?: string;
+  amount: number;
+  reason: string;
+}
+
+// Chat System Types
+export interface ChatRoom {
+  _id: string;
+  name: string;
+  description?: string;
+  type: 'general' | 'admin' | 'announcement';
+  isActive: boolean;
+  participantRoles?: ('member' | 'admin' | 'superadmin')[];
+  createdBy: string;
+  createdAt: Date;
+  updatedAt: Date;
+}
+
+export interface ChatMessage {
+  _id: string;
+  roomId: string;
+  userId: string;
+  user?: User;
+  content: string;
+  type: 'text' | 'system' | 'announcement';
+  isEdited: boolean;
+  editedAt?: Date;
+  isDeleted: boolean;
+  deletedAt?: Date;
+  deletedBy?: string;
+  replyTo?: string;
+  attachments?: Array<{
+    filename: string;
+    path: string;
+    mimetype: string;
+    size: number;
+  }>;
+  metadata?: {
+    systemType?: 'user_joined' | 'user_left' | 'room_created';
+    mentions?: string[];
+  };
+  createdAt: Date;
+  updatedAt: Date;
+}
+
+export interface ChatParticipant {
+  _id: string;
+  roomId: string;
+  userId: string;
+  user?: User;
+  joinedAt: Date;
+  lastReadAt?: Date;
+  isActive: boolean;
+  notifications: boolean;
+  role?: 'member' | 'moderator' | 'admin';
+  createdAt: Date;
+  updatedAt: Date;
+}
+
+export interface CreateChatRoomRequest {
+  name: string;
+  description?: string;
+  type: 'general' | 'admin' | 'announcement';
+  participantRoles?: ('member' | 'admin' | 'superadmin')[];
+}
+
+export interface SendMessageRequest {
+  content: string;
+  type?: 'text' | 'announcement';
+  replyTo?: string;
+}
+
+export interface UpdateChatParticipantRequest {
+  lastReadAt?: Date;
+  notifications?: boolean;
+}
+
+export interface ChatRoomWithUnreadCount extends ChatRoom {
+  unreadCount: number;
+  lastMessage?: ChatMessage;
+  participantCount: number;
+}
+
+export interface ChatStats {
+  totalMessages: number;
+  activeParticipants: number;
+  todayMessages: number;
+  topUsers: Array<{
+    userId: string;
+    username: string;
+    messageCount: number;
+  }>;
 }