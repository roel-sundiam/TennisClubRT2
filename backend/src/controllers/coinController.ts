<<<<<<< HEAD
import { Response } from 'express';
import { body, validationResult } from 'express-validator';
import CoinTransaction from '../models/CoinTransaction';
import User from '../models/User';
import Payment from '../models/Payment';
import { AuthenticatedRequest } from '../middleware/auth';
import { asyncHandler } from '../middleware/errorHandler';

// Get user's coin balance and recent transactions
export const getCoinBalance = asyncHandler(async (req: AuthenticatedRequest, res: Response) => {
  if (!req.user) {
    return res.status(401).json({
      success: false,
      error: 'Authentication required'
    });
  }

  const user = await User.findById(req.user._id).select('coinBalance');
  if (!user) {
    return res.status(404).json({
      success: false,
      error: 'User not found'
    });
  }

  // Get recent transactions
  const recentTransactions = await (CoinTransaction as any).getUserTransactions(req.user._id, 1, 5);

  // Check for low balance warning
  const lowBalanceThreshold = parseInt(process.env.LOW_BALANCE_WARNING_THRESHOLD || '10');
  const isLowBalance = user.coinBalance < lowBalanceThreshold;

  return res.status(200).json({
    success: true,
    data: {
      balance: user.coinBalance,
      isLowBalance,
      lowBalanceThreshold,
      recentTransactions
    }
  });
});

// Get user's coin transaction history
export const getCoinTransactions = asyncHandler(async (req: AuthenticatedRequest, res: Response) => {
  if (!req.user) {
    return res.status(401).json({
      success: false,
      error: 'Authentication required'
    });
  }

  const page = parseInt(req.query.page as string) || 1;
  const limit = parseInt(req.query.limit as string) || 10;
  const type = req.query.type as string;
  const requestedUserId = req.query.userId as string;

  let transactions;
  let total;

  if (req.user.role === 'member') {
    // Members can only see their own transactions
    transactions = await (CoinTransaction as any).getUserTransactions(req.user._id, page, limit, type);
    total = await CoinTransaction.countDocuments({ 
      userId: req.user._id, 
      ...(type && { type }) 
    });
  } else if (requestedUserId) {
    // Admin requesting specific user's transactions
    transactions = await (CoinTransaction as any).getUserTransactions(requestedUserId, page, limit, type);
    total = await CoinTransaction.countDocuments({ 
      userId: requestedUserId, 
      ...(type && { type }) 
    });
  } else {
    // Admin requesting all transactions across all users
    const filter: any = {};
    if (type) {
      filter.type = type;
    }
    
    const skip = (page - 1) * limit;
    
    transactions = await CoinTransaction.find(filter)
      .sort({ createdAt: -1 })
      .skip(skip)
      .limit(limit)
      .populate('userId', 'username fullName email')
      .populate('metadata.adminUserId', 'username fullName');
      
    total = await CoinTransaction.countDocuments(filter);
  }

  return res.status(200).json({
    success: true,
    data: transactions,
    pagination: {
      page,
      limit,
      total,
      totalPages: Math.ceil(total / limit),
      hasNext: page * limit < total,
      hasPrev: page > 1
    }
  });
});

// Purchase coins (admin function or integration with payment gateway)
export const purchaseCoins = asyncHandler(async (req: AuthenticatedRequest, res: Response) => {
  const { amount, paymentMethod, paymentReference } = req.body;

  if (!req.user) {
    return res.status(401).json({
      success: false,
      error: 'Authentication required'
    });
  }

  // Validate purchase amount
  if (amount <= 0 || amount > 10000) {
    return res.status(400).json({
      success: false,
      error: 'Purchase amount must be between 1 and 10,000 coins'
    });
  }

  // Calculate cost (₱1 = 1 coin for simplicity)
  const costInPHP = amount;

  try {
    // Create coin transaction
    const transaction = await (CoinTransaction as any).createTransaction(
      req.user._id,
      'purchased',
      amount,
      `Purchased ${amount} coins via ${paymentMethod} - Pending Admin Approval`,
      {
        referenceId: paymentReference,
        referenceType: 'purchase',
        metadata: {
          paymentMethod,
          costInPHP,
          conversionRate: 1,
          source: 'user_purchase',
          requiresApproval: true
        },
        status: 'pending'
      }
    );

    await transaction.populate('userId', 'username fullName');

    return res.status(201).json({
      success: true,
      data: transaction,
      message: `Coin purchase request submitted for ${amount} coins. Awaiting admin approval.`
    });
  } catch (error: any) {
    return res.status(400).json({
      success: false,
      error: error.message
    });
  }
});

// Award coins (admin only)
export const awardCoins = asyncHandler(async (req: AuthenticatedRequest, res: Response) => {
  const { userId, amount, reason } = req.body;

  if (!userId || !amount || !reason) {
    return res.status(400).json({
      success: false,
      error: 'User ID, amount, and reason are required'
    });
  }

  if (amount <= 0 || amount > 1000) {
    return res.status(400).json({
      success: false,
      error: 'Award amount must be between 1 and 1,000 coins'
    });
  }

  // Check if target user exists
  const targetUser = await User.findById(userId);
  if (!targetUser) {
    return res.status(404).json({
      success: false,
      error: 'Target user not found'
    });
  }

  try {
    const transaction = await (CoinTransaction as any).createTransaction(
      userId,
      'bonus',
      amount,
      `Admin award: ${reason}`,
      {
        referenceType: 'admin_adjustment',
        metadata: {
          adminUserId: req.user?._id,
          reason,
          source: 'admin_award'
        }
      }
    );

    await transaction.populate('userId', 'username fullName');

    return res.status(201).json({
      success: true,
      data: transaction,
      message: `Successfully awarded ${amount} coins to ${targetUser.fullName}`
    });
  } catch (error: any) {
    return res.status(400).json({
      success: false,
      error: error.message
    });
  }
});

// Deduct coins (admin only)
export const deductCoins = asyncHandler(async (req: AuthenticatedRequest, res: Response) => {
  const { userId, amount, reason } = req.body;

  if (!userId || !amount || !reason) {
    return res.status(400).json({
      success: false,
      error: 'User ID, amount, and reason are required'
    });
  }

  if (amount <= 0 || amount > 1000) {
    return res.status(400).json({
      success: false,
      error: 'Deduction amount must be between 1 and 1,000 coins'
    });
  }

  // Check if target user exists
  const targetUser = await User.findById(userId);
  if (!targetUser) {
    return res.status(404).json({
      success: false,
      error: 'Target user not found'
    });
  }

  // Check if user has sufficient balance
  if (targetUser.coinBalance < amount) {
    return res.status(400).json({
      success: false,
      error: `User only has ${targetUser.coinBalance} coins available`
    });
  }

  try {
    const transaction = await (CoinTransaction as any).createTransaction(
      userId,
      'penalty',
      amount,
      `Admin deduction: ${reason}`,
      {
        referenceType: 'admin_adjustment',
        metadata: {
          adminUserId: req.user?._id,
          reason,
          source: 'admin_penalty'
        }
      }
    );

    await transaction.populate('userId', 'username fullName');

    return res.status(201).json({
      success: true,
      data: transaction,
      message: `Successfully deducted ${amount} coins from ${targetUser.fullName}`
    });
  } catch (error: any) {
    return res.status(400).json({
      success: false,
      error: error.message
    });
  }
});

// Use coins for payment
export const useCoinsForPayment = asyncHandler(async (req: AuthenticatedRequest, res: Response) => {
  const { paymentId } = req.body;

  if (!req.user) {
    return res.status(401).json({
      success: false,
      error: 'Authentication required'
    });
  }

  // Find the payment
  const payment = await Payment.findById(paymentId);
  if (!payment) {
    return res.status(404).json({
      success: false,
      error: 'Payment not found'
    });
  }

  // Check if user owns this payment or is admin
  if (req.user.role === 'member' && payment.userId.toString() !== req.user._id.toString()) {
    return res.status(403).json({
      success: false,
      error: 'Access denied'
    });
  }

  // Check payment status
  if (payment.status !== 'pending') {
    return res.status(400).json({
      success: false,
      error: 'Payment is not in pending status'
    });
  }

  // Check if user has sufficient coins
  const coinsNeeded = payment.amount;
  if (req.user.coinBalance < coinsNeeded) {
    return res.status(400).json({
      success: false,
      error: `Insufficient coins. You have ${req.user.coinBalance} coins but need ${coinsNeeded} coins.`
    });
  }

  try {
    // Create coin transaction
    const coinTransaction = await (CoinTransaction as any).createTransaction(
      req.user._id,
      'spent',
      coinsNeeded,
      `Payment for court reservation ${payment.description}`,
      {
        referenceId: paymentId,
        referenceType: 'payment',
        metadata: {
          originalAmount: payment.amount,
          conversionRate: 1,
          source: 'court_payment'
        }
      }
    );

    // Update payment status
    payment.status = 'completed';
    payment.paymentMethod = 'coins';
    payment.paymentDate = new Date();
    payment.transactionId = coinTransaction._id.toString();
    await payment.save();

    // Update reservation payment status
    const Reservation = require('../models/Reservation').default;
    const reservation = await Reservation.findById(payment.reservationId);
    if (reservation) {
      reservation.paymentStatus = 'paid';
      await reservation.save({ validateBeforeSave: false });
    }

    await coinTransaction.populate('userId', 'username fullName');

    // Emit real-time update to court usage report when coin payment is completed
    try {
      const { webSocketService } = await import('../services/websocketService');
      if (webSocketService.isInitialized()) {
        const memberName = req.user.fullName || 'Unknown Member';
        
        webSocketService.emitCourtUsageUpdate({
          type: 'court_usage_data_updated',
          data: null, // Will trigger a full refresh on the frontend
          timestamp: new Date().toISOString(),
          message: `💰 Coin payment completed: ${memberName} paid ${coinsNeeded} coins (₱${payment.amount.toFixed(2)})`
        });
        
        console.log('📡 Real-time court usage update broadcasted for coin payment completion');
      }
    } catch (error) {
      console.error('⚠️ Failed to broadcast coin payment completion update:', error);
      // Don't fail the coin payment if WebSocket broadcast fails
    }

    return res.status(200).json({
      success: true,
      data: {
        coinTransaction,
        payment,
        remainingBalance: req.user.coinBalance - coinsNeeded
      },
      message: `Successfully paid ${coinsNeeded} coins for court reservation`
    });
  } catch (error: any) {
    return res.status(400).json({
      success: false,
      error: error.message
    });
  }
});

// Get coin statistics (admin only)
export const getCoinStats = asyncHandler(async (req: AuthenticatedRequest, res: Response) => {
  const { startDate, endDate } = req.query;
  
  const start = startDate ? new Date(startDate as string) : undefined;
  const end = endDate ? new Date(endDate as string) : undefined;
  
  if (end) {
    end.setHours(23, 59, 59, 999);
  }

  const stats = await (CoinTransaction as any).getCoinStats(start, end);

  // Get user balance distribution
  const balanceDistribution = await User.aggregate([
    {
      $group: {
        _id: {
          $switch: {
            branches: [
              { case: { $eq: ['$coinBalance', 0] }, then: '0' },
              { case: { $lte: ['$coinBalance', 10] }, then: '1-10' },
              { case: { $lte: ['$coinBalance', 50] }, then: '11-50' },
              { case: { $lte: ['$coinBalance', 100] }, then: '51-100' },
              { case: { $lte: ['$coinBalance', 500] }, then: '101-500' },
              { case: { $gt: ['$coinBalance', 500] }, then: '500+' }
            ],
            default: 'unknown'
          }
        },
        count: { $sum: 1 },
        totalCoins: { $sum: '$coinBalance' }
      }
    },
    {
      $sort: { _id: 1 }
    }
  ]);

  // Get total coins in circulation
  const totalStats = await User.aggregate([
    {
      $group: {
        _id: null,
        totalUsers: { $sum: 1 },
        totalCoinsInCirculation: { $sum: '$coinBalance' },
        averageBalance: { $avg: '$coinBalance' },
        usersWithCoins: {
          $sum: { $cond: [{ $gt: ['$coinBalance', 0] }, 1, 0] }
        }
      }
    }
  ]);

  return res.status(200).json({
    success: true,
    data: {
      ...stats,
      balanceDistribution,
      totalStats: totalStats[0] || {
        totalUsers: 0,
        totalCoinsInCirculation: 0,
        averageBalance: 0,
        usersWithCoins: 0
      },
      period: {
        startDate: start?.toISOString(),
        endDate: end?.toISOString()
      }
    }
  });
});

// Reverse a coin transaction (admin only)
export const reverseTransaction = asyncHandler(async (req: AuthenticatedRequest, res: Response) => {
  const { id } = req.params;
  const { reason } = req.body;

  if (!reason) {
    return res.status(400).json({
      success: false,
      error: 'Reason for reversal is required'
    });
  }

  try {
    const reverseTransaction = await (CoinTransaction as any).reverseTransaction(
      id, 
      reason, 
      req.user?._id
    );

    return res.status(200).json({
      success: true,
      data: reverseTransaction,
      message: 'Transaction reversed successfully'
    });
  } catch (error: any) {
    return res.status(400).json({
      success: false,
      error: error.message
    });
  }
});

// Validation rules
export const purchaseCoinsValidation = [
  body('amount')
    .isInt({ min: 1, max: 10000 })
    .withMessage('Amount must be between 1 and 10,000 coins'),
  body('paymentMethod')
    .isIn(['cash', 'bank_transfer', 'gcash'])
    .withMessage('Invalid payment method'),
  body('paymentReference')
    .optional()
    .trim()
    .isLength({ min: 1, max: 100 })
    .withMessage('Payment reference must be 1-100 characters')
];

export const awardCoinsValidation = [
  body('userId')
    .notEmpty()
    .withMessage('User ID is required')
    .isMongoId()
    .withMessage('Invalid user ID'),
  body('amount')
    .isInt({ min: 1, max: 1000 })
    .withMessage('Amount must be between 1 and 1,000 coins'),
  body('reason')
    .trim()
    .isLength({ min: 5, max: 200 })
    .withMessage('Reason must be 5-200 characters')
];

export const deductCoinsValidation = [
  body('userId')
    .notEmpty()
    .withMessage('User ID is required')
    .isMongoId()
    .withMessage('Invalid user ID'),
  body('amount')
    .isInt({ min: 1, max: 1000 })
    .withMessage('Amount must be between 1 and 1,000 coins'),
  body('reason')
    .trim()
    .isLength({ min: 5, max: 200 })
    .withMessage('Reason must be 5-200 characters')
];

export const useCoinsValidation = [
  body('paymentId')
    .notEmpty()
    .withMessage('Payment ID is required')
    .isMongoId()
    .withMessage('Invalid payment ID')
];

// Record page visit and deduct coins
export const recordPageVisit = asyncHandler(async (req: AuthenticatedRequest, res: Response) => {
  const { route, coinCost, description } = req.body;

  if (!req.user) {
    return res.status(401).json({
      success: false,
      error: 'Authentication required'
    });
  }

  if (!route || coinCost === undefined || coinCost < 0) {
    return res.status(400).json({
      success: false,
      error: 'Invalid page visit data'
    });
  }

  // Skip if no coins required
  if (coinCost === 0) {
    return res.status(200).json({
      success: true,
      data: {
        coinsDeducted: 0,
        remainingBalance: req.user.coinBalance,
        route,
        timestamp: new Date().toISOString()
      },
      message: 'Page visit recorded (no coins required)'
    });
  }

  // Check if user has sufficient coins
  if (req.user.coinBalance < coinCost) {
    return res.status(400).json({
      success: false,
      error: `Insufficient coins. You have ${req.user.coinBalance} coins but need ${coinCost} coins.`,
      data: {
        coinsDeducted: 0,
        remainingBalance: req.user.coinBalance,
        route,
        timestamp: new Date().toISOString()
      }
    });
  }

  try {
    // Create coin transaction for page visit
    const transaction = await (CoinTransaction as any).createTransaction(
      req.user._id,
      'spent',
      coinCost,
      description || `Page visit: ${route}`,
      {
        referenceType: 'page_visit',
        metadata: {
          route,
          timestamp: new Date().toISOString(),
          source: 'page_navigation'
        }
      }
    );

    return res.status(200).json({
      success: true,
      data: {
        coinsDeducted: coinCost,
        remainingBalance: transaction.balanceAfter,
        route,
        timestamp: new Date().toISOString()
      },
      message: `Page visit recorded. ${coinCost} coins deducted.`
    });
  } catch (error: any) {
    return res.status(400).json({
      success: false,
      error: error.message
    });
  }
});

export const pageVisitValidation = [
  body('route')
    .trim()
    .isLength({ min: 1, max: 100 })
    .withMessage('Route must be 1-100 characters'),
  body('coinCost')
    .isInt({ min: 0, max: 100 })
    .withMessage('Coin cost must be between 0 and 100'),
  body('description')
    .optional()
    .trim()
    .isLength({ max: 200 })
    .withMessage('Description must be less than 200 characters')
];

// Get pending coin purchases (Admin only)
export const getPendingPurchases = asyncHandler(async (req: AuthenticatedRequest, res: Response) => {
  try {
    const pendingPurchases = await CoinTransaction.find({
      type: 'purchased',
      status: 'pending'
    })
    .populate('userId', 'username fullName email')
    .sort({ createdAt: -1 });

    return res.status(200).json({
      success: true,
      data: pendingPurchases,
      message: `Found ${pendingPurchases.length} pending coin purchases`
    });
  } catch (error: any) {
    return res.status(400).json({
      success: false,
      error: error.message
    });
  }
});

// Approve coin purchase (Admin only)
export const approveCoinPurchase = asyncHandler(async (req: AuthenticatedRequest, res: Response) => {
  try {
    const { transactionId } = req.params;
    const { approvalNote } = req.body;

    // Find the pending transaction
    const transaction = await CoinTransaction.findOne({
      _id: transactionId,
      type: 'purchased',
      status: 'pending'
    }).populate('userId', 'username fullName');

    if (!transaction) {
      return res.status(404).json({
        success: false,
        error: 'Pending coin purchase not found'
      });
    }

    // Update transaction status and approve
    transaction.status = 'completed';
    transaction.processedAt = new Date();
    transaction.metadata = {
      ...transaction.metadata,
      approvedBy: req.user?._id?.toString(),
      approvalNote: approvalNote || 'Approved by admin',
      approvedAt: new Date().toISOString()
    } as any;

    // Update user's coin balance
    const user = await User.findById(transaction.userId);
    if (!user) {
      return res.status(404).json({
        success: false,
        error: 'User not found'
      });
    }

    user.coinBalance += transaction.amount;
    await user.save();
    await transaction.save();

    return res.status(200).json({
      success: true,
      data: transaction,
      message: `Successfully approved coin purchase of ${transaction.amount} coins for ${user.fullName}`
    });
  } catch (error: any) {
    return res.status(400).json({
      success: false,
      error: error.message
    });
  }
});

// Reject coin purchase (Admin only)
export const rejectCoinPurchase = asyncHandler(async (req: AuthenticatedRequest, res: Response) => {
  try {
    const { transactionId } = req.params;
    const { rejectionReason } = req.body;

    // Find the pending transaction
    const transaction = await CoinTransaction.findOne({
      _id: transactionId,
      type: 'purchased',
      status: 'pending'
    }).populate('userId', 'username fullName');

    if (!transaction) {
      return res.status(404).json({
        success: false,
        error: 'Pending coin purchase not found'
      });
    }

    // Update transaction status to failed
    transaction.status = 'failed';
    transaction.processedAt = new Date();
    transaction.metadata = {
      ...transaction.metadata,
      rejectedBy: req.user?._id?.toString(),
      rejectionReason: rejectionReason || 'Rejected by admin',
      rejectedAt: new Date().toISOString()
    } as any;

    await transaction.save();

    return res.status(200).json({
      success: true,
      data: transaction,
      message: `Rejected coin purchase request of ${transaction.amount} coins for ${(transaction.userId as any).fullName}`
    });
  } catch (error: any) {
    return res.status(400).json({
      success: false,
      error: error.message
    });
  }
=======
import { Response } from 'express';
import { body, validationResult } from 'express-validator';
import CoinTransaction from '../models/CoinTransaction';
import User from '../models/User';
import Payment from '../models/Payment';
import { AuthenticatedRequest } from '../middleware/auth';
import { asyncHandler } from '../middleware/errorHandler';

// Get user's coin balance and recent transactions
export const getCoinBalance = asyncHandler(async (req: AuthenticatedRequest, res: Response) => {
  if (!req.user) {
    return res.status(401).json({
      success: false,
      error: 'Authentication required'
    });
  }

  const user = await User.findById(req.user._id).select('coinBalance');
  if (!user) {
    return res.status(404).json({
      success: false,
      error: 'User not found'
    });
  }

  // Get recent transactions
  const recentTransactions = await (CoinTransaction as any).getUserTransactions(req.user._id, 1, 5);

  // Check for low balance warning
  const lowBalanceThreshold = parseInt(process.env.LOW_BALANCE_WARNING_THRESHOLD || '10');
  const isLowBalance = user.coinBalance < lowBalanceThreshold;

  return res.status(200).json({
    success: true,
    data: {
      balance: user.coinBalance,
      isLowBalance,
      lowBalanceThreshold,
      recentTransactions
    }
  });
});

// Get user's coin transaction history
export const getCoinTransactions = asyncHandler(async (req: AuthenticatedRequest, res: Response) => {
  if (!req.user) {
    return res.status(401).json({
      success: false,
      error: 'Authentication required'
    });
  }

  const page = parseInt(req.query.page as string) || 1;
  const limit = parseInt(req.query.limit as string) || 10;
  const type = req.query.type as string;
  const requestedUserId = req.query.userId as string;

  let transactions;
  let total;

  if (req.user.role === 'member') {
    // Members can only see their own transactions
    transactions = await (CoinTransaction as any).getUserTransactions(req.user._id, page, limit, type);
    total = await CoinTransaction.countDocuments({ 
      userId: req.user._id, 
      ...(type && { type }) 
    });
  } else if (requestedUserId) {
    // Admin requesting specific user's transactions
    transactions = await (CoinTransaction as any).getUserTransactions(requestedUserId, page, limit, type);
    total = await CoinTransaction.countDocuments({ 
      userId: requestedUserId, 
      ...(type && { type }) 
    });
  } else {
    // Admin requesting all transactions across all users
    const filter: any = {};
    if (type) {
      filter.type = type;
    }
    
    const skip = (page - 1) * limit;
    
    transactions = await CoinTransaction.find(filter)
      .sort({ createdAt: -1 })
      .skip(skip)
      .limit(limit)
      .populate('userId', 'username fullName email')
      .populate('metadata.adminUserId', 'username fullName');
      
    total = await CoinTransaction.countDocuments(filter);
  }

  return res.status(200).json({
    success: true,
    data: transactions,
    pagination: {
      page,
      limit,
      total,
      totalPages: Math.ceil(total / limit),
      hasNext: page * limit < total,
      hasPrev: page > 1
    }
  });
});

// Purchase coins (admin function or integration with payment gateway)
export const purchaseCoins = asyncHandler(async (req: AuthenticatedRequest, res: Response) => {
  const { amount, paymentMethod, paymentReference } = req.body;

  if (!req.user) {
    return res.status(401).json({
      success: false,
      error: 'Authentication required'
    });
  }

  // Validate purchase amount
  if (amount <= 0 || amount > 10000) {
    return res.status(400).json({
      success: false,
      error: 'Purchase amount must be between 1 and 10,000 coins'
    });
  }

  // Calculate cost (₱1 = 1 coin for simplicity)
  const costInPHP = amount;

  try {
    // Create coin transaction
    const transaction = await (CoinTransaction as any).createTransaction(
      req.user._id,
      'purchased',
      amount,
      `Purchased ${amount} coins via ${paymentMethod} - Pending Admin Approval`,
      {
        referenceId: paymentReference,
        referenceType: 'purchase',
        metadata: {
          paymentMethod,
          costInPHP,
          conversionRate: 1,
          source: 'user_purchase',
          requiresApproval: true
        },
        status: 'pending'
      }
    );

    await transaction.populate('userId', 'username fullName');

    return res.status(201).json({
      success: true,
      data: transaction,
      message: `Coin purchase request submitted for ${amount} coins. Awaiting admin approval.`
    });
  } catch (error: any) {
    return res.status(400).json({
      success: false,
      error: error.message
    });
  }
});

// Award coins (admin only)
export const awardCoins = asyncHandler(async (req: AuthenticatedRequest, res: Response) => {
  const { userId, amount, reason } = req.body;

  if (!userId || !amount || !reason) {
    return res.status(400).json({
      success: false,
      error: 'User ID, amount, and reason are required'
    });
  }

  if (amount <= 0 || amount > 1000) {
    return res.status(400).json({
      success: false,
      error: 'Award amount must be between 1 and 1,000 coins'
    });
  }

  // Check if target user exists
  const targetUser = await User.findById(userId);
  if (!targetUser) {
    return res.status(404).json({
      success: false,
      error: 'Target user not found'
    });
  }

  try {
    const transaction = await (CoinTransaction as any).createTransaction(
      userId,
      'bonus',
      amount,
      `Admin award: ${reason}`,
      {
        referenceType: 'admin_adjustment',
        metadata: {
          adminUserId: req.user?._id,
          reason,
          source: 'admin_award'
        }
      }
    );

    await transaction.populate('userId', 'username fullName');

    return res.status(201).json({
      success: true,
      data: transaction,
      message: `Successfully awarded ${amount} coins to ${targetUser.fullName}`
    });
  } catch (error: any) {
    return res.status(400).json({
      success: false,
      error: error.message
    });
  }
});

// Deduct coins (admin only)
export const deductCoins = asyncHandler(async (req: AuthenticatedRequest, res: Response) => {
  const { userId, amount, reason } = req.body;

  if (!userId || !amount || !reason) {
    return res.status(400).json({
      success: false,
      error: 'User ID, amount, and reason are required'
    });
  }

  if (amount <= 0 || amount > 1000) {
    return res.status(400).json({
      success: false,
      error: 'Deduction amount must be between 1 and 1,000 coins'
    });
  }

  // Check if target user exists
  const targetUser = await User.findById(userId);
  if (!targetUser) {
    return res.status(404).json({
      success: false,
      error: 'Target user not found'
    });
  }

  // Check if user has sufficient balance
  if (targetUser.coinBalance < amount) {
    return res.status(400).json({
      success: false,
      error: `User only has ${targetUser.coinBalance} coins available`
    });
  }

  try {
    const transaction = await (CoinTransaction as any).createTransaction(
      userId,
      'penalty',
      amount,
      `Admin deduction: ${reason}`,
      {
        referenceType: 'admin_adjustment',
        metadata: {
          adminUserId: req.user?._id,
          reason,
          source: 'admin_penalty'
        }
      }
    );

    await transaction.populate('userId', 'username fullName');

    return res.status(201).json({
      success: true,
      data: transaction,
      message: `Successfully deducted ${amount} coins from ${targetUser.fullName}`
    });
  } catch (error: any) {
    return res.status(400).json({
      success: false,
      error: error.message
    });
  }
});

// Use coins for payment
export const useCoinsForPayment = asyncHandler(async (req: AuthenticatedRequest, res: Response) => {
  const { paymentId } = req.body;

  if (!req.user) {
    return res.status(401).json({
      success: false,
      error: 'Authentication required'
    });
  }

  // Find the payment
  const payment = await Payment.findById(paymentId);
  if (!payment) {
    return res.status(404).json({
      success: false,
      error: 'Payment not found'
    });
  }

  // Check if user owns this payment or is admin
  if (req.user.role === 'member' && payment.userId.toString() !== req.user._id.toString()) {
    return res.status(403).json({
      success: false,
      error: 'Access denied'
    });
  }

  // Check payment status
  if (payment.status !== 'pending') {
    return res.status(400).json({
      success: false,
      error: 'Payment is not in pending status'
    });
  }

  // Check if user has sufficient coins
  const coinsNeeded = payment.amount;
  if (req.user.coinBalance < coinsNeeded) {
    return res.status(400).json({
      success: false,
      error: `Insufficient coins. You have ${req.user.coinBalance} coins but need ${coinsNeeded} coins.`
    });
  }

  try {
    // Create coin transaction
    const coinTransaction = await (CoinTransaction as any).createTransaction(
      req.user._id,
      'spent',
      coinsNeeded,
      `Payment for court reservation ${payment.description}`,
      {
        referenceId: paymentId,
        referenceType: 'payment',
        metadata: {
          originalAmount: payment.amount,
          conversionRate: 1,
          source: 'court_payment'
        }
      }
    );

    // Update payment status
    payment.status = 'completed';
    payment.paymentMethod = 'coins';
    payment.paymentDate = new Date();
    payment.transactionId = coinTransaction._id.toString();
    await payment.save();

    // Update reservation payment status
    const Reservation = require('../models/Reservation').default;
    const reservation = await Reservation.findById(payment.reservationId);
    if (reservation) {
      reservation.paymentStatus = 'paid';
      await reservation.save({ validateBeforeSave: false });
    }

    await coinTransaction.populate('userId', 'username fullName');

    // Emit real-time update to court usage report when coin payment is completed
    try {
      const { webSocketService } = await import('../services/websocketService');
      if (webSocketService.isInitialized()) {
        const memberName = req.user.fullName || 'Unknown Member';
        
        webSocketService.emitCourtUsageUpdate({
          type: 'court_usage_data_updated',
          data: null, // Will trigger a full refresh on the frontend
          timestamp: new Date().toISOString(),
          message: `💰 Coin payment completed: ${memberName} paid ${coinsNeeded} coins (₱${payment.amount.toFixed(2)})`
        });
        
        console.log('📡 Real-time court usage update broadcasted for coin payment completion');
      }
    } catch (error) {
      console.error('⚠️ Failed to broadcast coin payment completion update:', error);
      // Don't fail the coin payment if WebSocket broadcast fails
    }

    return res.status(200).json({
      success: true,
      data: {
        coinTransaction,
        payment,
        remainingBalance: req.user.coinBalance - coinsNeeded
      },
      message: `Successfully paid ${coinsNeeded} coins for court reservation`
    });
  } catch (error: any) {
    return res.status(400).json({
      success: false,
      error: error.message
    });
  }
});

// Get coin statistics (admin only)
export const getCoinStats = asyncHandler(async (req: AuthenticatedRequest, res: Response) => {
  const { startDate, endDate } = req.query;
  
  const start = startDate ? new Date(startDate as string) : undefined;
  const end = endDate ? new Date(endDate as string) : undefined;
  
  if (end) {
    end.setHours(23, 59, 59, 999);
  }

  const stats = await (CoinTransaction as any).getCoinStats(start, end);

  // Get user balance distribution
  const balanceDistribution = await User.aggregate([
    {
      $group: {
        _id: {
          $switch: {
            branches: [
              { case: { $eq: ['$coinBalance', 0] }, then: '0' },
              { case: { $lte: ['$coinBalance', 10] }, then: '1-10' },
              { case: { $lte: ['$coinBalance', 50] }, then: '11-50' },
              { case: { $lte: ['$coinBalance', 100] }, then: '51-100' },
              { case: { $lte: ['$coinBalance', 500] }, then: '101-500' },
              { case: { $gt: ['$coinBalance', 500] }, then: '500+' }
            ],
            default: 'unknown'
          }
        },
        count: { $sum: 1 },
        totalCoins: { $sum: '$coinBalance' }
      }
    },
    {
      $sort: { _id: 1 }
    }
  ]);

  // Get total coins in circulation
  const totalStats = await User.aggregate([
    {
      $group: {
        _id: null,
        totalUsers: { $sum: 1 },
        totalCoinsInCirculation: { $sum: '$coinBalance' },
        averageBalance: { $avg: '$coinBalance' },
        usersWithCoins: {
          $sum: { $cond: [{ $gt: ['$coinBalance', 0] }, 1, 0] }
        }
      }
    }
  ]);

  return res.status(200).json({
    success: true,
    data: {
      ...stats,
      balanceDistribution,
      totalStats: totalStats[0] || {
        totalUsers: 0,
        totalCoinsInCirculation: 0,
        averageBalance: 0,
        usersWithCoins: 0
      },
      period: {
        startDate: start?.toISOString(),
        endDate: end?.toISOString()
      }
    }
  });
});

// Reverse a coin transaction (admin only)
export const reverseTransaction = asyncHandler(async (req: AuthenticatedRequest, res: Response) => {
  const { id } = req.params;
  const { reason } = req.body;

  if (!reason) {
    return res.status(400).json({
      success: false,
      error: 'Reason for reversal is required'
    });
  }

  try {
    const reverseTransaction = await (CoinTransaction as any).reverseTransaction(
      id, 
      reason, 
      req.user?._id
    );

    return res.status(200).json({
      success: true,
      data: reverseTransaction,
      message: 'Transaction reversed successfully'
    });
  } catch (error: any) {
    return res.status(400).json({
      success: false,
      error: error.message
    });
  }
});

// Get coin purchase report with statistics (Admin only)
export const getCoinPurchaseReport = asyncHandler(async (req: AuthenticatedRequest, res: Response) => {
  try {
    const { startDate, endDate, status, page = 1, limit = 10 } = req.query;

    // Build filter
    const filter: any = { type: 'purchased' };

    if (status && status !== 'all') {
      filter.status = status;
    }

    if (startDate || endDate) {
      filter.createdAt = {};
      if (startDate) {
        filter.createdAt.$gte = new Date(startDate as string);
      }
      if (endDate) {
        const end = new Date(endDate as string);
        end.setHours(23, 59, 59, 999);
        filter.createdAt.$lte = end;
      }
    }

    // Get aggregate statistics
    const statsAggregation = await CoinTransaction.aggregate([
      { $match: filter },
      {
        $group: {
          _id: null,
          totalPurchases: { $sum: 1 },
          totalCoins: { $sum: '$amount' },
          totalCostPHP: {
            $sum: {
              $ifNull: ['$metadata.costInPHP', '$amount']
            }
          },
          statusBreakdown: {
            $push: {
              status: '$status',
              amount: '$amount',
              costInPHP: { $ifNull: ['$metadata.costInPHP', '$amount'] }
            }
          },
          paymentMethodBreakdown: {
            $push: {
              paymentMethod: '$metadata.paymentMethod',
              amount: '$amount',
              costInPHP: { $ifNull: ['$metadata.costInPHP', '$amount'] }
            }
          }
        }
      }
    ]);

    // Group by status
    const statusBreakdown = await CoinTransaction.aggregate([
      { $match: filter },
      {
        $group: {
          _id: '$status',
          count: { $sum: 1 },
          totalCoins: { $sum: '$amount' },
          totalCostPHP: {
            $sum: {
              $ifNull: ['$metadata.costInPHP', '$amount']
            }
          }
        }
      }
    ]);

    // Group by payment method
    const paymentMethodBreakdown = await CoinTransaction.aggregate([
      { $match: filter },
      {
        $group: {
          _id: '$metadata.paymentMethod',
          count: { $sum: 1 },
          totalCoins: { $sum: '$amount' },
          totalCostPHP: {
            $sum: {
              $ifNull: ['$metadata.costInPHP', '$amount']
            }
          }
        }
      }
    ]);

    // Get paginated purchases
    const pageNum = parseInt(page as string);
    const limitNum = parseInt(limit as string);
    const skip = (pageNum - 1) * limitNum;

    const purchases = await CoinTransaction.find(filter)
      .sort({ createdAt: -1 })
      .skip(skip)
      .limit(limitNum)
      .populate('userId', 'username fullName email');

    const total = await CoinTransaction.countDocuments(filter);

    // Prepare statistics
    const stats = statsAggregation[0] || {
      totalPurchases: 0,
      totalCoins: 0,
      totalCostPHP: 0
    };

    return res.status(200).json({
      success: true,
      data: {
        summary: {
          totalPurchases: stats.totalPurchases || 0,
          totalCoins: stats.totalCoins || 0,
          totalCostPHP: stats.totalCostPHP || 0
        },
        statusBreakdown: statusBreakdown.map(item => ({
          status: item._id || 'unknown',
          count: item.count,
          totalCoins: item.totalCoins,
          totalCostPHP: item.totalCostPHP
        })),
        paymentMethodBreakdown: paymentMethodBreakdown
          .filter(item => item._id) // Filter out null payment methods
          .map(item => ({
            paymentMethod: item._id,
            count: item.count,
            totalCoins: item.totalCoins,
            totalCostPHP: item.totalCostPHP
          })),
        purchases
      },
      pagination: {
        page: pageNum,
        limit: limitNum,
        total,
        totalPages: Math.ceil(total / limitNum),
        hasNext: pageNum * limitNum < total,
        hasPrev: pageNum > 1
      },
      filters: {
        startDate,
        endDate,
        status
      },
      message: `Found ${total} coin purchase records`
    });
  } catch (error: any) {
    return res.status(400).json({
      success: false,
      error: error.message
    });
  }
});

// Validation rules
export const purchaseCoinsValidation = [
  body('amount')
    .isInt({ min: 1, max: 10000 })
    .withMessage('Amount must be between 1 and 10,000 coins'),
  body('paymentMethod')
    .isIn(['cash', 'bank_transfer', 'gcash'])
    .withMessage('Invalid payment method'),
  body('paymentReference')
    .optional()
    .trim()
    .isLength({ min: 1, max: 100 })
    .withMessage('Payment reference must be 1-100 characters')
];

export const awardCoinsValidation = [
  body('userId')
    .notEmpty()
    .withMessage('User ID is required')
    .isMongoId()
    .withMessage('Invalid user ID'),
  body('amount')
    .isInt({ min: 1, max: 1000 })
    .withMessage('Amount must be between 1 and 1,000 coins'),
  body('reason')
    .trim()
    .isLength({ min: 5, max: 200 })
    .withMessage('Reason must be 5-200 characters')
];

export const deductCoinsValidation = [
  body('userId')
    .notEmpty()
    .withMessage('User ID is required')
    .isMongoId()
    .withMessage('Invalid user ID'),
  body('amount')
    .isInt({ min: 1, max: 1000 })
    .withMessage('Amount must be between 1 and 1,000 coins'),
  body('reason')
    .trim()
    .isLength({ min: 5, max: 200 })
    .withMessage('Reason must be 5-200 characters')
];

export const useCoinsValidation = [
  body('paymentId')
    .notEmpty()
    .withMessage('Payment ID is required')
    .isMongoId()
    .withMessage('Invalid payment ID')
];

// Record page visit and deduct coins
export const recordPageVisit = asyncHandler(async (req: AuthenticatedRequest, res: Response) => {
  const { route, coinCost, description } = req.body;

  if (!req.user) {
    return res.status(401).json({
      success: false,
      error: 'Authentication required'
    });
  }

  if (!route || coinCost === undefined || coinCost < 0) {
    return res.status(400).json({
      success: false,
      error: 'Invalid page visit data'
    });
  }

  // Skip if no coins required
  if (coinCost === 0) {
    return res.status(200).json({
      success: true,
      data: {
        coinsDeducted: 0,
        remainingBalance: req.user.coinBalance,
        route,
        timestamp: new Date().toISOString()
      },
      message: 'Page visit recorded (no coins required)'
    });
  }

  // Check if user has sufficient coins
  if (req.user.coinBalance < coinCost) {
    return res.status(400).json({
      success: false,
      error: `Insufficient coins. You have ${req.user.coinBalance} coins but need ${coinCost} coins.`,
      data: {
        coinsDeducted: 0,
        remainingBalance: req.user.coinBalance,
        route,
        timestamp: new Date().toISOString()
      }
    });
  }

  try {
    // Create coin transaction for page visit
    const transaction = await (CoinTransaction as any).createTransaction(
      req.user._id,
      'spent',
      coinCost,
      description || `Page visit: ${route}`,
      {
        referenceType: 'page_visit',
        metadata: {
          route,
          timestamp: new Date().toISOString(),
          source: 'page_navigation'
        }
      }
    );

    return res.status(200).json({
      success: true,
      data: {
        coinsDeducted: coinCost,
        remainingBalance: transaction.balanceAfter,
        route,
        timestamp: new Date().toISOString()
      },
      message: `Page visit recorded. ${coinCost} coins deducted.`
    });
  } catch (error: any) {
    return res.status(400).json({
      success: false,
      error: error.message
    });
  }
});

export const pageVisitValidation = [
  body('route')
    .trim()
    .isLength({ min: 1, max: 100 })
    .withMessage('Route must be 1-100 characters'),
  body('coinCost')
    .isInt({ min: 0, max: 100 })
    .withMessage('Coin cost must be between 0 and 100'),
  body('description')
    .optional()
    .trim()
    .isLength({ max: 200 })
    .withMessage('Description must be less than 200 characters')
];

// Get pending coin purchases (Admin only)
export const getPendingPurchases = asyncHandler(async (req: AuthenticatedRequest, res: Response) => {
  try {
    const pendingPurchases = await CoinTransaction.find({
      type: 'purchased',
      status: 'pending'
    })
    .populate('userId', 'username fullName email')
    .sort({ createdAt: -1 });

    return res.status(200).json({
      success: true,
      data: pendingPurchases,
      message: `Found ${pendingPurchases.length} pending coin purchases`
    });
  } catch (error: any) {
    return res.status(400).json({
      success: false,
      error: error.message
    });
  }
});

// Approve coin purchase (Admin only)
export const approveCoinPurchase = asyncHandler(async (req: AuthenticatedRequest, res: Response) => {
  try {
    const { transactionId } = req.params;
    const { approvalNote } = req.body;

    // Find the pending transaction
    const transaction = await CoinTransaction.findOne({
      _id: transactionId,
      type: 'purchased',
      status: 'pending'
    }).populate('userId', 'username fullName');

    if (!transaction) {
      return res.status(404).json({
        success: false,
        error: 'Pending coin purchase not found'
      });
    }

    // Update transaction status and approve
    transaction.status = 'completed';
    transaction.processedAt = new Date();
    transaction.metadata = {
      ...transaction.metadata,
      approvedBy: req.user?._id?.toString(),
      approvalNote: approvalNote || 'Approved by admin',
      approvedAt: new Date().toISOString()
    } as any;

    // Update user's coin balance
    const user = await User.findById(transaction.userId);
    if (!user) {
      return res.status(404).json({
        success: false,
        error: 'User not found'
      });
    }

    user.coinBalance += transaction.amount;
    await user.save();
    await transaction.save();

    return res.status(200).json({
      success: true,
      data: transaction,
      message: `Successfully approved coin purchase of ${transaction.amount} coins for ${user.fullName}`
    });
  } catch (error: any) {
    return res.status(400).json({
      success: false,
      error: error.message
    });
  }
});

// Reject coin purchase (Admin only)
export const rejectCoinPurchase = asyncHandler(async (req: AuthenticatedRequest, res: Response) => {
  try {
    const { transactionId } = req.params;
    const { rejectionReason } = req.body;

    // Find the pending transaction
    const transaction = await CoinTransaction.findOne({
      _id: transactionId,
      type: 'purchased',
      status: 'pending'
    }).populate('userId', 'username fullName');

    if (!transaction) {
      return res.status(404).json({
        success: false,
        error: 'Pending coin purchase not found'
      });
    }

    // Update transaction status to failed
    transaction.status = 'failed';
    transaction.processedAt = new Date();
    transaction.metadata = {
      ...transaction.metadata,
      rejectedBy: req.user?._id?.toString(),
      rejectionReason: rejectionReason || 'Rejected by admin',
      rejectedAt: new Date().toISOString()
    } as any;

    await transaction.save();

    return res.status(200).json({
      success: true,
      data: transaction,
      message: `Rejected coin purchase request of ${transaction.amount} coins for ${(transaction.userId as any).fullName}`
    });
  } catch (error: any) {
    return res.status(400).json({
      success: false,
      error: error.message
    });
  }
>>>>>>> 823630ae
});<|MERGE_RESOLUTION|>--- conflicted
+++ resolved
@@ -1,787 +1,3 @@
-<<<<<<< HEAD
-import { Response } from 'express';
-import { body, validationResult } from 'express-validator';
-import CoinTransaction from '../models/CoinTransaction';
-import User from '../models/User';
-import Payment from '../models/Payment';
-import { AuthenticatedRequest } from '../middleware/auth';
-import { asyncHandler } from '../middleware/errorHandler';
-
-// Get user's coin balance and recent transactions
-export const getCoinBalance = asyncHandler(async (req: AuthenticatedRequest, res: Response) => {
-  if (!req.user) {
-    return res.status(401).json({
-      success: false,
-      error: 'Authentication required'
-    });
-  }
-
-  const user = await User.findById(req.user._id).select('coinBalance');
-  if (!user) {
-    return res.status(404).json({
-      success: false,
-      error: 'User not found'
-    });
-  }
-
-  // Get recent transactions
-  const recentTransactions = await (CoinTransaction as any).getUserTransactions(req.user._id, 1, 5);
-
-  // Check for low balance warning
-  const lowBalanceThreshold = parseInt(process.env.LOW_BALANCE_WARNING_THRESHOLD || '10');
-  const isLowBalance = user.coinBalance < lowBalanceThreshold;
-
-  return res.status(200).json({
-    success: true,
-    data: {
-      balance: user.coinBalance,
-      isLowBalance,
-      lowBalanceThreshold,
-      recentTransactions
-    }
-  });
-});
-
-// Get user's coin transaction history
-export const getCoinTransactions = asyncHandler(async (req: AuthenticatedRequest, res: Response) => {
-  if (!req.user) {
-    return res.status(401).json({
-      success: false,
-      error: 'Authentication required'
-    });
-  }
-
-  const page = parseInt(req.query.page as string) || 1;
-  const limit = parseInt(req.query.limit as string) || 10;
-  const type = req.query.type as string;
-  const requestedUserId = req.query.userId as string;
-
-  let transactions;
-  let total;
-
-  if (req.user.role === 'member') {
-    // Members can only see their own transactions
-    transactions = await (CoinTransaction as any).getUserTransactions(req.user._id, page, limit, type);
-    total = await CoinTransaction.countDocuments({ 
-      userId: req.user._id, 
-      ...(type && { type }) 
-    });
-  } else if (requestedUserId) {
-    // Admin requesting specific user's transactions
-    transactions = await (CoinTransaction as any).getUserTransactions(requestedUserId, page, limit, type);
-    total = await CoinTransaction.countDocuments({ 
-      userId: requestedUserId, 
-      ...(type && { type }) 
-    });
-  } else {
-    // Admin requesting all transactions across all users
-    const filter: any = {};
-    if (type) {
-      filter.type = type;
-    }
-    
-    const skip = (page - 1) * limit;
-    
-    transactions = await CoinTransaction.find(filter)
-      .sort({ createdAt: -1 })
-      .skip(skip)
-      .limit(limit)
-      .populate('userId', 'username fullName email')
-      .populate('metadata.adminUserId', 'username fullName');
-      
-    total = await CoinTransaction.countDocuments(filter);
-  }
-
-  return res.status(200).json({
-    success: true,
-    data: transactions,
-    pagination: {
-      page,
-      limit,
-      total,
-      totalPages: Math.ceil(total / limit),
-      hasNext: page * limit < total,
-      hasPrev: page > 1
-    }
-  });
-});
-
-// Purchase coins (admin function or integration with payment gateway)
-export const purchaseCoins = asyncHandler(async (req: AuthenticatedRequest, res: Response) => {
-  const { amount, paymentMethod, paymentReference } = req.body;
-
-  if (!req.user) {
-    return res.status(401).json({
-      success: false,
-      error: 'Authentication required'
-    });
-  }
-
-  // Validate purchase amount
-  if (amount <= 0 || amount > 10000) {
-    return res.status(400).json({
-      success: false,
-      error: 'Purchase amount must be between 1 and 10,000 coins'
-    });
-  }
-
-  // Calculate cost (₱1 = 1 coin for simplicity)
-  const costInPHP = amount;
-
-  try {
-    // Create coin transaction
-    const transaction = await (CoinTransaction as any).createTransaction(
-      req.user._id,
-      'purchased',
-      amount,
-      `Purchased ${amount} coins via ${paymentMethod} - Pending Admin Approval`,
-      {
-        referenceId: paymentReference,
-        referenceType: 'purchase',
-        metadata: {
-          paymentMethod,
-          costInPHP,
-          conversionRate: 1,
-          source: 'user_purchase',
-          requiresApproval: true
-        },
-        status: 'pending'
-      }
-    );
-
-    await transaction.populate('userId', 'username fullName');
-
-    return res.status(201).json({
-      success: true,
-      data: transaction,
-      message: `Coin purchase request submitted for ${amount} coins. Awaiting admin approval.`
-    });
-  } catch (error: any) {
-    return res.status(400).json({
-      success: false,
-      error: error.message
-    });
-  }
-});
-
-// Award coins (admin only)
-export const awardCoins = asyncHandler(async (req: AuthenticatedRequest, res: Response) => {
-  const { userId, amount, reason } = req.body;
-
-  if (!userId || !amount || !reason) {
-    return res.status(400).json({
-      success: false,
-      error: 'User ID, amount, and reason are required'
-    });
-  }
-
-  if (amount <= 0 || amount > 1000) {
-    return res.status(400).json({
-      success: false,
-      error: 'Award amount must be between 1 and 1,000 coins'
-    });
-  }
-
-  // Check if target user exists
-  const targetUser = await User.findById(userId);
-  if (!targetUser) {
-    return res.status(404).json({
-      success: false,
-      error: 'Target user not found'
-    });
-  }
-
-  try {
-    const transaction = await (CoinTransaction as any).createTransaction(
-      userId,
-      'bonus',
-      amount,
-      `Admin award: ${reason}`,
-      {
-        referenceType: 'admin_adjustment',
-        metadata: {
-          adminUserId: req.user?._id,
-          reason,
-          source: 'admin_award'
-        }
-      }
-    );
-
-    await transaction.populate('userId', 'username fullName');
-
-    return res.status(201).json({
-      success: true,
-      data: transaction,
-      message: `Successfully awarded ${amount} coins to ${targetUser.fullName}`
-    });
-  } catch (error: any) {
-    return res.status(400).json({
-      success: false,
-      error: error.message
-    });
-  }
-});
-
-// Deduct coins (admin only)
-export const deductCoins = asyncHandler(async (req: AuthenticatedRequest, res: Response) => {
-  const { userId, amount, reason } = req.body;
-
-  if (!userId || !amount || !reason) {
-    return res.status(400).json({
-      success: false,
-      error: 'User ID, amount, and reason are required'
-    });
-  }
-
-  if (amount <= 0 || amount > 1000) {
-    return res.status(400).json({
-      success: false,
-      error: 'Deduction amount must be between 1 and 1,000 coins'
-    });
-  }
-
-  // Check if target user exists
-  const targetUser = await User.findById(userId);
-  if (!targetUser) {
-    return res.status(404).json({
-      success: false,
-      error: 'Target user not found'
-    });
-  }
-
-  // Check if user has sufficient balance
-  if (targetUser.coinBalance < amount) {
-    return res.status(400).json({
-      success: false,
-      error: `User only has ${targetUser.coinBalance} coins available`
-    });
-  }
-
-  try {
-    const transaction = await (CoinTransaction as any).createTransaction(
-      userId,
-      'penalty',
-      amount,
-      `Admin deduction: ${reason}`,
-      {
-        referenceType: 'admin_adjustment',
-        metadata: {
-          adminUserId: req.user?._id,
-          reason,
-          source: 'admin_penalty'
-        }
-      }
-    );
-
-    await transaction.populate('userId', 'username fullName');
-
-    return res.status(201).json({
-      success: true,
-      data: transaction,
-      message: `Successfully deducted ${amount} coins from ${targetUser.fullName}`
-    });
-  } catch (error: any) {
-    return res.status(400).json({
-      success: false,
-      error: error.message
-    });
-  }
-});
-
-// Use coins for payment
-export const useCoinsForPayment = asyncHandler(async (req: AuthenticatedRequest, res: Response) => {
-  const { paymentId } = req.body;
-
-  if (!req.user) {
-    return res.status(401).json({
-      success: false,
-      error: 'Authentication required'
-    });
-  }
-
-  // Find the payment
-  const payment = await Payment.findById(paymentId);
-  if (!payment) {
-    return res.status(404).json({
-      success: false,
-      error: 'Payment not found'
-    });
-  }
-
-  // Check if user owns this payment or is admin
-  if (req.user.role === 'member' && payment.userId.toString() !== req.user._id.toString()) {
-    return res.status(403).json({
-      success: false,
-      error: 'Access denied'
-    });
-  }
-
-  // Check payment status
-  if (payment.status !== 'pending') {
-    return res.status(400).json({
-      success: false,
-      error: 'Payment is not in pending status'
-    });
-  }
-
-  // Check if user has sufficient coins
-  const coinsNeeded = payment.amount;
-  if (req.user.coinBalance < coinsNeeded) {
-    return res.status(400).json({
-      success: false,
-      error: `Insufficient coins. You have ${req.user.coinBalance} coins but need ${coinsNeeded} coins.`
-    });
-  }
-
-  try {
-    // Create coin transaction
-    const coinTransaction = await (CoinTransaction as any).createTransaction(
-      req.user._id,
-      'spent',
-      coinsNeeded,
-      `Payment for court reservation ${payment.description}`,
-      {
-        referenceId: paymentId,
-        referenceType: 'payment',
-        metadata: {
-          originalAmount: payment.amount,
-          conversionRate: 1,
-          source: 'court_payment'
-        }
-      }
-    );
-
-    // Update payment status
-    payment.status = 'completed';
-    payment.paymentMethod = 'coins';
-    payment.paymentDate = new Date();
-    payment.transactionId = coinTransaction._id.toString();
-    await payment.save();
-
-    // Update reservation payment status
-    const Reservation = require('../models/Reservation').default;
-    const reservation = await Reservation.findById(payment.reservationId);
-    if (reservation) {
-      reservation.paymentStatus = 'paid';
-      await reservation.save({ validateBeforeSave: false });
-    }
-
-    await coinTransaction.populate('userId', 'username fullName');
-
-    // Emit real-time update to court usage report when coin payment is completed
-    try {
-      const { webSocketService } = await import('../services/websocketService');
-      if (webSocketService.isInitialized()) {
-        const memberName = req.user.fullName || 'Unknown Member';
-        
-        webSocketService.emitCourtUsageUpdate({
-          type: 'court_usage_data_updated',
-          data: null, // Will trigger a full refresh on the frontend
-          timestamp: new Date().toISOString(),
-          message: `💰 Coin payment completed: ${memberName} paid ${coinsNeeded} coins (₱${payment.amount.toFixed(2)})`
-        });
-        
-        console.log('📡 Real-time court usage update broadcasted for coin payment completion');
-      }
-    } catch (error) {
-      console.error('⚠️ Failed to broadcast coin payment completion update:', error);
-      // Don't fail the coin payment if WebSocket broadcast fails
-    }
-
-    return res.status(200).json({
-      success: true,
-      data: {
-        coinTransaction,
-        payment,
-        remainingBalance: req.user.coinBalance - coinsNeeded
-      },
-      message: `Successfully paid ${coinsNeeded} coins for court reservation`
-    });
-  } catch (error: any) {
-    return res.status(400).json({
-      success: false,
-      error: error.message
-    });
-  }
-});
-
-// Get coin statistics (admin only)
-export const getCoinStats = asyncHandler(async (req: AuthenticatedRequest, res: Response) => {
-  const { startDate, endDate } = req.query;
-  
-  const start = startDate ? new Date(startDate as string) : undefined;
-  const end = endDate ? new Date(endDate as string) : undefined;
-  
-  if (end) {
-    end.setHours(23, 59, 59, 999);
-  }
-
-  const stats = await (CoinTransaction as any).getCoinStats(start, end);
-
-  // Get user balance distribution
-  const balanceDistribution = await User.aggregate([
-    {
-      $group: {
-        _id: {
-          $switch: {
-            branches: [
-              { case: { $eq: ['$coinBalance', 0] }, then: '0' },
-              { case: { $lte: ['$coinBalance', 10] }, then: '1-10' },
-              { case: { $lte: ['$coinBalance', 50] }, then: '11-50' },
-              { case: { $lte: ['$coinBalance', 100] }, then: '51-100' },
-              { case: { $lte: ['$coinBalance', 500] }, then: '101-500' },
-              { case: { $gt: ['$coinBalance', 500] }, then: '500+' }
-            ],
-            default: 'unknown'
-          }
-        },
-        count: { $sum: 1 },
-        totalCoins: { $sum: '$coinBalance' }
-      }
-    },
-    {
-      $sort: { _id: 1 }
-    }
-  ]);
-
-  // Get total coins in circulation
-  const totalStats = await User.aggregate([
-    {
-      $group: {
-        _id: null,
-        totalUsers: { $sum: 1 },
-        totalCoinsInCirculation: { $sum: '$coinBalance' },
-        averageBalance: { $avg: '$coinBalance' },
-        usersWithCoins: {
-          $sum: { $cond: [{ $gt: ['$coinBalance', 0] }, 1, 0] }
-        }
-      }
-    }
-  ]);
-
-  return res.status(200).json({
-    success: true,
-    data: {
-      ...stats,
-      balanceDistribution,
-      totalStats: totalStats[0] || {
-        totalUsers: 0,
-        totalCoinsInCirculation: 0,
-        averageBalance: 0,
-        usersWithCoins: 0
-      },
-      period: {
-        startDate: start?.toISOString(),
-        endDate: end?.toISOString()
-      }
-    }
-  });
-});
-
-// Reverse a coin transaction (admin only)
-export const reverseTransaction = asyncHandler(async (req: AuthenticatedRequest, res: Response) => {
-  const { id } = req.params;
-  const { reason } = req.body;
-
-  if (!reason) {
-    return res.status(400).json({
-      success: false,
-      error: 'Reason for reversal is required'
-    });
-  }
-
-  try {
-    const reverseTransaction = await (CoinTransaction as any).reverseTransaction(
-      id, 
-      reason, 
-      req.user?._id
-    );
-
-    return res.status(200).json({
-      success: true,
-      data: reverseTransaction,
-      message: 'Transaction reversed successfully'
-    });
-  } catch (error: any) {
-    return res.status(400).json({
-      success: false,
-      error: error.message
-    });
-  }
-});
-
-// Validation rules
-export const purchaseCoinsValidation = [
-  body('amount')
-    .isInt({ min: 1, max: 10000 })
-    .withMessage('Amount must be between 1 and 10,000 coins'),
-  body('paymentMethod')
-    .isIn(['cash', 'bank_transfer', 'gcash'])
-    .withMessage('Invalid payment method'),
-  body('paymentReference')
-    .optional()
-    .trim()
-    .isLength({ min: 1, max: 100 })
-    .withMessage('Payment reference must be 1-100 characters')
-];
-
-export const awardCoinsValidation = [
-  body('userId')
-    .notEmpty()
-    .withMessage('User ID is required')
-    .isMongoId()
-    .withMessage('Invalid user ID'),
-  body('amount')
-    .isInt({ min: 1, max: 1000 })
-    .withMessage('Amount must be between 1 and 1,000 coins'),
-  body('reason')
-    .trim()
-    .isLength({ min: 5, max: 200 })
-    .withMessage('Reason must be 5-200 characters')
-];
-
-export const deductCoinsValidation = [
-  body('userId')
-    .notEmpty()
-    .withMessage('User ID is required')
-    .isMongoId()
-    .withMessage('Invalid user ID'),
-  body('amount')
-    .isInt({ min: 1, max: 1000 })
-    .withMessage('Amount must be between 1 and 1,000 coins'),
-  body('reason')
-    .trim()
-    .isLength({ min: 5, max: 200 })
-    .withMessage('Reason must be 5-200 characters')
-];
-
-export const useCoinsValidation = [
-  body('paymentId')
-    .notEmpty()
-    .withMessage('Payment ID is required')
-    .isMongoId()
-    .withMessage('Invalid payment ID')
-];
-
-// Record page visit and deduct coins
-export const recordPageVisit = asyncHandler(async (req: AuthenticatedRequest, res: Response) => {
-  const { route, coinCost, description } = req.body;
-
-  if (!req.user) {
-    return res.status(401).json({
-      success: false,
-      error: 'Authentication required'
-    });
-  }
-
-  if (!route || coinCost === undefined || coinCost < 0) {
-    return res.status(400).json({
-      success: false,
-      error: 'Invalid page visit data'
-    });
-  }
-
-  // Skip if no coins required
-  if (coinCost === 0) {
-    return res.status(200).json({
-      success: true,
-      data: {
-        coinsDeducted: 0,
-        remainingBalance: req.user.coinBalance,
-        route,
-        timestamp: new Date().toISOString()
-      },
-      message: 'Page visit recorded (no coins required)'
-    });
-  }
-
-  // Check if user has sufficient coins
-  if (req.user.coinBalance < coinCost) {
-    return res.status(400).json({
-      success: false,
-      error: `Insufficient coins. You have ${req.user.coinBalance} coins but need ${coinCost} coins.`,
-      data: {
-        coinsDeducted: 0,
-        remainingBalance: req.user.coinBalance,
-        route,
-        timestamp: new Date().toISOString()
-      }
-    });
-  }
-
-  try {
-    // Create coin transaction for page visit
-    const transaction = await (CoinTransaction as any).createTransaction(
-      req.user._id,
-      'spent',
-      coinCost,
-      description || `Page visit: ${route}`,
-      {
-        referenceType: 'page_visit',
-        metadata: {
-          route,
-          timestamp: new Date().toISOString(),
-          source: 'page_navigation'
-        }
-      }
-    );
-
-    return res.status(200).json({
-      success: true,
-      data: {
-        coinsDeducted: coinCost,
-        remainingBalance: transaction.balanceAfter,
-        route,
-        timestamp: new Date().toISOString()
-      },
-      message: `Page visit recorded. ${coinCost} coins deducted.`
-    });
-  } catch (error: any) {
-    return res.status(400).json({
-      success: false,
-      error: error.message
-    });
-  }
-});
-
-export const pageVisitValidation = [
-  body('route')
-    .trim()
-    .isLength({ min: 1, max: 100 })
-    .withMessage('Route must be 1-100 characters'),
-  body('coinCost')
-    .isInt({ min: 0, max: 100 })
-    .withMessage('Coin cost must be between 0 and 100'),
-  body('description')
-    .optional()
-    .trim()
-    .isLength({ max: 200 })
-    .withMessage('Description must be less than 200 characters')
-];
-
-// Get pending coin purchases (Admin only)
-export const getPendingPurchases = asyncHandler(async (req: AuthenticatedRequest, res: Response) => {
-  try {
-    const pendingPurchases = await CoinTransaction.find({
-      type: 'purchased',
-      status: 'pending'
-    })
-    .populate('userId', 'username fullName email')
-    .sort({ createdAt: -1 });
-
-    return res.status(200).json({
-      success: true,
-      data: pendingPurchases,
-      message: `Found ${pendingPurchases.length} pending coin purchases`
-    });
-  } catch (error: any) {
-    return res.status(400).json({
-      success: false,
-      error: error.message
-    });
-  }
-});
-
-// Approve coin purchase (Admin only)
-export const approveCoinPurchase = asyncHandler(async (req: AuthenticatedRequest, res: Response) => {
-  try {
-    const { transactionId } = req.params;
-    const { approvalNote } = req.body;
-
-    // Find the pending transaction
-    const transaction = await CoinTransaction.findOne({
-      _id: transactionId,
-      type: 'purchased',
-      status: 'pending'
-    }).populate('userId', 'username fullName');
-
-    if (!transaction) {
-      return res.status(404).json({
-        success: false,
-        error: 'Pending coin purchase not found'
-      });
-    }
-
-    // Update transaction status and approve
-    transaction.status = 'completed';
-    transaction.processedAt = new Date();
-    transaction.metadata = {
-      ...transaction.metadata,
-      approvedBy: req.user?._id?.toString(),
-      approvalNote: approvalNote || 'Approved by admin',
-      approvedAt: new Date().toISOString()
-    } as any;
-
-    // Update user's coin balance
-    const user = await User.findById(transaction.userId);
-    if (!user) {
-      return res.status(404).json({
-        success: false,
-        error: 'User not found'
-      });
-    }
-
-    user.coinBalance += transaction.amount;
-    await user.save();
-    await transaction.save();
-
-    return res.status(200).json({
-      success: true,
-      data: transaction,
-      message: `Successfully approved coin purchase of ${transaction.amount} coins for ${user.fullName}`
-    });
-  } catch (error: any) {
-    return res.status(400).json({
-      success: false,
-      error: error.message
-    });
-  }
-});
-
-// Reject coin purchase (Admin only)
-export const rejectCoinPurchase = asyncHandler(async (req: AuthenticatedRequest, res: Response) => {
-  try {
-    const { transactionId } = req.params;
-    const { rejectionReason } = req.body;
-
-    // Find the pending transaction
-    const transaction = await CoinTransaction.findOne({
-      _id: transactionId,
-      type: 'purchased',
-      status: 'pending'
-    }).populate('userId', 'username fullName');
-
-    if (!transaction) {
-      return res.status(404).json({
-        success: false,
-        error: 'Pending coin purchase not found'
-      });
-    }
-
-    // Update transaction status to failed
-    transaction.status = 'failed';
-    transaction.processedAt = new Date();
-    transaction.metadata = {
-      ...transaction.metadata,
-      rejectedBy: req.user?._id?.toString(),
-      rejectionReason: rejectionReason || 'Rejected by admin',
-      rejectedAt: new Date().toISOString()
-    } as any;
-
-    await transaction.save();
-
-    return res.status(200).json({
-      success: true,
-      data: transaction,
-      message: `Rejected coin purchase request of ${transaction.amount} coins for ${(transaction.userId as any).fullName}`
-    });
-  } catch (error: any) {
-    return res.status(400).json({
-      success: false,
-      error: error.message
-    });
-  }
-=======
 import { Response } from 'express';
 import { body, validationResult } from 'express-validator';
 import CoinTransaction from '../models/CoinTransaction';
@@ -1720,5 +936,4 @@
       error: error.message
     });
   }
->>>>>>> 823630ae
 });