--- conflicted
+++ resolved
@@ -1,480 +1,315 @@
-import mongoose, { Schema, Document } from 'mongoose';
-import { CourtReservation as ICourtReservation } from '../types/index';
-
-export interface IReservationDocument extends Omit<ICourtReservation, '_id'>, Document {}
-
-const reservationSchema = new Schema<IReservationDocument>({
-<<<<<<< HEAD
-  reservationType: {
-    type: String,
-    enum: {
-      values: ['regular', 'blocked'],
-      message: 'Reservation type must be regular or blocked'
-    },
-    default: 'regular',
-    index: true
-  },
-  blockReason: {
-    type: String,
-    enum: {
-      values: ['maintenance', 'private_event', 'weather', 'other'],
-      message: 'Block reason must be maintenance, private_event, weather, or other'
-    }
-  },
-  blockNotes: {
-    type: String,
-    trim: true,
-    maxlength: [200, 'Block notes cannot exceed 200 characters']
-  },
-  userId: {
-    type: String,
-    ref: 'User',
-    required: function(this: IReservationDocument) {
-      return this.reservationType === 'regular';
-    },
-=======
-  userId: {
-    type: String,
-    ref: 'User',
-    required: [true, 'User ID is required'],
->>>>>>> 823630ae
-    index: true
-  },
-  date: {
-    type: Date,
-    required: [true, 'Reservation date is required'],
-    validate: {
-      validator: function(v: Date) {
-        const today = new Date();
-        today.setHours(0, 0, 0, 0);
-        return v >= today;
-      },
-      message: 'Reservation date cannot be in the past'
-    }
-  },
-  timeSlot: {
-    type: Number,
-    required: [true, 'Time slot is required'],
-    min: [5, 'Court operates from 5 AM'],
-    max: [22, 'Court operates until 10 PM']
-  },
-  players: [{
-<<<<<<< HEAD
-    type: String,
-    required: function(this: IReservationDocument) {
-      return this.reservationType === 'regular';
-    },
-    trim: true,
-    maxlength: [50, 'Player name cannot exceed 50 characters']
-  }],
-  status: {
-    type: String,
-    enum: {
-      values: ['pending', 'confirmed', 'cancelled', 'completed'],
-      message: 'Status must be pending, confirmed, cancelled, or completed'
-=======
-    type: Schema.Types.Mixed, // Support both String (old format) and Object (new format with member/guest tracking)
-    required: true
-  }],
-  paymentIds: [{
-    type: String,
-    ref: 'Payment'
-  }], // December 2025: Track multiple payment IDs (one per member)
-  status: {
-    type: String,
-    enum: {
-      values: ['pending', 'confirmed', 'cancelled', 'completed', 'no-show'],
-      message: 'Status must be pending, confirmed, cancelled, completed, or no-show'
->>>>>>> 823630ae
-    },
-    default: 'pending',
-    index: true
-  },
-  paymentStatus: {
-    type: String,
-    enum: {
-      values: ['pending', 'paid', 'overdue'],
-      message: 'Payment status must be pending, paid, or overdue'
-    },
-    default: 'pending',
-    index: true
-  },
-  totalFee: {
-    type: Number,
-    min: [0, 'Total fee cannot be negative'],
-    default: 0
-  },
-  weatherForecast: {
-    temperature: { type: Number },
-    description: { type: String },
-    humidity: { type: Number },
-    windSpeed: { type: Number },
-    icon: { type: String },
-    rainChance: { type: Number }, // Precipitation probability as percentage
-    timestamp: { type: Date }
-  },
-  tournamentTier: {
-    type: String,
-    enum: {
-      values: ['100', '250', '500'],
-      message: 'Tournament tier must be 100, 250, or 500'
-    },
-    default: '100',
-    index: true
-  },
-  matchResults: [{
-    winnerId: {
-      type: String,
-      ref: 'User',
-      required: true
-    },
-    participants: [{
-      type: String,
-      ref: 'User',
-      required: true
-    }],
-    score: {
-      type: String,
-      trim: true
-    }
-  }],
-  pointsProcessed: {
-    type: Boolean,
-    default: false,
-    index: true
-  },
-  // Multi-hour reservation support
-  duration: {
-    type: Number,
-    min: [1, 'Duration must be at least 1 hour'],
-<<<<<<< HEAD
-    max: [12, 'Duration cannot exceed 12 hours'],
-=======
-    max: [4, 'Duration cannot exceed 4 hours'],
->>>>>>> 823630ae
-    default: 1,
-    required: true,
-    index: true
-  },
-  endTimeSlot: {
-    type: Number,
-    min: [6, 'End time cannot be before 6 AM'],
-    max: [23, 'End time cannot be after 11 PM'],
-    index: true
-  },
-  isMultiHour: {
-    type: Boolean,
-    default: false,
-    index: true
-  }
-}, {
-  timestamps: true,
-  toJSON: { virtuals: true },
-  toObject: { virtuals: true }
-});
-
-// Compound indexes for better query performance
-reservationSchema.index({ userId: 1, date: -1 });
-reservationSchema.index({ date: 1, timeSlot: 1, endTimeSlot: 1 }); // Multi-hour support
-reservationSchema.index({ status: 1, paymentStatus: 1 });
-reservationSchema.index({ date: 1, status: 1 });
-reservationSchema.index({ tournamentTier: 1, status: 1 });
-reservationSchema.index({ pointsProcessed: 1, status: 1 });
-reservationSchema.index({ isMultiHour: 1, status: 1 }); // Multi-hour queries
-
-// Unique compound index to prevent double booking
-reservationSchema.index(
-  { date: 1, timeSlot: 1 },
-  {
-    unique: true,
-    partialFilterExpression: {
-      status: { $in: ['pending', 'confirmed'] }
-    }
-  }
-);
-
-// Pre-save middleware to calculate derived fields and total fee
-reservationSchema.pre('save', function(next) {
-  const reservation = this;
-<<<<<<< HEAD
-
-  // For blocked reservations, set defaults and skip fee calculation
-  if (reservation.reservationType === 'blocked') {
-    reservation.status = 'confirmed';
-    reservation.paymentStatus = 'paid';
-    reservation.totalFee = 0;
-    if (!reservation.players || reservation.players.length === 0) {
-      reservation.players = ['BLOCKED'];
-    }
-  }
-
-=======
-  
->>>>>>> 823630ae
-  // Calculate endTimeSlot and isMultiHour
-  if (reservation.isNew || reservation.isModified('timeSlot') || reservation.isModified('duration')) {
-    reservation.endTimeSlot = reservation.timeSlot + reservation.duration;
-    reservation.isMultiHour = reservation.duration > 1;
-<<<<<<< HEAD
-
-=======
-    
->>>>>>> 823630ae
-    // Validate that booking doesn't extend beyond court hours
-    if (reservation.endTimeSlot > 23) {
-      return next(new Error(`Booking extends beyond court hours. Court closes at 10 PM (22:00). Duration: ${reservation.duration} hours from ${reservation.timeSlot}:00 would end at ${reservation.endTimeSlot}:00.`));
-    }
-  }
-<<<<<<< HEAD
-
-  // Calculate total fee for multi-hour reservations if not explicitly provided (skip for blocked)
-  if (reservation.reservationType !== 'blocked' &&
-      (reservation.isNew || reservation.isModified('timeSlot') || reservation.isModified('players') || reservation.isModified('duration')) &&
-      (!reservation.totalFee || reservation.totalFee === 0)) {
-    const peakHours = (process.env.PEAK_HOURS || '5,18,19,21').split(',').map(h => parseInt(h));
-    const peakHourFee = parseInt(process.env.PEAK_HOUR_FEE || '100');
-    const offPeakFeePerMember = parseInt(process.env.OFF_PEAK_FEE_PER_MEMBER || '20');
-    const offPeakFeePerNonMember = parseInt(process.env.OFF_PEAK_FEE_PER_NON_MEMBER || '50');
-    
-    let totalFee = 0;
-    
-    // Calculate fee for each hour in the duration
-    const calculatedEndTimeSlot = reservation.endTimeSlot || (reservation.timeSlot + reservation.duration);
-    for (let hour = reservation.timeSlot; hour < calculatedEndTimeSlot; hour++) {
-      let hourFee = 0;
-      
-      if (peakHours.includes(hour)) {
-        // Peak hours: 100 pesos fixed fee per hour
-        hourFee = peakHourFee;
-      } else {
-        // Off-peak hours: use proper member/non-member calculation if frontend didn't provide
-        // This is a fallback - the frontend should handle proper categorization
-        try {
-          // Simple heuristic: assume 2/3 are members, 1/3 are non-members for mixed groups
-          const totalPlayers = reservation.players.length;
-          if (totalPlayers <= 2) {
-            // Small groups: assume all members
-            hourFee = totalPlayers * offPeakFeePerMember;
-          } else {
-            // Larger groups: use heuristic for mixed member/non-member pricing
-            const estimatedMembers = Math.ceil(totalPlayers * 0.67); // 67% members
-            const estimatedNonMembers = totalPlayers - estimatedMembers;
-            hourFee = (estimatedMembers * offPeakFeePerMember) + (estimatedNonMembers * offPeakFeePerNonMember);
-          }
-        } catch (error) {
-          // Ultimate fallback: treat all as members
-          hourFee = reservation.players.length * offPeakFeePerMember;
-        }
-      }
-      
-      totalFee += hourFee;
-    }
-    
-=======
-  
-  // Calculate total fee for multi-hour reservations if not explicitly provided
-  if ((reservation.isNew || reservation.isModified('timeSlot') || reservation.isModified('players') || reservation.isModified('duration')) &&
-      (!reservation.totalFee || reservation.totalFee === 0)) {
-    const peakHours = (process.env.PEAK_HOURS || '5,18,19,21').split(',').map(h => parseInt(h));
-
-    // Check if players use new format (objects with isMember/isGuest)
-    const hasNewPlayerFormat = reservation.players.length > 0 &&
-      typeof reservation.players[0] === 'object' &&
-      'isMember' in (reservation.players[0] as any);
-
-    let totalFee = 0;
-
-    if (hasNewPlayerFormat) {
-      // December 2025+ pricing: Base rate + guest fees
-      const PEAK_BASE_FEE = 150;
-      const NON_PEAK_BASE_FEE = 100;
-      const GUEST_FEE = 70;
-
-      // Count members and guests
-      let memberCount = 0;
-      let guestCount = 0;
-
-      for (const player of reservation.players) {
-        const p = player as any;
-        if (p.isMember) memberCount++;
-        if (p.isGuest) guestCount++;
-      }
-
-      // Calculate fee for each hour in the duration
-      const calculatedEndTimeSlot = reservation.endTimeSlot || (reservation.timeSlot + reservation.duration);
-      for (let hour = reservation.timeSlot; hour < calculatedEndTimeSlot; hour++) {
-        const isPeakHour = peakHours.includes(hour);
-        const baseFee = isPeakHour ? PEAK_BASE_FEE : NON_PEAK_BASE_FEE;
-        const hourFee = baseFee + (guestCount * GUEST_FEE);
-        totalFee += hourFee;
-      }
-    } else {
-      // Legacy pricing (pre-December 2025)
-      const peakHourFee = parseInt(process.env.PEAK_HOUR_FEE || '100');
-      const offPeakFeePerMember = parseInt(process.env.OFF_PEAK_FEE_PER_MEMBER || '20');
-      const offPeakFeePerNonMember = parseInt(process.env.OFF_PEAK_FEE_PER_NON_MEMBER || '50');
-
-      // Calculate fee for each hour in the duration
-      const calculatedEndTimeSlot = reservation.endTimeSlot || (reservation.timeSlot + reservation.duration);
-      for (let hour = reservation.timeSlot; hour < calculatedEndTimeSlot; hour++) {
-        let hourFee = 0;
-
-        if (peakHours.includes(hour)) {
-          // Peak hours: 100 pesos fixed fee per hour
-          hourFee = peakHourFee;
-        } else {
-          // Off-peak hours: use proper member/non-member calculation if frontend didn't provide
-          // This is a fallback - the frontend should handle proper categorization
-          try {
-            // Simple heuristic: assume 2/3 are members, 1/3 are non-members for mixed groups
-            const totalPlayers = reservation.players.length;
-            if (totalPlayers <= 2) {
-              // Small groups: assume all members
-              hourFee = totalPlayers * offPeakFeePerMember;
-            } else {
-              // Larger groups: use heuristic for mixed member/non-member pricing
-              const estimatedMembers = Math.ceil(totalPlayers * 0.67); // 67% members
-              const estimatedNonMembers = totalPlayers - estimatedMembers;
-              hourFee = (estimatedMembers * offPeakFeePerMember) + (estimatedNonMembers * offPeakFeePerNonMember);
-            }
-          } catch (error) {
-            // Ultimate fallback: treat all as members
-            hourFee = reservation.players.length * offPeakFeePerMember;
-          }
-        }
-
-        totalFee += hourFee;
-      }
-    }
-
->>>>>>> 823630ae
-    reservation.totalFee = totalFee;
-  }
-  
-  next();
-});
-
-// Static method to check if a range of slots is available (for multi-hour reservations)
-<<<<<<< HEAD
-// Fixed: Normalizes dates to prevent time component mismatches between blocked reservations and user requests
-reservationSchema.statics.isSlotRangeAvailable = async function(date: Date, startTimeSlot: number, endTimeSlot: number, excludeId?: string) {
-  // Normalize date to start/end of day using UTC to avoid timezone issues
-  const startOfDay = new Date(Date.UTC(date.getUTCFullYear(), date.getUTCMonth(), date.getUTCDate()));
-  const endOfDay = new Date(Date.UTC(date.getUTCFullYear(), date.getUTCMonth(), date.getUTCDate() + 1));
-
-  // Check for any existing reservations that would conflict with the requested range
-  const query: any = {
-    date: {
-      $gte: startOfDay,
-      $lt: endOfDay
-    },
-=======
-reservationSchema.statics.isSlotRangeAvailable = async function(date: Date, startTimeSlot: number, endTimeSlot: number, excludeId?: string) {
-  // Check for any existing reservations that would conflict with the requested range
-  const query: any = {
-    date: date,
->>>>>>> 823630ae
-    status: { $in: ['pending', 'confirmed'] },
-    $or: [
-      // Case 1: Existing reservation starts within our requested range
-      {
-        timeSlot: { $gte: startTimeSlot, $lt: endTimeSlot }
-      },
-<<<<<<< HEAD
-      // Case 2: Existing reservation ends within our requested range
-=======
-      // Case 2: Existing reservation ends within our requested range  
->>>>>>> 823630ae
-      {
-        endTimeSlot: { $gt: startTimeSlot, $lte: endTimeSlot }
-      },
-      // Case 3: Existing reservation completely contains our requested range
-      {
-        timeSlot: { $lte: startTimeSlot },
-        endTimeSlot: { $gte: endTimeSlot }
-      }
-    ]
-  };
-<<<<<<< HEAD
-
-  if (excludeId) {
-    query._id = { $ne: excludeId };
-  }
-
-  console.log(`🔍 Checking availability for ${date.toISOString().split('T')[0]} slots ${startTimeSlot}-${endTimeSlot}`);
-  const conflictingReservations = await this.find(query);
-  console.log(`🔍 Found ${conflictingReservations.length} conflicting reservation(s)`);
-  if (conflictingReservations.length > 0) {
-    console.log(`🚫 Conflicts:`, conflictingReservations.map((r: any) => ({
-      id: r._id,
-      type: r.reservationType || 'regular',
-      timeSlot: r.timeSlot,
-      endTimeSlot: r.endTimeSlot,
-      status: r.status
-    })));
-  }
-
-=======
-  
-  if (excludeId) {
-    query._id = { $ne: excludeId };
-  }
-  
-  const conflictingReservations = await this.find(query);
->>>>>>> 823630ae
-  return conflictingReservations.length === 0;
-};
-
-// Static method to check if slot is available (backward compatible)
-reservationSchema.statics.isSlotAvailable = async function(date: Date, timeSlot: number, excludeId?: string) {
-  return await (this as any).isSlotRangeAvailable(date, timeSlot, timeSlot + 1, excludeId);
-};
-
-// Static method to get reservations for a specific date
-reservationSchema.statics.getReservationsForDate = function(date: Date) {
-<<<<<<< HEAD
-  // Use UTC-based date construction to avoid timezone issues
-  const startOfDay = new Date(Date.UTC(date.getUTCFullYear(), date.getUTCMonth(), date.getUTCDate()));
-  const endOfDay = new Date(Date.UTC(date.getUTCFullYear(), date.getUTCMonth(), date.getUTCDate() + 1));
-
-  return this.find({
-    date: {
-      $gte: startOfDay,
-      $lt: endOfDay
-=======
-  const startOfDay = new Date(date);
-  startOfDay.setHours(0, 0, 0, 0);
-  
-  const endOfDay = new Date(date);
-  endOfDay.setHours(23, 59, 59, 999);
-  
-  return this.find({
-    date: {
-      $gte: startOfDay,
-      $lte: endOfDay
->>>>>>> 823630ae
-    }
-  }).populate('userId', 'username fullName').sort({ timeSlot: 1 });
-};
-
-// Virtual for formatted date
-reservationSchema.virtual('formattedDate').get(function(this: IReservationDocument) {
-  return this.date.toISOString().split('T')[0];
-});
-
-// Virtual for time slot display (supports multi-hour)
-reservationSchema.virtual('timeSlotDisplay').get(function(this: IReservationDocument) {
-  const startHour = this.timeSlot;
-  const endHour = this.endTimeSlot || (startHour + 1); // Fallback for backward compatibility
-  return `${startHour}:00 - ${endHour}:00`;
-});
-
-// Virtual for fee per player
-reservationSchema.virtual('feePerPlayer').get(function(this: IReservationDocument) {
-  if (this.players.length === 0) return 0;
-  return this.totalFee / this.players.length;
-});
-
-const Reservation = mongoose.model<IReservationDocument>('Reservation', reservationSchema);
-
+import mongoose, { Schema, Document } from 'mongoose';
+import { CourtReservation as ICourtReservation } from '../types/index';
+
+export interface IReservationDocument extends Omit<ICourtReservation, '_id'>, Document {}
+
+const reservationSchema = new Schema<IReservationDocument>({
+  userId: {
+    type: String,
+    ref: 'User',
+    required: [true, 'User ID is required'],
+    index: true
+  },
+  date: {
+    type: Date,
+    required: [true, 'Reservation date is required'],
+    validate: {
+      validator: function(v: Date) {
+        const today = new Date();
+        today.setHours(0, 0, 0, 0);
+        return v >= today;
+      },
+      message: 'Reservation date cannot be in the past'
+    }
+  },
+  timeSlot: {
+    type: Number,
+    required: [true, 'Time slot is required'],
+    min: [5, 'Court operates from 5 AM'],
+    max: [22, 'Court operates until 10 PM']
+  },
+  players: [{
+    type: Schema.Types.Mixed, // Support both String (old format) and Object (new format with member/guest tracking)
+    required: true
+  }],
+  paymentIds: [{
+    type: String,
+    ref: 'Payment'
+  }], // December 2025: Track multiple payment IDs (one per member)
+  status: {
+    type: String,
+    enum: {
+      values: ['pending', 'confirmed', 'cancelled', 'completed', 'no-show'],
+      message: 'Status must be pending, confirmed, cancelled, completed, or no-show'
+    },
+    default: 'pending',
+    index: true
+  },
+  paymentStatus: {
+    type: String,
+    enum: {
+      values: ['pending', 'paid', 'overdue'],
+      message: 'Payment status must be pending, paid, or overdue'
+    },
+    default: 'pending',
+    index: true
+  },
+  totalFee: {
+    type: Number,
+    min: [0, 'Total fee cannot be negative'],
+    default: 0
+  },
+  weatherForecast: {
+    temperature: { type: Number },
+    description: { type: String },
+    humidity: { type: Number },
+    windSpeed: { type: Number },
+    icon: { type: String },
+    rainChance: { type: Number }, // Precipitation probability as percentage
+    timestamp: { type: Date }
+  },
+  tournamentTier: {
+    type: String,
+    enum: {
+      values: ['100', '250', '500'],
+      message: 'Tournament tier must be 100, 250, or 500'
+    },
+    default: '100',
+    index: true
+  },
+  matchResults: [{
+    winnerId: {
+      type: String,
+      ref: 'User',
+      required: true
+    },
+    participants: [{
+      type: String,
+      ref: 'User',
+      required: true
+    }],
+    score: {
+      type: String,
+      trim: true
+    }
+  }],
+  pointsProcessed: {
+    type: Boolean,
+    default: false,
+    index: true
+  },
+  // Multi-hour reservation support
+  duration: {
+    type: Number,
+    min: [1, 'Duration must be at least 1 hour'],
+    max: [4, 'Duration cannot exceed 4 hours'],
+    default: 1,
+    required: true,
+    index: true
+  },
+  endTimeSlot: {
+    type: Number,
+    min: [6, 'End time cannot be before 6 AM'],
+    max: [23, 'End time cannot be after 11 PM'],
+    index: true
+  },
+  isMultiHour: {
+    type: Boolean,
+    default: false,
+    index: true
+  }
+}, {
+  timestamps: true,
+  toJSON: { virtuals: true },
+  toObject: { virtuals: true }
+});
+
+// Compound indexes for better query performance
+reservationSchema.index({ userId: 1, date: -1 });
+reservationSchema.index({ date: 1, timeSlot: 1, endTimeSlot: 1 }); // Multi-hour support
+reservationSchema.index({ status: 1, paymentStatus: 1 });
+reservationSchema.index({ date: 1, status: 1 });
+reservationSchema.index({ tournamentTier: 1, status: 1 });
+reservationSchema.index({ pointsProcessed: 1, status: 1 });
+reservationSchema.index({ isMultiHour: 1, status: 1 }); // Multi-hour queries
+
+// Unique compound index to prevent double booking
+reservationSchema.index(
+  { date: 1, timeSlot: 1 },
+  {
+    unique: true,
+    partialFilterExpression: {
+      status: { $in: ['pending', 'confirmed'] }
+    }
+  }
+);
+
+// Pre-save middleware to calculate derived fields and total fee
+reservationSchema.pre('save', function(next) {
+  const reservation = this;
+  
+  // Calculate endTimeSlot and isMultiHour
+  if (reservation.isNew || reservation.isModified('timeSlot') || reservation.isModified('duration')) {
+    reservation.endTimeSlot = reservation.timeSlot + reservation.duration;
+    reservation.isMultiHour = reservation.duration > 1;
+    
+    // Validate that booking doesn't extend beyond court hours
+    if (reservation.endTimeSlot > 23) {
+      return next(new Error(`Booking extends beyond court hours. Court closes at 10 PM (22:00). Duration: ${reservation.duration} hours from ${reservation.timeSlot}:00 would end at ${reservation.endTimeSlot}:00.`));
+    }
+  }
+  
+  // Calculate total fee for multi-hour reservations if not explicitly provided
+  if ((reservation.isNew || reservation.isModified('timeSlot') || reservation.isModified('players') || reservation.isModified('duration')) &&
+      (!reservation.totalFee || reservation.totalFee === 0)) {
+    const peakHours = (process.env.PEAK_HOURS || '5,18,19,21').split(',').map(h => parseInt(h));
+
+    // Check if players use new format (objects with isMember/isGuest)
+    const hasNewPlayerFormat = reservation.players.length > 0 &&
+      typeof reservation.players[0] === 'object' &&
+      'isMember' in (reservation.players[0] as any);
+
+    let totalFee = 0;
+
+    if (hasNewPlayerFormat) {
+      // December 2025+ pricing: Base rate + guest fees
+      const PEAK_BASE_FEE = 150;
+      const NON_PEAK_BASE_FEE = 100;
+      const GUEST_FEE = 70;
+
+      // Count members and guests
+      let memberCount = 0;
+      let guestCount = 0;
+
+      for (const player of reservation.players) {
+        const p = player as any;
+        if (p.isMember) memberCount++;
+        if (p.isGuest) guestCount++;
+      }
+
+      // Calculate fee for each hour in the duration
+      const calculatedEndTimeSlot = reservation.endTimeSlot || (reservation.timeSlot + reservation.duration);
+      for (let hour = reservation.timeSlot; hour < calculatedEndTimeSlot; hour++) {
+        const isPeakHour = peakHours.includes(hour);
+        const baseFee = isPeakHour ? PEAK_BASE_FEE : NON_PEAK_BASE_FEE;
+        const hourFee = baseFee + (guestCount * GUEST_FEE);
+        totalFee += hourFee;
+      }
+    } else {
+      // Legacy pricing (pre-December 2025)
+      const peakHourFee = parseInt(process.env.PEAK_HOUR_FEE || '100');
+      const offPeakFeePerMember = parseInt(process.env.OFF_PEAK_FEE_PER_MEMBER || '20');
+      const offPeakFeePerNonMember = parseInt(process.env.OFF_PEAK_FEE_PER_NON_MEMBER || '50');
+
+      // Calculate fee for each hour in the duration
+      const calculatedEndTimeSlot = reservation.endTimeSlot || (reservation.timeSlot + reservation.duration);
+      for (let hour = reservation.timeSlot; hour < calculatedEndTimeSlot; hour++) {
+        let hourFee = 0;
+
+        if (peakHours.includes(hour)) {
+          // Peak hours: 100 pesos fixed fee per hour
+          hourFee = peakHourFee;
+        } else {
+          // Off-peak hours: use proper member/non-member calculation if frontend didn't provide
+          // This is a fallback - the frontend should handle proper categorization
+          try {
+            // Simple heuristic: assume 2/3 are members, 1/3 are non-members for mixed groups
+            const totalPlayers = reservation.players.length;
+            if (totalPlayers <= 2) {
+              // Small groups: assume all members
+              hourFee = totalPlayers * offPeakFeePerMember;
+            } else {
+              // Larger groups: use heuristic for mixed member/non-member pricing
+              const estimatedMembers = Math.ceil(totalPlayers * 0.67); // 67% members
+              const estimatedNonMembers = totalPlayers - estimatedMembers;
+              hourFee = (estimatedMembers * offPeakFeePerMember) + (estimatedNonMembers * offPeakFeePerNonMember);
+            }
+          } catch (error) {
+            // Ultimate fallback: treat all as members
+            hourFee = reservation.players.length * offPeakFeePerMember;
+          }
+        }
+
+        totalFee += hourFee;
+      }
+    }
+
+    reservation.totalFee = totalFee;
+  }
+  
+  next();
+});
+
+// Static method to check if a range of slots is available (for multi-hour reservations)
+reservationSchema.statics.isSlotRangeAvailable = async function(date: Date, startTimeSlot: number, endTimeSlot: number, excludeId?: string) {
+  // Check for any existing reservations that would conflict with the requested range
+  const query: any = {
+    date: date,
+    status: { $in: ['pending', 'confirmed'] },
+    $or: [
+      // Case 1: Existing reservation starts within our requested range
+      {
+        timeSlot: { $gte: startTimeSlot, $lt: endTimeSlot }
+      },
+      // Case 2: Existing reservation ends within our requested range  
+      {
+        endTimeSlot: { $gt: startTimeSlot, $lte: endTimeSlot }
+      },
+      // Case 3: Existing reservation completely contains our requested range
+      {
+        timeSlot: { $lte: startTimeSlot },
+        endTimeSlot: { $gte: endTimeSlot }
+      }
+    ]
+  };
+  
+  if (excludeId) {
+    query._id = { $ne: excludeId };
+  }
+  
+  const conflictingReservations = await this.find(query);
+  return conflictingReservations.length === 0;
+};
+
+// Static method to check if slot is available (backward compatible)
+reservationSchema.statics.isSlotAvailable = async function(date: Date, timeSlot: number, excludeId?: string) {
+  return await (this as any).isSlotRangeAvailable(date, timeSlot, timeSlot + 1, excludeId);
+};
+
+// Static method to get reservations for a specific date
+reservationSchema.statics.getReservationsForDate = function(date: Date) {
+  const startOfDay = new Date(date);
+  startOfDay.setHours(0, 0, 0, 0);
+  
+  const endOfDay = new Date(date);
+  endOfDay.setHours(23, 59, 59, 999);
+  
+  return this.find({
+    date: {
+      $gte: startOfDay,
+      $lte: endOfDay
+    }
+  }).populate('userId', 'username fullName').sort({ timeSlot: 1 });
+};
+
+// Virtual for formatted date
+reservationSchema.virtual('formattedDate').get(function(this: IReservationDocument) {
+  return this.date.toISOString().split('T')[0];
+});
+
+// Virtual for time slot display (supports multi-hour)
+reservationSchema.virtual('timeSlotDisplay').get(function(this: IReservationDocument) {
+  const startHour = this.timeSlot;
+  const endHour = this.endTimeSlot || (startHour + 1); // Fallback for backward compatibility
+  return `${startHour}:00 - ${endHour}:00`;
+});
+
+// Virtual for fee per player
+reservationSchema.virtual('feePerPlayer').get(function(this: IReservationDocument) {
+  if (this.players.length === 0) return 0;
+  return this.totalFee / this.players.length;
+});
+
+const Reservation = mongoose.model<IReservationDocument>('Reservation', reservationSchema);
+
 export default Reservation;