--- conflicted
+++ resolved
@@ -1,2147 +1,2025 @@
-import { Component, OnInit, OnDestroy } from '@angular/core';
-import { CommonModule } from '@angular/common';
-import { ReactiveFormsModule, FormBuilder, FormGroup, Validators, FormArray } from '@angular/forms';
-import { Router, ActivatedRoute } from '@angular/router';
-import { HttpClient } from '@angular/common/http';
-import { AuthService } from '../../services/auth.service';
-import { CreditService } from '../../services/credit.service';
-import { trigger, transition, style, animate } from '@angular/animations';
-import { environment } from '../../../environments/environment';
-
-// Custom notification interface
-interface Notification {
-  id: string;
-  type: 'success' | 'error' | 'warning' | 'info';
-  title: string;
-  message: string;
-  duration?: number;
-}
-
-interface TimeSlot {
-  hour: number;
-  display: string;
-  available: boolean;
-  availableAsEndTime?: boolean;  // NEW: Separate availability for end times
-  isPeak: boolean;
-  blockedByOpenPlay?: boolean;
-  openPlayEvent?: {
-    id: string;
-    title: string;
-    status: string;
-    startTime: string;
-    endTime: string;
-    confirmedPlayers: number;
-    maxPlayers: number;
-  };
-}
-
-interface Member {
-  _id: string;
-  username: string;
-  fullName: string;
-  email: string;
-  isApproved: boolean;
-  isActive: boolean;
-}
-
-interface Reservation {
-  _id: string;
-  userId: string;
-  date: Date;
-  timeSlot: number;
-  players: string[];
-  status: string;
-  paymentStatus: string;
-  totalFee: number;
-  timeSlotDisplay: string;
-  duration?: number;
-  endTimeSlot?: number;
-  isMultiHour?: boolean;
-}
-
-@Component({
-  selector: 'app-reservations',
-  standalone: true,
-  imports: [CommonModule, ReactiveFormsModule],
-  animations: [
-    trigger('slideInOut', [
-      transition(':enter', [
-        style({ transform: 'translateX(100%)', opacity: 0 }),
-        animate('300ms ease-in', style({ transform: 'translateX(0%)', opacity: 1 })),
-      ]),
-      transition(':leave', [
-        animate('300ms ease-out', style({ transform: 'translateX(100%)', opacity: 0 })),
-      ]),
-    ]),
-  ],
-  template: `
-    <div class="page-container reservations-container">
-      <!-- Modern Header with Glassmorphism -->
-      <div class="header">
-        <button (click)="goBack()" class="back-btn">Back</button>
-        <h1>Reserve a Court</h1>
-      </div>
-
-      <div class="form-container">
-        <form [formGroup]="reservationForm" (ngSubmit)="onSubmit()" class="reservation-form">
-          <!-- Date Selection -->
-          <div class="field">
-            <label for="date">Select Date * <span class="date-hint">(Philippine Time)</span></label>
-            <input
-              type="date"
-              id="date"
-              formControlName="date"
-              [min]="minDateString"
-              (change)="onDateChange($event)"
-              title="Select reservation date in Philippine time"
-            />
-            <small
-              class="error"
-              *ngIf="
-                reservationForm.get('date')?.hasError('required') &&
-                reservationForm.get('date')?.touched
-              "
-            >
-              Date is required
-            </small>
-          </div>
-
-          <!-- Date Selection Prompt (when no date selected) -->
-          <div class="date-selection-prompt" *ngIf="!selectedDate">
-            <div class="prompt-content">
-              <div class="prompt-icon">📅</div>
-              <h3>Select a Date First</h3>
-              <p>Please choose a date above to see available time slots for court reservation.</p>
-            </div>
-          </div>
-
-          <!-- Time Range Selection (only shown when date is selected) -->
-          <div class="time-range-section" *ngIf="selectedDate">
-            <h3>Select Time Range *</h3>
-
-            <!-- Start Time Buttons -->
-            <div class="time-selection">
-              <h4>Start Time</h4>
-              <div class="time-buttons">
-                <button
-                  *ngFor="let slot of timeSlots"
-                  type="button"
-                  class="time-btn"
-                  [class.selected]="selectedStartTime === slot.hour"
-                  [class.unavailable]="!slot.available"
-                  [class.blocked-open-play]="slot.blockedByOpenPlay"
-                  [class.peak]="slot.isPeak"
-                  [disabled]="!slot.available"
-                  (click)="selectStartTime(slot.hour)"
-                  [title]="slot.blockedByOpenPlay ? 'Blocked by Open Play: ' + slot.openPlayEvent?.title : ''"
-                >
-                  <span class="time">{{ slot.hour }}:00</span>
-                  <span class="rate-type">{{ 
-                    slot.blockedByOpenPlay ? 'Open Play' : 
-                    (slot.isPeak ? 'Peak' : 'Regular') 
-                  }}</span>
-                  <small *ngIf="slot.blockedByOpenPlay && slot.openPlayEvent" class="open-play-info">
-                    {{ slot.openPlayEvent.status === 'active' ? 'Registration Open' : 'Event Confirmed' }}
-                  </small>
-                </button>
-              </div>
-              <small
-                class="error"
-                *ngIf="
-                  reservationForm.get('startTime')?.hasError('required') &&
-                  reservationForm.get('startTime')?.touched
-                "
-              >
-                Start time is required
-              </small>
-            </div>
-
-            <!-- End Time Buttons -->
-            <div class="time-selection" *ngIf="selectedStartTime">
-              <h4>End Time</h4>
-              <div class="time-buttons" *ngIf="availableEndTimes.length > 0">
-                <button
-                  *ngFor="let slot of availableEndTimes"
-                  type="button"
-                  class="time-btn"
-                  [class.selected]="selectedEndTime === slot.hour"
-                  [class.peak]="slot.isPeak"
-                  (click)="selectEndTime(slot.hour)"
-                >
-                  <span class="time">{{ slot.hour }}:00</span>
-                  <span class="rate-type">{{ slot.isPeak ? 'Peak' : 'Regular' }}</span>
-                </button>
-              </div>
-
-              <!-- Message when no end times available -->
-              <div class="no-end-times-message" *ngIf="availableEndTimes.length === 0 && selectedStartTime">
-                <p><strong>No consecutive time slots available</strong> after {{ selectedStartTime }}:00</p>
-                <p>Court reservations require consecutive time blocks. The next hour ({{ selectedStartTime + 1 }}:00) is unavailable.</p>
-
-              </div>
-
-              <small
-                class="error"
-                *ngIf="
-                  reservationForm.get('endTime')?.hasError('required') &&
-                  reservationForm.get('endTime')?.touched
-                "
-              >
-                End time is required
-              </small>
-            </div>
-
-            <!-- Duration Display -->
-            <div class="duration-info" *ngIf="selectedStartTime && selectedEndTime">
-              <div class="duration-badge">
-                <i class="pi pi-clock"></i>
-                <strong
-                  >{{ getDurationHours() }} hour{{ getDurationHours() > 1 ? 's' : '' }}</strong
-                >
-                <span class="time-range-display">{{ getTimeRangeDisplay() }}</span>
-              </div>
-            </div>
-          </div>
-
-          <!-- Players Section -->
-          <div class="players-section">
-            <h3>Players</h3>
-
-            <div *ngIf="loadingMembers" class="loading">Loading members...</div>
-
-            <!-- Member Players -->
-            <div formArrayName="players" *ngIf="!loadingMembers">
-              <div *ngFor="let player of playersArray.controls; let i = index" class="player-input">
-                <div class="field">
-                  <label>
-<<<<<<< HEAD
-                    <span *ngIf="i === 0">Player 1 (You) - Member (₱20)</span>
-                    <span *ngIf="i > 0">Player {{ i + 1 }} - Member (₱20)</span>
-=======
-                    <span *ngIf="i === 0">Player 1 (You) - Member</span>
-                    <span *ngIf="i > 0">Player {{ i + 1 }} - Member</span>
->>>>>>> 823630ae
-                  </label>
-                  <div class="player-row">
-                    <!-- Modern Custom Dropdown -->
-                    <div class="custom-dropdown" [class.open]="dropdownStates[i]">
-                      <div class="dropdown-trigger" (click)="toggleDropdown(i)">
-                        <div class="selected-value">
-                          <span *ngIf="getSelectedMemberDisplay(i)" class="member-info">
-                            {{ getSelectedMemberDisplay(i) }}
-                          </span>
-                          <span *ngIf="!getSelectedMemberDisplay(i)" class="placeholder">
-                            Choose a member
-                          </span>
-                        </div>
-                        <div class="dropdown-actions">
-                          <button
-                            type="button"
-                            class="clear-btn"
-                            *ngIf="getSelectedMemberDisplay(i)"
-                            (click)="$event.stopPropagation(); clearSelection(i)"
-                          >
-                            ×
-                          </button>
-                          <div class="dropdown-arrow">
-                            <svg width="12" height="8" viewBox="0 0 12 8" fill="none">
-                              <path
-                                d="M1 1.5L6 6.5L11 1.5"
-                                stroke="currentColor"
-                                stroke-width="1.5"
-                                stroke-linecap="round"
-                                stroke-linejoin="round"
-                              />
-                            </svg>
-                          </div>
-                        </div>
-                      </div>
-
-                      <div class="dropdown-menu" *ngIf="dropdownStates[i]">
-                        <div class="search-box">
-                          <input
-                            type="text"
-                            placeholder="Search members..."
-                            [value]="searchTerms[i] || ''"
-                            (input)="onSearchChange(i, $event)"
-                            (click)="$event.stopPropagation()"
-                          />
-                        </div>
-
-                        <div class="dropdown-options">
-                          <div
-                            *ngFor="let member of getFilteredMembers(i)"
-                            class="dropdown-option"
-                            (click)="selectMember(i, member)"
-                          >
-                            <div class="member-details">
-                              <div class="member-name">{{ member.fullName }}</div>
-                              <div class="member-username">@{{ member.username }}</div>
-                            </div>
-                            <div class="member-badge" *ngIf="member.isActive">✓</div>
-                          </div>
-
-                          <div *ngIf="getFilteredMembers(i).length === 0" class="no-results">
-                            No members found
-                          </div>
-                        </div>
-                      </div>
-                    </div>
-
-                    <button
-                      type="button"
-                      (click)="removePlayer(i)"
-                      [disabled]="playersArray.length <= 1 || i === 0"
-                      class="remove-btn"
-                    >
-                      Remove
-                    </button>
-                  </div>
-                </div>
-              </div>
-            </div>
-
-            <button
-              type="button"
-              (click)="addPlayer()"
-              [disabled]="playersArray.length >= 4 || loadingMembers"
-              class="add-btn"
-            >
-              + Add Member Player
-            </button>
-
-            <!-- Custom Players Section -->
-            <div class="custom-players-section" *ngIf="!loadingMembers">
-              <h4>Non-Member Players (₱50 each)</h4>
-
-              <div
-                *ngFor="
-                  let customName of customPlayerNames;
-                  let i = index;
-                  trackBy: trackCustomPlayer
-                "
-                class="custom-player-input"
-              >
-                <div class="field">
-                  <label>Custom Player {{ i + 1 }}</label>
-                  <div class="player-row">
-                    <input
-                      type="text"
-                      placeholder="Enter non-member name"
-                      [value]="customPlayerNames[i] || ''"
-                      (input)="updateCustomPlayerName(i, $event)"
-                      class="custom-input"
-                    />
-
-                    <button
-                      type="button"
-                      (click)="removeCustomPlayer(i)"
-                      [disabled]="customPlayerNames.length <= 0"
-                      class="remove-btn"
-                    >
-                      Remove
-                    </button>
-                  </div>
-                </div>
-              </div>
-
-              <button
-                type="button"
-                (click)="addCustomPlayer()"
-                [disabled]="getTotalPlayerCount() >= 4"
-                class="add-btn"
-              >
-                + Add Custom Player
-              </button>
-            </div>
-
-            <div class="hint" *ngIf="members.length === 0 && !loadingMembers">
-              No active members found. You can still enter custom names.
-            </div>
-          </div>
-
-
-          <!-- Fee Information -->
-          <div class="fee-info" *ngIf="selectedStartTime && selectedEndTime && calculatedFee > 0">
-            <h3>Fee Information</h3>
-            <div class="fee-details">
-              <div class="fee-row">
-                <span>Time Range:</span>
-                <span
-                  >{{ getTimeRangeDisplay() }} ({{ getDurationHours() }} hour{{
-                    getDurationHours() > 1 ? 's' : ''
-                  }})</span
-                >
-              </div>
-              <div class="fee-row">
-                <span>Rate Type:</span>
-                <span>{{ getRateTypeDescription() }}</span>
-              </div>
-              <div class="fee-row">
-                <span>Players:</span>
-                <span
-                  >{{ getPlayerCount() }} ({{ getMemberCount() }} members,
-                  {{ getNonMemberCount() }} non-members)</span
-                >
-              </div>
-
-<<<<<<< HEAD
-              <div class="fee-breakdown" *ngIf="getMemberCount() > 0 || getNonMemberCount() > 0">
-                <div class="fee-row" *ngIf="getRateType() === 'Peak Hours'">
-                  <span>Peak Hours (₱100 per hour):</span>
-                  <span>₱{{ getPeakHoursFee() }}</span>
-                </div>
-                <div class="fee-row" *ngIf="getRateType() === 'Off-Peak'">
-                  <div class="off-peak-breakdown">
-                    <div class="fee-row" *ngIf="getMemberCount() > 0">
-                      <span>Members (₱20 each):</span>
-                      <span>₱{{ getMemberCount() * 20 }}</span>
-                    </div>
-                    <div class="fee-row" *ngIf="getNonMemberCount() > 0">
-                      <span>Non-members (₱50 each):</span>
-                      <span>₱{{ getNonMemberCount() * 50 }}</span>
-                    </div>
-                  </div>
-                </div>
-                <div class="fee-row" *ngIf="getRateType() === 'Mixed'">
-                  <div class="mixed-breakdown">
-                    <div class="fee-row">
-                      <span>Peak Hours:</span>
-                      <span>₱{{ getPeakHoursFee() }}</span>
-                    </div>
-                    <div class="fee-row" *ngIf="getMemberCount() > 0">
-                      <span>Off-peak Members:</span>
-                      <span>₱{{ getOffPeakMembersFee() }}</span>
-                    </div>
-                    <div class="fee-row" *ngIf="getNonMemberCount() > 0">
-                      <span>Off-peak Non-members:</span>
-                      <span>₱{{ getOffPeakNonMembersFee() }}</span>
-=======
-              <!-- December 2025: New Fee Breakdown -->
-              <div class="fee-breakdown" *ngIf="getMemberCount() > 0 || getNonMemberCount() > 0">
-                <!-- Base Fee Calculation -->
-                <div class="fee-row">
-                  <span>Base Fee ({{ getRateType() }}):</span>
-                  <span>₱{{ getBaseFeeTotal() }}</span>
-                </div>
-                <!-- Guest Fee (if any) -->
-                <div class="fee-row" *ngIf="getNonMemberCount() > 0">
-                  <span>Guest Fee ({{ getNonMemberCount() }} {{ getNonMemberCount() === 1 ? 'guest' : 'guests' }} × ₱70):</span>
-                  <span>₱{{ getGuestFeeTotal() }}</span>
-                </div>
-                <!-- Payment Distribution per Player -->
-                <div class="player-payments" *ngIf="getMemberCount() > 0">
-                  <div class="fee-row player-payment-header">
-                    <span><strong>Payment per Player:</strong></span>
-                  </div>
-                  <div class="player-payment-item" *ngFor="let player of getPlayerPaymentBreakdown()">
-                    <div class="fee-row player-detail">
-                      <span>
-                        {{ player.name }}
-                        <span class="player-badge" *ngIf="player.isReserver">(Reserver)</span>
-                        <span class="player-badge" *ngIf="player.isGuest">(Guest)</span>
-                      </span>
-                      <span class="player-amount">
-                        <span *ngIf="!player.isGuest">₱{{ player.amount }}</span>
-                        <span *ngIf="player.isGuest" style="color: #666;">No payment</span>
-                      </span>
-                    </div>
-                    <div class="fee-breakdown-detail" *ngIf="!player.isGuest && player.breakdown">
-                      <small style="color: #666; padding-left: 20px;">
-                        {{ player.breakdown }}
-                      </small>
->>>>>>> 823630ae
-                    </div>
-                  </div>
-                </div>
-              </div>
-              <div class="fee-row total">
-                <span>Total Fee:</span>
-                <span>₱{{ calculatedFee }}</span>
-              </div>
-            </div>
-          </div>
-
-          <!-- Payment Method Information -->
-          <div
-            class="payment-info"
-            *ngIf="selectedStartTime && selectedEndTime && calculatedFee > 0 && !isEditMode"
-          >
-            <h3>Payment Method</h3>
-            <div class="payment-details">
-              <!-- Credit Auto-Payment -->
-              <div class="payment-method credit-payment" *ngIf="willUseCredits">
-                <div class="method-header">
-                  <span class="method-icon">💳</span>
-                  <span class="method-title">Auto-Payment from Credits</span>
-                  <span class="method-status paid">WILL BE PAID</span>
-                </div>
-                <div class="method-details">
-                  <div class="payment-breakdown">
-                    <span>Credits will be deducted:</span>
-                    <span class="deduction-amount">-₱{{ creditAmountToUse }}</span>
-                  </div>
-                  <div class="payment-breakdown">
-                    <span>Remaining credits after payment:</span>
-                    <span class="remaining-credits"
-                      >₱{{ userCreditBalance - creditAmountToUse }}</span
-                    >
-                  </div>
-                </div>
-              </div>
-
-              <!-- Partial Credit Payment -->
-              <div
-                class="payment-method partial-payment"
-                *ngIf="!willUseCredits && creditAmountToUse > 0"
-              >
-                <div class="method-header">
-                  <span class="method-icon">💳</span>
-                  <span class="method-title">Partial Payment from Credits</span>
-                  <span class="method-status partial">PARTIAL</span>
-                </div>
-                <div class="method-details">
-                  <div class="payment-breakdown">
-                    <span>Credits will be deducted:</span>
-                    <span class="deduction-amount">-₱{{ creditAmountToUse }}</span>
-                  </div>
-                  <div class="payment-breakdown remaining">
-                    <span>Remaining to pay manually:</span>
-                    <span class="manual-payment">₱{{ calculatedFee - creditAmountToUse }}</span>
-                  </div>
-                </div>
-              </div>
-
-            </div>
-          </div>
-
-          <!-- Form Actions -->
-          <div class="form-actions">
-            <button type="submit" [disabled]="reservationForm.invalid || loading" class="book-btn">
-              <ng-container *ngIf="loading">
-                {{ isEditMode ? 'Updating...' : 'Booking...' }}
-              </ng-container>
-              <ng-container *ngIf="!loading">
-                <ng-container *ngIf="isEditMode">Update Reservation</ng-container>
-                <ng-container *ngIf="!isEditMode && willUseCredits"
-                  >Book Court (Auto-Pay ₱{{ creditAmountToUse }})</ng-container
-                >
-                <ng-container *ngIf="!isEditMode && !willUseCredits && creditAmountToUse > 0"
-                  >Book Court (₱{{ creditAmountToUse }} from Credits)</ng-container
-                >
-                <ng-container *ngIf="!isEditMode && creditAmountToUse === 0"
-                  >Book Court</ng-container
-                >
-              </ng-container>
-            </button>
-
-            <button type="button" (click)="goBack()" class="cancel-btn">Cancel</button>
-          </div>
-        </form>
-
-        <!-- Existing Reservations -->
-        <div class="existing-reservations" *ngIf="selectedDate && existingReservations.length > 0">
-          <h3>Existing Reservations for {{ selectedDate | date : 'fullDate' }}</h3>
-
-          <div class="reservation-list">
-            <div *ngFor="let reservation of existingReservations" class="reservation-item">
-              <div class="reservation-time">
-                {{ reservation.timeSlotDisplay }}
-              </div>
-<<<<<<< HEAD
-              <div class="reservation-players">Players: {{ reservation.players.join(', ') }}</div>
-=======
-              <div class="reservation-players">Players: {{ formatPlayerNames(reservation.players) }}</div>
->>>>>>> 823630ae
-              <div class="reservation-status status-{{ reservation.status }}">
-                {{ reservation.status | titlecase }}
-              </div>
-            </div>
-          </div>
-        </div>
-      </div>
-
-      <!-- Modern Custom Notifications -->
-      <div class="notification-container">
-        <div
-          *ngFor="let notification of notifications; trackBy: trackNotification"
-          class="notification"
-          [class]="'notification-' + notification.type"
-          [@slideInOut]
-        >
-          <div class="notification-icon">
-            <span *ngIf="notification.type === 'success'">✅</span>
-            <span *ngIf="notification.type === 'error'">❌</span>
-            <span *ngIf="notification.type === 'warning'">⚠️</span>
-            <span *ngIf="notification.type === 'info'">ℹ️</span>
-          </div>
-          <div class="notification-content">
-            <div class="notification-title">{{ notification.title }}</div>
-            <div class="notification-message">{{ notification.message }}</div>
-          </div>
-          <button class="notification-close" (click)="removeNotification(notification.id)">
-            ×
-          </button>
-        </div>
-      </div>
-
-      <!-- Overdue Payment Modal -->
-      <div class="modal-overlay" *ngIf="showOverduePaymentModal">
-        <div class="modal-content overdue-payment-modal">
-          <div class="modal-header">
-            <h2>⚠️ Overdue Payment</h2>
-          </div>
-
-          <div class="modal-body">
-            <p class="warning-message">
-              You have <strong>{{overduePaymentDetails.length}}</strong> overdue payment(s).
-              Please settle your pending payments before making a new reservation.
-            </p>
-
-            <div class="overdue-list">
-              <div *ngFor="let payment of overduePaymentDetails" class="overdue-item">
-                <div class="payment-info">
-                  <span class="amount">₱{{payment.amount}}</span>
-                  <span class="days-overdue">{{payment.daysOverdue}} day(s) overdue</span>
-                </div>
-                <div class="payment-description">{{payment.description}}</div>
-              </div>
-            </div>
-          </div>
-
-          <div class="modal-actions">
-            <button class="settle-btn" (click)="goToPayments()">Settle Payments</button>
-          </div>
-        </div>
-      </div>
-    </div>
-  `,
-  styleUrl: './reservations.component.scss',
-})
-export class ReservationsComponent implements OnInit, OnDestroy {
-  reservationForm: FormGroup;
-  loading = false;
-  minDate = new Date();
-  selectedDate: Date | null = null;
-  minDateString = '';
-  selectedStartTime: number | null = null;
-  selectedEndTime: number | null = null;
-  availableEndTimes: TimeSlot[] = [];
-  calculatedFee = 0;
-
-<<<<<<< HEAD
-=======
-  // Expose Math for template use
-  Math = Math;
-
->>>>>>> 823630ae
-  // Credit system properties
-  userCreditBalance = 0;
-  willUseCredits = false;
-  creditAmountToUse = 0;
-  timeSlots: TimeSlot[] = []; // For START times (hours 5-21)
-  allTimeSlots: TimeSlot[] = []; // All slots including hour 22 for END time calculations
-  existingReservations: Reservation[] = [];
-  members: Member[] = [];
-  loadingMembers = false;
-  customPlayerNames: string[] = []; // Track custom names for each player slot
-
-  // Modern dropdown states
-  dropdownStates: { [key: number]: boolean } = {};
-  searchTerms: { [key: number]: string } = {};
-
-  // Custom notifications
-  notifications: Notification[] = [];
-
-  // Edit mode
-  isEditMode = false;
-  editingReservationId: string | null = null;
-
-  // Overdue payment modal
-  showOverduePaymentModal = false;
-  overduePaymentDetails: any[] = [];
-
-  // Debounce timer for fee calculation
-  private feeCalculationTimer: any;
-
-  private apiUrl = environment.apiUrl;
-  private peakHours = [5, 18, 19, 20, 21]; // 5AM, 6PM, 7PM, 8PM, 9PM
-
-  constructor(
-    private fb: FormBuilder,
-    private http: HttpClient,
-    private authService: AuthService,
-    private router: Router,
-    private route: ActivatedRoute,
-    private creditService: CreditService
-  ) {
-    this.reservationForm = this.fb.group({
-      date: ['', Validators.required],
-      startTime: ['', Validators.required],
-      endTime: ['', Validators.required],
-      players: this.fb.array([this.fb.control('', Validators.required)]),
-    });
-
-    this.initializeTimeSlots();
-    // Initialize custom names array as empty
-    this.customPlayerNames = [];
-    console.log('🔍 Constructor - initialized customPlayerNames as:', this.customPlayerNames);
-  }
-
-  ngOnInit(): void {
-    // Check for overdue payments immediately on page load
-    this.checkOverduePayments();
-
-    // Set minimum date to today in Philippine time and update it dynamically
-    this.updateMinDate();
-    // Load members for player selection
-    this.loadMembers();
-    // Load user's credit balance
-    this.loadCreditBalance();
-
-    // Check for edit mode
-    this.route.queryParams.subscribe((params) => {
-      if (params['edit']) {
-        this.isEditMode = true;
-        this.editingReservationId = params['edit'];
-        this.loadReservationForEdit(params['edit']);
-      } else {
-        // Auto-populate Player 1 with logged-in user only if not editing
-        this.setLoggedInUserAsPlayer1();
-      }
-    });
-
-    // Add click outside handler for dropdown
-    document.addEventListener('click', this.onDocumentClick.bind(this));
-  }
-
-  ngOnDestroy(): void {
-    document.removeEventListener('click', this.onDocumentClick.bind(this));
-    if (this.feeCalculationTimer) {
-      clearTimeout(this.feeCalculationTimer);
-    }
-  }
-
-  loadReservationForEdit(reservationId: string): void {
-    this.http.get<any>(`${this.apiUrl}/reservations/${reservationId}`).subscribe({
-      next: (response) => {
-        const reservation = response.data;
-        console.log('🔍 Loading reservation for edit:', reservation);
-
-<<<<<<< HEAD
-=======
-        // Store reservation data for later use after time slots are loaded
-        (this as any).pendingEditReservation = reservation;
-
->>>>>>> 823630ae
-        // Convert date to YYYY-MM-DD format for the date input
-        const reservationDate = new Date(reservation.date);
-        const dateString = reservationDate.toISOString().split('T')[0];
-
-        // Set date first and trigger date change to load time slots
-        this.reservationForm.get('date')?.setValue(dateString);
-        this.selectedDate = reservationDate;
-<<<<<<< HEAD
-        this.onDateChangeInternal(reservationDate);
-
-        // Set the selected times AFTER time slots are loaded
-        setTimeout(() => {
-          this.selectedStartTime = reservation.timeSlot;
-          this.selectedEndTime = reservation.timeSlot + 1;
-
-          // Update form values
-          this.reservationForm.patchValue({
-            startTime: reservation.timeSlot,
-            endTime: reservation.timeSlot + 1,
-          });
-
-          // Update available end times
-          this.updateAvailableEndTimes();
-
-          // Trigger fee calculation
-          this.calculateFee();
-        }, 100);
-
-        // Clear existing players and set from reservation
-        const playersArray = this.playersArray;
-        playersArray.clear();
-
-        // Add players from the reservation
-        reservation.players.forEach((playerName: string, index: number) => {
-          playersArray.push(this.fb.control(playerName, Validators.required));
-        });
-=======
-
-        // Load reservations for the date - this will populate time slots
-        // The actual time selection will happen in the callback
-        this.loadReservationsForDateWithEditCallback(reservation);
-
-        // Clear existing players and custom players
-        const playersArray = this.playersArray;
-        playersArray.clear();
-        this.customPlayerNames = [];
-
-        // December 2025: Handle both old (string[]) and new (object[]) player formats
-        const players = reservation.players;
-        console.log('🔍 Players data:', players);
-
-        // Check if new format (objects with name property)
-        const isNewFormat = players.length > 0 && typeof players[0] === 'object' && 'name' in players[0];
-
-        if (isNewFormat) {
-          // December 2025 format: separate members and guests
-          players.forEach((player: any) => {
-            if (player.isMember) {
-              // Add to member players array
-              playersArray.push(this.fb.control(player.name, Validators.required));
-            } else if (player.isGuest) {
-              // Add to custom players (guests)
-              this.customPlayerNames.push(player.name);
-            }
-          });
-          console.log('🔍 Loaded members:', playersArray.length, 'guests:', this.customPlayerNames.length);
-        } else {
-          // Legacy format: all players are strings, treat as members
-          players.forEach((playerName: string) => {
-            playersArray.push(this.fb.control(playerName, Validators.required));
-          });
-          console.log('🔍 Loaded players (legacy format):', playersArray.length);
-        }
->>>>>>> 823630ae
-
-        this.showSuccess(
-          'Edit Mode',
-          `Loaded reservation for editing: ${dateString} ${reservation.timeSlot}:00`
-        );
-      },
-      error: (error) => {
-        console.error('Error loading reservation for edit:', error);
-        this.showError('Edit Error', 'Failed to load reservation data for editing');
-        // Exit edit mode on error
-        this.isEditMode = false;
-        this.editingReservationId = null;
-      },
-    });
-  }
-
-<<<<<<< HEAD
-=======
-  loadReservationsForDateWithEditCallback(reservation: any): void {
-    if (!this.selectedDate) return;
-
-    // Format date as YYYY-MM-DD in Philippine timezone
-    const year = this.selectedDate.getFullYear();
-    const month = String(this.selectedDate.getMonth() + 1).padStart(2, '0');
-    const day = String(this.selectedDate.getDate()).padStart(2, '0');
-    const dateStr = `${year}-${month}-${day}`;
-
-    console.log('🔍 Loading reservations for date (edit mode):', dateStr);
-    console.log('🔍 Excluding reservation ID:', this.editingReservationId);
-
-    // CRITICAL: Pass excludeId parameter so backend excludes current reservation from availability checks
-    const url = `${this.apiUrl}/reservations/date/${dateStr}?excludeId=${this.editingReservationId}`;
-    console.log('🔍 Request URL:', url);
-
-    this.http.get<any>(url).subscribe({
-      next: (response) => {
-        console.log('🔍 API response for date', dateStr, ':', response);
-        this.existingReservations = response.data?.reservations || [];
-        console.log('🔍 Existing reservations loaded:', this.existingReservations.length);
-
-        // Use backend time slots data
-        if (response.data?.timeSlots) {
-          console.log('✅ Backend provided timeSlots data');
-
-          // Store ALL time slots (including hour 22) for end time calculations
-          this.allTimeSlots = response.data.timeSlots.map((backendSlot: any) => ({
-            hour: backendSlot.hour,
-            display: `${backendSlot.hour}:00 - ${backendSlot.hour + 1}:00`,
-            available: backendSlot.available,
-            availableAsEndTime: backendSlot.availableAsEndTime,
-            isPeak: this.peakHours.includes(backendSlot.hour),
-            blockedByOpenPlay: backendSlot.blockedByOpenPlay || false,
-            openPlayEvent: backendSlot.openPlayEvent || null
-          }));
-
-          // For START times: filter out hour 22
-          this.timeSlots = this.allTimeSlots.filter((slot: any) => slot.hour <= 21);
-
-          console.log('🔍 All time slots loaded:', this.allTimeSlots.length);
-          console.log('🔍 Start time slots:', this.timeSlots.length);
-        } else {
-          console.log('❌ No timeSlots in backend response');
-          this.updateTimeSlotAvailability();
-        }
-
-        // Use setTimeout to ensure Angular change detection picks up the changes
-        setTimeout(() => {
-          // NOW set the selected times after time slots are loaded
-          console.log('🔍 Setting selected times in edit mode');
-          const startTime = reservation.timeSlot;
-          const endTime = reservation.endTimeSlot || (reservation.timeSlot + (reservation.duration || 1));
-
-          this.selectedStartTime = startTime;
-          this.selectedEndTime = endTime;
-
-          console.log('🔍 Selected start time:', this.selectedStartTime);
-          console.log('🔍 Selected end time:', this.selectedEndTime);
-          console.log('🔍 Checking if start time slot exists:', this.timeSlots.find(s => s.hour === startTime));
-
-          // Update form values
-          this.reservationForm.patchValue({
-            startTime: startTime,
-            endTime: endTime,
-          });
-
-          console.log('🔍 Form values after patch:', {
-            startTime: this.reservationForm.get('startTime')?.value,
-            endTime: this.reservationForm.get('endTime')?.value
-          });
-
-          // Update available end times
-          this.updateAvailableEndTimes();
-          console.log('🔍 Available end times after update:', this.availableEndTimes.map(t => t.hour));
-
-          // Trigger fee calculation
-          this.calculateFee();
-        }, 0);
-      },
-      error: (error) => {
-        console.error('Error loading reservations:', error);
-        this.existingReservations = [];
-        this.updateTimeSlotAvailability();
-      },
-    });
-  }
-
->>>>>>> 823630ae
-  private onDocumentClick(event: Event): void {
-    const target = event.target as HTMLElement;
-    const isDropdownClick = target.closest('.custom-dropdown');
-
-    if (!isDropdownClick) {
-      // Close all dropdowns
-      Object.keys(this.dropdownStates).forEach((key) => {
-        this.dropdownStates[parseInt(key)] = false;
-      });
-    }
-  }
-
-  private updateMinDate(): void {
-    // Always get the current date in Philippine time
-    this.minDate = this.getPhilippineDate();
-    this.minDateString = this.formatDateForInput(this.minDate);
-  }
-
-  private getPhilippineDate(): Date {
-    // Get current time in Philippine time zone (Asia/Manila)
-    const now = new Date();
-    const philippineTime = new Intl.DateTimeFormat('en-US', {
-      timeZone: 'Asia/Manila',
-      year: 'numeric',
-      month: '2-digit',
-      day: '2-digit',
-    }).format(now);
-
-    // Convert from MM/dd/yyyy to Date object
-    const [month, day, year] = philippineTime.split('/').map(Number);
-    return new Date(year, month - 1, day); // month is 0-indexed
-  }
-
-  private formatDateForInput(date: Date): string {
-    // Format date as YYYY-MM-DD for HTML date input
-    const year = date.getFullYear();
-    const month = String(date.getMonth() + 1).padStart(2, '0');
-    const day = String(date.getDate()).padStart(2, '0');
-    return `${year}-${month}-${day}`;
-  }
-
-  private getCurrentPhilippineTime(): Date {
-    // Get current time in Philippine time zone (Asia/Manila)
-    const now = new Date();
-    const philippineTimeString = new Intl.DateTimeFormat('en-US', {
-      timeZone: 'Asia/Manila',
-      year: 'numeric',
-      month: '2-digit',
-      day: '2-digit',
-      hour: '2-digit',
-      minute: '2-digit',
-      second: '2-digit',
-      hour12: false,
-    }).format(now);
-
-    // Parse the formatted string back to a Date object
-    const [datePart, timePart] = philippineTimeString.split(', ');
-    const [month, day, year] = datePart.split('/').map(Number);
-    const [hour, minute, second] = timePart.split(':').map(Number);
-
-    return new Date(year, month - 1, day, hour, minute, second);
-  }
-
-  private isToday(date: Date | null): boolean {
-    if (!date) return false;
-    const today = this.getPhilippineDate();
-    return (
-      date.getFullYear() === today.getFullYear() &&
-      date.getMonth() === today.getMonth() &&
-      date.getDate() === today.getDate()
-    );
-  }
-
-  private setLoggedInUserAsPlayer1(): void {
-    const currentUser = this.authService.currentUser;
-    if (currentUser && currentUser.fullName) {
-      // Set the first player to be the logged-in user
-      this.playersArray.at(0).setValue(currentUser.fullName);
-      console.log('✅ Auto-populated Player 1 with logged-in user:', currentUser.fullName);
-    } else {
-      console.log('⚠️ No logged-in user found or user has no fullName');
-    }
-  }
-
-  get playersArray(): FormArray {
-    return this.reservationForm.get('players') as FormArray;
-  }
-
-  loadMembers(): void {
-    console.log('🔍 Loading members from API...');
-    this.loadingMembers = true;
-    // Request all members by setting a high limit to get all 55+ members
-    const membersUrl = `${this.apiUrl}/members?limit=100&page=1`;
-    console.log('🔍 Requesting all members from:', membersUrl);
-    this.http.get<any>(membersUrl).subscribe({
-      next: (response) => {
-        console.log('✅ Members API response received');
-        const allMembers = response.data || response;
-
-        // Use all members - they all appear to be valid based on the API response
-        this.members = allMembers || [];
-        console.log(`✅ Loaded ${this.members.length} members for player selection`);
-        this.loadingMembers = false;
-      },
-      error: (error) => {
-        console.error('❌ Error loading members:', error);
-        console.error('❌ Status:', error.status);
-        console.error('❌ Message:', error.message);
-        this.loadingMembers = false;
-        // Fallback - allow manual input if API fails
-        this.members = [];
-      },
-    });
-  }
-
-  initializeTimeSlots(): void {
-    this.timeSlots = [];
-    // Court hours: 5:00 AM to 10:00 PM (last start time is 9:00 PM)
-    for (let hour = 5; hour <= 21; hour++) {
-      this.timeSlots.push({
-        hour: hour,
-        display: `${hour}:00 - ${hour + 1}:00`,
-        available: true,
-        isPeak: this.peakHours.includes(hour),
-      });
-    }
-  }
-
-  onDateChange(event: any): void {
-    const dateString = event.target.value;
-    if (dateString) {
-      // Create date in Philippine time zone
-      const [year, month, day] = dateString.split('-').map(Number);
-      const selectedDate = new Date(year, month - 1, day); // month is 0-indexed
-
-      this.onDateChangeInternal(selectedDate);
-    }
-  }
-
-  onDateChangeInternal(selectedDate: Date): void {
-    // Update minimum date to ensure it's current
-    this.updateMinDate();
-
-    // Check if selected date is in the past
-    if (selectedDate < this.minDate) {
-      console.warn('⚠️ Selected date is in the past, using minimum date');
-      this.selectedDate = this.minDate;
-    } else {
-      this.selectedDate = selectedDate;
-    }
-
-    // Reset time selections when date changes (except in edit mode)
-    if (!this.isEditMode) {
-      this.selectedStartTime = null;
-      this.selectedEndTime = null;
-      this.availableEndTimes = [];
-      this.calculatedFee = 0;
-
-      // Clear form controls for time selection
-      this.reservationForm.patchValue({
-        startTime: '',
-        endTime: ''
-      });
-
-      // Reset credit calculations
-      this.willUseCredits = false;
-      this.creditAmountToUse = 0;
-    }
-
-    this.loadReservationsForDate();
-  }
-
-  selectStartTime(hour: number): void {
-    console.log('🔍 selectStartTime() called with hour:', hour);
-    this.selectedStartTime = hour;
-    this.selectedEndTime = null; // Reset end time when start time changes
-
-    // Update form controls
-    this.reservationForm.get('startTime')?.setValue(hour);
-    this.reservationForm.get('endTime')?.setValue('');
-
-    console.log('🔍 About to call updateAvailableEndTimes()');
-    // Update available end times
-    this.updateAvailableEndTimes();
-
-    // Trigger fee calculation
-    this.calculateFee();
-  }
-
-  selectEndTime(hour: number): void {
-    this.selectedEndTime = hour;
-
-    // Update form control
-    this.reservationForm.get('endTime')?.setValue(hour);
-
-    // Trigger fee calculation
-    this.calculateFee();
-  }
-
-  loadCreditBalance(): void {
-    this.creditService.getCreditBalance().subscribe({
-      next: (response) => {
-        if (response.success && response.data) {
-          this.userCreditBalance = response.data.balance;
-          this.checkCreditUsage();
-        }
-      },
-      error: (error) => {
-        console.error('Error loading credit balance:', error);
-        this.userCreditBalance = 0;
-      },
-    });
-  }
-
-  checkCreditUsage(): void {
-    if (this.calculatedFee > 0 && this.userCreditBalance > 0) {
-      this.willUseCredits = this.userCreditBalance >= this.calculatedFee;
-      this.creditAmountToUse = this.willUseCredits ? this.calculatedFee : this.userCreditBalance;
-    } else {
-      this.willUseCredits = false;
-      this.creditAmountToUse = 0;
-    }
-  }
-
-  onTimeRangeChange(): void {
-    const startTime = this.reservationForm.get('startTime')?.value;
-    const endTime = this.reservationForm.get('endTime')?.value;
-
-    this.selectedStartTime = startTime ? parseInt(startTime) : null;
-    this.selectedEndTime = endTime ? parseInt(endTime) : null;
-
-    if (this.selectedStartTime && !this.selectedEndTime) {
-      // Update available end times when start time is selected
-      this.updateAvailableEndTimes();
-    }
-
-    if (this.selectedStartTime && this.selectedEndTime) {
-      this.calculateFee();
-    }
-  }
-
-  updateAvailableEndTimes(): void {
-    console.log('🔍 updateAvailableEndTimes() called');
-    console.log('🔍 selectedStartTime:', this.selectedStartTime);
-    console.log('🔍 selectedDate:', this.selectedDate);
-    console.log('🔍 timeSlots array length:', this.timeSlots.length);
-
-    // Enhanced logging for debugging specific time slots
-    console.log('🔍 Detailed timeSlots data for debugging:');
-    this.timeSlots.forEach(slot => {
-      console.log(`  Hour ${slot.hour}: available=${slot.available}, availableAsEndTime=${slot.availableAsEndTime}, blocked=${slot.blockedByOpenPlay}, isPeak=${slot.isPeak}`);
-    });
-
-    if (!this.selectedStartTime) {
-      this.availableEndTimes = [];
-      console.log('❌ No selectedStartTime, returning empty availableEndTimes');
-      return;
-    }
-
-    this.availableEndTimes = [];
-
-    // CRITICAL FIX: Restore proper consecutive booking logic
-    // Court reservations must be consecutive - no gaps allowed
-    console.log('🔍 Checking consecutive hours starting from', this.selectedStartTime + 1);
-
-    for (let hour = this.selectedStartTime + 1; hour <= 22; hour++) {
-      console.log(`🔍 Checking hour ${hour} for consecutive availability`);
-
-      if (hour <= 21) {
-        // For regular operating hours (5-21), check END TIME availability
-        const slot = this.allTimeSlots.find((s) => s.hour === hour);
-        console.log(`🔍 Hour ${hour} slot:`, slot);
-
-        // FIXED: Use availableAsEndTime for end time calculations
-        const canUseAsEndTime = slot && (slot.availableAsEndTime !== undefined ? slot.availableAsEndTime : slot.available);
-
-        // Special logging for hour 17
-        if (hour === 17) {
-          console.log(`🔍 SPECIAL DEBUG for Hour 17:`);
-          console.log(`  - slot:`, slot);
-          console.log(`  - slot.available:`, slot?.available);
-          console.log(`  - slot.availableAsEndTime:`, slot?.availableAsEndTime);
-          console.log(`  - canUseAsEndTime:`, canUseAsEndTime);
-        }
-
-        if (canUseAsEndTime) {
-          console.log(`✅ Hour ${hour} is available as END TIME - adding to end times`);
-          this.availableEndTimes.push({
-            hour: hour,
-            display: `${hour}:00`,
-            available: true,
-            isPeak: slot.isPeak,
-          });
-
-          // Log why this slot is available as end time
-          if (slot.available !== slot.availableAsEndTime) {
-            console.log(`📋 Hour ${hour}: available=${slot.available}, availableAsEndTime=${slot.availableAsEndTime}`);
-          }
-        } else {
-          console.log(`❌ Hour ${hour} is NOT available as END TIME - STOPPING consecutive check`);
-          if (slot) {
-            console.log(`   Slot details: available=${slot.available}, availableAsEndTime=${slot.availableAsEndTime}, blocked=${slot.blockedByOpenPlay}`);
-            if (slot.openPlayEvent) {
-              console.log(`   Open Play event: ${slot.openPlayEvent.title} (${slot.openPlayEvent.status})`);
-            }
-          } else {
-            console.log(`   No slot found for hour ${hour}`);
-          }
-
-          // CRITICAL: Stop at first unavailable slot for consecutive booking
-          console.log('🛑 Breaking consecutive check - no more end times will be available');
-          break;
-        }
-      } else if (hour === 22) {
-        // Special case: 22:00 (court closing time) - check if it's available as end time
-        console.log('🔍 Checking 22:00 as potential court closing end time');
-        const slot22 = this.allTimeSlots.find((s) => s.hour === 22);
-        const canUse22AsEndTime = slot22 && (slot22.availableAsEndTime !== undefined ? slot22.availableAsEndTime : slot22.available);
-
-        console.log(`🔍 Hour 22 slot data:`, slot22);
-        console.log(`🔍 Can use 22 as end time:`, canUse22AsEndTime);
-
-        if (canUse22AsEndTime) {
-          console.log('✅ Adding 22:00 as court closing end time');
-          this.availableEndTimes.push({
-            hour: hour,
-            display: `${hour}:00`,
-            available: true,
-            isPeak: false, // 22:00 is not in peak hours
-          });
-        } else {
-          console.log('❌ Hour 22 is not available as end time');
-        }
-      }
-    }
-
-    // Enhanced debugging for the final result
-    console.log('🔍 FINAL RESULT:');
-    console.log(`   Selected start time: ${this.selectedStartTime}:00`);
-    console.log(`   Available end times: [${this.availableEndTimes.map(t => t.hour + ':00').join(', ')}]`);
-    console.log(`   Total end time options: ${this.availableEndTimes.length}`);
-
-    if (this.availableEndTimes.length === 0) {
-      console.log('⚠️ WARNING: No end times available!');
-      console.log('   This means the first hour after start time is unavailable');
-      console.log('   Possible causes:');
-      console.log('   - Existing reservation blocking the next hour');
-      console.log('   - Open Play event scheduled for the next hour');
-      console.log('   - Court closing time reached');
-      console.log('   - Backend data inconsistency');
-    }
-  }
-
-  addPlayer(): void {
-    if (this.getTotalPlayerCount() < 4) {
-      this.playersArray.push(this.fb.control('', Validators.required));
-      this.calculateFee();
-    }
-  }
-
-  removePlayer(index: number): void {
-    // Prevent removing Player 1 (the logged-in user) and ensure at least one player remains
-    if (this.playersArray.length > 1 && index > 0) {
-      this.playersArray.removeAt(index);
-      this.calculateFee();
-    }
-  }
-
-  addCustomPlayer(): void {
-    if (this.getTotalPlayerCount() < 4) {
-      this.customPlayerNames.push('');
-      console.log('🔍 Added custom player, array now:', this.customPlayerNames);
-      this.calculateFee();
-    }
-  }
-
-  removeCustomPlayer(index: number): void {
-    if (this.customPlayerNames.length > 0) {
-      this.customPlayerNames.splice(index, 1);
-      this.calculateFee();
-    }
-  }
-
-  getTotalPlayerCount(): number {
-    const memberCount = this.playersArray.controls.filter(
-      (control) => control.value && control.value.trim()
-    ).length;
-    const customCount = this.customPlayerNames.filter((name) => name && name.trim()).length;
-    return memberCount + customCount;
-  }
-
-  updateCustomPlayerName(index: number, event: any): void {
-    this.customPlayerNames[index] = event.target.value;
-    console.log('🔍 updateCustomPlayerName() called, array now:', this.customPlayerNames);
-
-    // Debounce fee calculation to avoid performance issues
-    if (this.feeCalculationTimer) {
-      clearTimeout(this.feeCalculationTimer);
-    }
-    this.feeCalculationTimer = setTimeout(() => {
-      this.calculateFee();
-    }, 100); // 100ms debounce
-  }
-
-  trackCustomPlayer(index: number, item: string): number {
-    return index;
-  }
-
-  loadReservationsForDate(): void {
-    if (!this.selectedDate) return;
-
-    // Format date as YYYY-MM-DD in Philippine timezone
-    const year = this.selectedDate.getFullYear();
-    const month = String(this.selectedDate.getMonth() + 1).padStart(2, '0');
-    const day = String(this.selectedDate.getDate()).padStart(2, '0');
-    const dateStr = `${year}-${month}-${day}`;
-
-    console.log('🔍 Loading reservations for date:', dateStr);
-
-    this.http.get<any>(`${this.apiUrl}/reservations/date/${dateStr}`).subscribe({
-      next: (response) => {
-        console.log('🔍 API response for date', dateStr, ':', response);
-        console.log('🔍 Full API response structure:', JSON.stringify(response, null, 2));
-        this.existingReservations = response.data?.reservations || [];
-        console.log('🔍 Existing reservations loaded:', this.existingReservations.length);
-
-        // Use backend time slots data that includes Open Play blocking
-        if (response.data?.timeSlots) {
-          console.log('✅ Backend provided timeSlots data, using it instead of local generation');
-          console.log('📊 Backend timeSlots count:', response.data.timeSlots.length);
-          console.log('🔍 Backend timeSlots raw data:', response.data.timeSlots);
-          console.log('🚫 Backend blocked slots:', response.data.timeSlots.filter((s: any) => s.blockedByOpenPlay).length);
-
-          // Store ALL time slots (including hour 22) for end time calculations
-          this.allTimeSlots = response.data.timeSlots.map((backendSlot: any) => ({
-            hour: backendSlot.hour,
-            display: `${backendSlot.hour}:00 - ${backendSlot.hour + 1}:00`,
-            available: backendSlot.available,
-            availableAsEndTime: backendSlot.availableAsEndTime,
-            isPeak: this.peakHours.includes(backendSlot.hour),
-            blockedByOpenPlay: backendSlot.blockedByOpenPlay || false,
-            openPlayEvent: backendSlot.openPlayEvent || null
-          }));
-
-          // For START times: filter out hour 22 (court closes at 10 PM, last start is 9 PM)
-          this.timeSlots = this.allTimeSlots.filter((slot: any) => slot.hour <= 21);
-
-          // Log specific slots for debugging
-          const blockedSlots = this.timeSlots.filter(s => s.blockedByOpenPlay);
-          console.log('🚫 Processed blocked slots:', blockedSlots.map(s => s.hour));
-          const unavailableSlots = this.timeSlots.filter(s => !s.available);
-          console.log('❌ All unavailable slots:', unavailableSlots.map(s => ({ hour: s.hour, blocked: s.blockedByOpenPlay, available: s.available })));
-          console.log('🔍 Updated time slots with Open Play blocking:', this.timeSlots);
-        } else {
-          console.log('❌ No timeSlots in backend response, falling back to local generation');
-          console.log('📊 Backend response data keys:', Object.keys(response.data || {}));
-          // Fallback to local generation if backend doesn't provide timeSlots
-          this.updateTimeSlotAvailability();
-        }
-      },
-      error: (error) => {
-        console.error('Error loading reservations:', error);
-        this.existingReservations = [];
-        this.updateTimeSlotAvailability();
-      },
-    });
-  }
-
-  updateTimeSlotAvailability(): void {
-    console.log('🔍 Updating time slot availability for date:', this.selectedDate);
-    console.log('🔍 Existing reservations:', this.existingReservations);
-
-    // Get current Philippine time
-    const currentPhilippineTime = this.getCurrentPhilippineTime();
-    const isToday = this.isToday(this.selectedDate);
-
-    this.timeSlots.forEach((slot) => {
-      // Check if booked by existing reservations (excluding the current reservation being edited)
-      const isBooked = this.existingReservations.some(
-        (res) => {
-          const endTimeSlot = res.endTimeSlot || (res.timeSlot + (res.duration || 1));
-          return slot.hour >= res.timeSlot && 
-                 slot.hour < endTimeSlot &&
-                 (res.status === 'pending' || res.status === 'confirmed') &&
-                 (!this.isEditMode || res._id !== this.editingReservationId);
-        }
-      );
-
-      // Check if time has passed (only for today)
-      let hasTimePassed = false;
-      if (isToday) {
-        hasTimePassed = slot.hour <= currentPhilippineTime.getHours();
-        if (hasTimePassed) {
-          console.log(
-            `⏰ Slot ${
-              slot.hour
-            }:00 is unavailable - time has passed (current time: ${currentPhilippineTime.getHours()}:${currentPhilippineTime
-              .getMinutes()
-              .toString()
-              .padStart(2, '0')})`
-          );
-        }
-      }
-
-      slot.available = !isBooked && !hasTimePassed;
-
-      if (isBooked) {
-        console.log(`⚠️ Slot ${slot.hour}:00 is unavailable due to existing reservation`);
-      }
-    });
-
-    console.log(
-      '🔍 Final time slots availability:',
-      this.timeSlots.map((s) => ({ hour: s.hour, available: s.available }))
-    );
-  }
-
-  calculateFee(): void {
-    console.log('🔍 calculateFee() called');
-    console.log('🔍 customPlayerNames:', this.customPlayerNames);
-    console.log('🔍 selectedStartTime:', this.selectedStartTime);
-    console.log('🔍 selectedEndTime:', this.selectedEndTime);
-
-    if (!this.selectedStartTime || !this.selectedEndTime) {
-      this.calculatedFee = 0;
-      console.log('❌ No time selected, fee = 0');
-      return;
-    }
-
-    const duration = this.getDurationHours();
-    if (duration <= 0) {
-      this.calculatedFee = 0;
-      console.log('❌ Invalid duration, fee = 0');
-      return;
-    }
-
-<<<<<<< HEAD
-    // Calculate base player fees per hour
-    let playerFeePerHour = 0;
-=======
-    // December 2025 pricing constants
-    const PEAK_BASE_FEE = 150;
-    const NON_PEAK_BASE_FEE = 100;
-    const GUEST_FEE = 70;
->>>>>>> 823630ae
-
-    // Count member players
-    let memberCount = 0;
-    this.playersArray.controls.forEach((control) => {
-      if (control.value && control.value.trim()) {
-<<<<<<< HEAD
-        playerFeePerHour += 20; // Member: ₱20 per player per hour
-=======
->>>>>>> 823630ae
-        memberCount++;
-      }
-    });
-
-<<<<<<< HEAD
-    // Count custom (non-member) players
-    let customCount = 0;
-    this.customPlayerNames.forEach((name) => {
-      console.log('🔍 Checking custom name:', `"${name}"`);
-      if (name && name.trim()) {
-        playerFeePerHour += 50; // Non-member: ₱50 per player per hour
-        customCount++;
-        console.log('✅ Added custom player, count now:', customCount);
-      }
-    });
-
-    console.log('🔍 Final counts - Members:', memberCount, 'Custom:', customCount);
-    console.log('🔍 playerFeePerHour:', playerFeePerHour);
-
-    // Calculate total fee for all hours in the range
-    let totalFee = 0;
-    for (let hour = this.selectedStartTime!; hour < this.selectedEndTime!; hour++) {
-      let hourlyFee = playerFeePerHour;
-
-      if (this.isPeakHour(hour)) {
-        // Peak hours: whichever is higher - ₱100 minimum OR calculated player total
-        hourlyFee = Math.max(hourlyFee, 100);
-      }
-
-      totalFee += hourlyFee;
-=======
-    // Count custom (non-member/guest) players
-    let guestCount = 0;
-    this.customPlayerNames.forEach((name) => {
-      console.log('🔍 Checking custom name:', `"${name}"`);
-      if (name && name.trim()) {
-        guestCount++;
-        console.log('✅ Added guest player, count now:', guestCount);
-      }
-    });
-
-    console.log('🔍 Final counts - Members:', memberCount, 'Guests:', guestCount);
-
-    // Calculate total fee for all hours in the range
-    // December 2025: Base rate (₱100 or ₱150) + ₱70 per guest
-    let totalFee = 0;
-    for (let hour = this.selectedStartTime!; hour < this.selectedEndTime!; hour++) {
-      const baseFee = this.isPeakHour(hour) ? PEAK_BASE_FEE : NON_PEAK_BASE_FEE;
-      const hourlyFee = baseFee + (guestCount * GUEST_FEE);
-      totalFee += hourlyFee;
-
-      console.log(`🔍 Hour ${hour}: Base=₱${baseFee}, Guests=${guestCount}×₱${GUEST_FEE}, Total=₱${hourlyFee}`);
->>>>>>> 823630ae
-    }
-
-    this.calculatedFee = totalFee;
-    console.log('🔍 Final calculated fee:', this.calculatedFee);
-
-    // Update credit usage after fee calculation
-    this.checkCreditUsage();
-  }
-
-  isPeakHour(hour: number): boolean {
-    return this.peakHours.includes(hour);
-  }
-
-  getPlayerCount(): number {
-    const memberCount = this.playersArray.controls.filter(
-      (control) => control.value && control.value.trim()
-    ).length;
-    const customCount = this.customPlayerNames.filter((name) => name && name.trim()).length;
-    return memberCount + customCount;
-  }
-
-  getMemberCount(): number {
-    return this.playersArray.controls.filter((control) => control.value && control.value.trim())
-      .length;
-  }
-
-  getNonMemberCount(): number {
-    const count = this.customPlayerNames.filter((name) => name && name.trim()).length;
-    console.log('🔍 getNonMemberCount() - customPlayerNames:', this.customPlayerNames);
-    console.log('🔍 getNonMemberCount() - returning:', count);
-    return count;
-  }
-
-  getDurationHours(): number {
-    if (!this.selectedStartTime || !this.selectedEndTime) return 0;
-    return this.selectedEndTime - this.selectedStartTime;
-  }
-
-  getTimeRangeDisplay(): string {
-    if (!this.selectedStartTime || !this.selectedEndTime) return '';
-    return `${this.selectedStartTime}:00 - ${this.selectedEndTime}:00`;
-  }
-
-  getRateType(): string {
-    if (!this.selectedStartTime || !this.selectedEndTime) return '';
-
-    let peakHours = 0;
-    let offPeakHours = 0;
-
-    console.log(
-      '🔍 DEBUG getRateType - Start:',
-      this.selectedStartTime,
-      'End:',
-      this.selectedEndTime
-    );
-    console.log('🔍 DEBUG peakHours array:', this.peakHours);
-
-    for (let hour = this.selectedStartTime; hour < this.selectedEndTime; hour++) {
-      const isPeak = this.isPeakHour(hour);
-      console.log(`🔍 DEBUG Hour ${hour}: isPeak = ${isPeak}`);
-
-      if (isPeak) {
-        peakHours++;
-      } else {
-        offPeakHours++;
-      }
-    }
-
-    console.log(`🔍 DEBUG Final count - Peak: ${peakHours}, Off-Peak: ${offPeakHours}`);
-
-    if (peakHours === 0) {
-      console.log('🔍 DEBUG Result: Off-Peak');
-      return 'Off-Peak';
-    } else if (offPeakHours === 0) {
-      console.log('🔍 DEBUG Result: Peak Hours');
-      return 'Peak Hours';
-    } else {
-      console.log('🔍 DEBUG Result: Mixed');
-      return 'Mixed';
-    }
-  }
-
-  getRateTypeDescription(): string {
-    if (!this.selectedStartTime || !this.selectedEndTime) return '';
-
-    const rateType = this.getRateType();
-    if (rateType === 'Mixed') {
-      let peakHours = 0;
-      let offPeakHours = 0;
-
-      for (let hour = this.selectedStartTime; hour < this.selectedEndTime; hour++) {
-        if (this.isPeakHour(hour)) {
-          peakHours++;
-        } else {
-          offPeakHours++;
-        }
-      }
-
-      return `Mixed (${peakHours} peak, ${offPeakHours} off-peak)`;
-    }
-
-    return rateType;
-  }
-
-  getTimeSlotDisplay(hour: number): string {
-    return `${hour}:00 - ${hour + 1}:00`;
-  }
-
-  getTimeSlotRange(): number[] {
-    if (!this.selectedStartTime || !this.selectedEndTime) return [];
-    const slots = [];
-    for (let hour = this.selectedStartTime; hour < this.selectedEndTime; hour++) {
-      slots.push(hour);
-    }
-    return slots;
-  }
-
-<<<<<<< HEAD
-=======
-  // December 2025: Calculate base fee total (sum of hourly base fees)
-  getBaseFeeTotal(): number {
-    if (!this.selectedStartTime || !this.selectedEndTime) return 0;
-
-    const PEAK_BASE_FEE = 150;
-    const NON_PEAK_BASE_FEE = 100;
-
-    let totalBaseFee = 0;
-    for (let hour = this.selectedStartTime; hour < this.selectedEndTime; hour++) {
-      const baseFee = this.isPeakHour(hour) ? PEAK_BASE_FEE : NON_PEAK_BASE_FEE;
-      totalBaseFee += baseFee;
-    }
-
-    return totalBaseFee;
-  }
-
-  // December 2025: Calculate guest fee total (guests × ₱70 × hours)
-  getGuestFeeTotal(): number {
-    const guestCount = this.getNonMemberCount();
-    const hours = this.getDurationHours();
-    const GUEST_FEE = 70;
-
-    return guestCount * GUEST_FEE * hours;
-  }
-
-  // December 2025: Get payment breakdown per player
-  getPlayerPaymentBreakdown(): Array<{
-    name: string;
-    amount: number;
-    isReserver: boolean;
-    isGuest: boolean;
-    breakdown?: string;
-  }> {
-    const result: Array<{
-      name: string;
-      amount: number;
-      isReserver: boolean;
-      isGuest: boolean;
-      breakdown?: string;
-    }> = [];
-
-    const memberCount = this.getMemberCount();
-    const guestCount = this.getNonMemberCount();
-
-    if (memberCount === 0) return result;
-
-    const baseFeeTotal = this.getBaseFeeTotal();
-    const guestFeeTotal = this.getGuestFeeTotal();
-    const baseFeePerMember = Math.round((baseFeeTotal / memberCount) * 100) / 100;
-
-    // Add member players
-    let memberIndex = 0;
-    this.playersArray.controls.forEach((control) => {
-      const playerName = control.value?.trim();
-      if (playerName) {
-        const isReserver = memberIndex === 0;
-        const amount = isReserver
-          ? Math.round((baseFeePerMember + guestFeeTotal) * 100) / 100
-          : baseFeePerMember;
-
-        let breakdown = `Base share: ₱${baseFeePerMember}`;
-        if (isReserver && guestFeeTotal > 0) {
-          breakdown += ` + Guest fees: ₱${guestFeeTotal}`;
-        }
-
-        result.push({
-          name: playerName,
-          amount: amount,
-          isReserver: isReserver,
-          isGuest: false,
-          breakdown: breakdown,
-        });
-        memberIndex++;
-      }
-    });
-
-    // Add guest players
-    this.customPlayerNames.forEach((guestName) => {
-      if (guestName && guestName.trim()) {
-        result.push({
-          name: guestName.trim(),
-          amount: 0,
-          isReserver: false,
-          isGuest: true,
-        });
-      }
-    });
-
-    return result;
-  }
-
-  // December 2025: Format player names from either old (string[]) or new (object[]) format
-  formatPlayerNames(players: any[]): string {
-    if (!players || players.length === 0) return '';
-
-    // Check if new format (objects with name property)
-    if (typeof players[0] === 'object' && 'name' in players[0]) {
-      return players.map((p: any) => p.name).join(', ');
-    }
-
-    // Old format (strings)
-    return players.join(', ');
-  }
-
->>>>>>> 823630ae
-  getStatusColor(status: string): string {
-    switch (status) {
-      case 'confirmed':
-        return 'primary';
-      case 'pending':
-        return 'accent';
-      case 'cancelled':
-        return 'warn';
-      default:
-        return '';
-    }
-  }
-
-  getStatusSeverity(status: string): 'success' | 'info' | 'warn' | 'danger' | 'secondary' {
-    switch (status) {
-      case 'confirmed':
-        return 'success';
-      case 'pending':
-        return 'info';
-      case 'cancelled':
-        return 'danger';
-      case 'completed':
-        return 'success';
-      default:
-        return 'secondary';
-    }
-  }
-
-  onSubmit(): void {
-    if (this.reservationForm.invalid || this.loading) return;
-
-    this.loading = true;
-
-    if (this.isEditMode && this.editingReservationId) {
-      this.updateReservation();
-    } else {
-      this.createReservation();
-    }
-  }
-
-  updateReservation(): void {
-    const formValue = this.reservationForm.value;
-
-    // Collect all valid player names
-    const players: string[] = [];
-
-    // Add member players
-    this.playersArray.controls.forEach((control) => {
-      if (control.value && control.value.trim()) {
-        players.push(control.value.trim());
-      }
-    });
-
-    // Add custom players
-    this.customPlayerNames.forEach((name) => {
-      if (name && name.trim()) {
-        players.push(name.trim());
-      }
-    });
-
-    const updateData = {
-      date: formValue.date,
-      timeSlot: formValue.startTime,
-      players: players,
-    };
-
-    console.log('🔄 Updating reservation:', updateData);
-
-    this.http
-      .put<any>(`${this.apiUrl}/reservations/${this.editingReservationId}`, updateData)
-      .subscribe({
-        next: (response) => {
-          console.log('✅ Reservation updated successfully:', response);
-          this.loading = false;
-          this.showSuccess(
-            'Reservation Updated!',
-            'Your reservation has been updated successfully'
-          );
-          setTimeout(() => {
-            this.router.navigate(['/my-reservations']);
-          }, 2000);
-        },
-        error: (error) => {
-          console.error('❌ Update failed:', error);
-          this.loading = false;
-          const message = error.error?.error || 'Failed to update reservation';
-          this.showError('Update Failed', message);
-        },
-      });
-  }
-
-  createReservation(): void {
-    const formValue = this.reservationForm.value;
-
-    // Collect all valid player names (from members and custom players)
-    const players: string[] = [];
-
-    // Add member players
-    this.playersArray.controls.forEach((control) => {
-      if (control.value && control.value.trim()) {
-        players.push(control.value.trim());
-      }
-    });
-
-    // Add custom players
-    this.customPlayerNames.forEach((name) => {
-      if (name && name.trim()) {
-        players.push(name.trim());
-      }
-    });
-
-    // Create single multi-hour reservation
-    const timeSlots = this.getTimeSlotRange();
-    const totalDuration = this.getDurationHours();
-    const startTimeSlot = timeSlots[0];
-    const endTimeSlot = timeSlots[timeSlots.length - 1] + 1;
-
-    console.log('🚀 Creating SINGLE multi-hour reservation:', {
-      startTimeSlot,
-      endTimeSlot,
-      duration: totalDuration,
-      totalFee: this.calculatedFee,
-    });
-
-    // Create single reservation data with multi-hour support
-    const reservationData = {
-      date: formValue.date,
-      timeSlot: startTimeSlot,
-      duration: totalDuration,
-      endTimeSlot: endTimeSlot,
-      isMultiHour: totalDuration > 1,
-      timeSlotDisplay: this.getTimeRangeDisplay(), // e.g., "6:00 - 8:00"
-      players: players,
-      totalFee: this.calculatedFee, // Total fee for entire duration
-      paymentStatus: 'pending',
-      status: 'pending',
-    };
-
-    console.log(`🚀 Sending SINGLE reservation:`, reservationData);
-
-    // Create single reservation
-    this.http
-      .post<any>(`${this.apiUrl}/reservations`, reservationData)
-      .toPromise()
-      .then((response) => {
-        console.log('✅ Single multi-hour reservation created successfully:', response);
-        this.loading = false;
-
-        // Create success message with credit information
-        let successMessage = `Court booked for ${this.getTimeRangeDisplay()} on ${new Date(
-          formValue.date
-        ).toLocaleDateString()}`;
-        if (this.willUseCredits) {
-          successMessage += `\n💳 ₱${this.creditAmountToUse} automatically deducted from credits`;
-        } else if (this.creditAmountToUse > 0) {
-          successMessage += `\n💳 ₱${this.creditAmountToUse} deducted from credits, ₱${
-            this.calculatedFee - this.creditAmountToUse
-          } requires manual payment`;
-        } else {
-          successMessage += `\n💰 Manual payment required: ₱${this.calculatedFee}`;
-        }
-
-        this.showSuccess('Reservation Confirmed!', successMessage);
-        setTimeout(() => {
-          this.router.navigate(['/my-reservations']);
-        }, 2000);
-      })
-      .catch((error) => {
-        console.error('❌ Reservation failed:', error);
-        this.loading = false;
-
-        // Check if error is due to overdue payments
-        if (error.status === 403 && error.error?.overduePayments) {
-          this.overduePaymentDetails = error.error.overduePayments;
-          this.showOverduePaymentModal = true;
-        } else {
-          const message = error.error?.message || 'Failed to create reservation. Please try again.';
-          this.showError('Booking Failed', message);
-        }
-      });
-  }
-
-  goBack(): void {
-    this.router.navigate(['/dashboard']);
-  }
-
-  // Modern dropdown methods
-  toggleDropdown(playerIndex: number): void {
-    // Close all other dropdowns
-    Object.keys(this.dropdownStates).forEach((key) => {
-      if (parseInt(key) !== playerIndex) {
-        this.dropdownStates[parseInt(key)] = false;
-      }
-    });
-
-    // Toggle current dropdown
-    this.dropdownStates[playerIndex] = !this.dropdownStates[playerIndex];
-
-    // Initialize search term if not exists
-    if (!this.searchTerms[playerIndex]) {
-      this.searchTerms[playerIndex] = '';
-    }
-  }
-
-  selectMember(playerIndex: number, member: Member): void {
-    this.playersArray.at(playerIndex).setValue(member.fullName);
-    this.dropdownStates[playerIndex] = false;
-    this.searchTerms[playerIndex] = member.fullName;
-    this.calculateFee();
-  }
-
-  clearSelection(playerIndex: number): void {
-    this.playersArray.at(playerIndex).setValue('');
-    this.searchTerms[playerIndex] = '';
-    this.calculateFee();
-  }
-
-  getFilteredMembers(playerIndex: number): Member[] {
-    const searchTerm = this.searchTerms[playerIndex]?.toLowerCase() || '';
-    
-    // Get currently selected players from other dropdowns (excluding current dropdown)
-    const selectedPlayerNames = this.playersArray.controls
-      .map((control, index) => index !== playerIndex ? control.value : null)
-      .filter(value => value && typeof value === 'string' && value.trim() !== '');
-
-    let filteredMembers = this.members.filter(member => 
-      !selectedPlayerNames.includes(member.fullName)
-    );
-
-    if (!searchTerm) {
-      return filteredMembers;
-    }
-
-    return filteredMembers.filter(
-      (member) =>
-        member.fullName.toLowerCase().includes(searchTerm) ||
-        member.username.toLowerCase().includes(searchTerm)
-    );
-  }
-
-  onSearchChange(playerIndex: number, event: any): void {
-    this.searchTerms[playerIndex] = event.target.value;
-    // Clear form control if search doesn't match any member
-    const matchingMember = this.members.find(
-      (m) => m.fullName.toLowerCase() === event.target.value.toLowerCase()
-    );
-    if (!matchingMember && event.target.value) {
-      this.playersArray.at(playerIndex).setValue('');
-    }
-  }
-
-  getSelectedMemberDisplay(playerIndex: number): string {
-    const selectedValue = this.playersArray.at(playerIndex).value;
-    if (selectedValue) {
-      const member = this.members.find((m) => m.fullName === selectedValue);
-      return member ? `${member.fullName} (${member.username})` : selectedValue;
-    }
-    return '';
-  }
-
-  // Modern notification methods
-  private showNotification(
-    type: 'success' | 'error' | 'warning' | 'info',
-    title: string,
-    message: string,
-    duration = 5000
-  ): void {
-    const id = Date.now().toString() + Math.random().toString(36).substr(2, 9);
-    const notification: Notification = { id, type, title, message, duration };
-
-    this.notifications.push(notification);
-
-    // Auto remove notification after duration
-    if (duration > 0) {
-      setTimeout(() => {
-        this.removeNotification(id);
-      }, duration);
-    }
-  }
-
-  removeNotification(id: string): void {
-    this.notifications = this.notifications.filter((n) => n.id !== id);
-  }
-
-  private showSuccess(title: string, message: string): void {
-    this.showNotification('success', title, message, 4000);
-  }
-
-  private showError(title: string, message: string): void {
-    this.showNotification('error', title, message, 6000);
-  }
-
-  trackNotification(index: number, notification: Notification): string {
-    return notification.id;
-  }
-
-  // New methods for proper fee display
-  getPeakHoursFee(): number {
-    if (!this.selectedStartTime || !this.selectedEndTime) return 0;
-
-    let peakHours = 0;
-    for (let hour = this.selectedStartTime; hour < this.selectedEndTime; hour++) {
-      if (this.isPeakHour(hour)) {
-        peakHours++;
-      }
-    }
-
-    return peakHours * 100; // ₱100 per peak hour
-  }
-
-  getOffPeakMembersFee(): number {
-    if (!this.selectedStartTime || !this.selectedEndTime) return 0;
-
-    let offPeakHours = 0;
-    for (let hour = this.selectedStartTime; hour < this.selectedEndTime; hour++) {
-      if (!this.isPeakHour(hour)) {
-        offPeakHours++;
-      }
-    }
-
-    return offPeakHours * this.getMemberCount() * 20; // ₱20 per member per off-peak hour
-  }
-
-  getOffPeakNonMembersFee(): number {
-    if (!this.selectedStartTime || !this.selectedEndTime) return 0;
-
-    let offPeakHours = 0;
-    for (let hour = this.selectedStartTime; hour < this.selectedEndTime; hour++) {
-      if (!this.isPeakHour(hour)) {
-        offPeakHours++;
-      }
-    }
-
-    return offPeakHours * this.getNonMemberCount() * 50; // ₱50 per non-member per off-peak hour
-  }
-
-  // Debug method to determine why a specific hour is unavailable
-  getUnavailabilityReason(hour: number): string {
-    const slot = this.timeSlots.find(s => s.hour === hour);
-
-    if (!slot) {
-      return 'unknown';
-    }
-
-    if (slot.available) {
-      return 'available';
-    }
-
-    if (slot.blockedByOpenPlay) {
-      return 'open_play';
-    }
-
-    // Check if there's an existing reservation for this hour
-    const conflictingReservation = this.existingReservations.find(res => {
-      const endTimeSlot = res.endTimeSlot || (res.timeSlot + (res.duration || 1));
-      return hour >= res.timeSlot && hour < endTimeSlot && res.status !== 'cancelled';
-    });
-
-    if (conflictingReservation) {
-      return 'reservation';
-    }
-
-    return 'unknown';
-  }
-
-  // Overdue payment modal methods
-  checkOverduePayments(): void {
-    console.log('🔍 Checking for overdue payments on page load...');
-    this.http.get<any>(`${this.apiUrl}/payments/check-overdue`).subscribe({
-      next: (response) => {
-        console.log('🔍 Overdue payment check response:', response);
-        if (response.success && response.hasOverdue) {
-          this.overduePaymentDetails = response.overduePayments;
-          this.showOverduePaymentModal = true;
-          console.log(`⚠️ Found ${response.count} overdue payment(s), showing modal`);
-        } else {
-          console.log('✅ No overdue payments found');
-        }
-      },
-      error: (error) => {
-        console.error('❌ Error checking overdue payments:', error);
-        // Don't show error to user - this is a background check
-      }
-    });
-  }
-
-  closeOverdueModal(): void {
-    this.showOverduePaymentModal = false;
-    this.overduePaymentDetails = [];
-  }
-
-  goToPayments(): void {
-    this.showOverduePaymentModal = false;
-    this.router.navigate(['/payments'], {
-      queryParams: { tab: 'pending' }
-    });
-  }
-}
-
+import { Component, OnInit, OnDestroy } from '@angular/core';
+import { CommonModule } from '@angular/common';
+import { ReactiveFormsModule, FormBuilder, FormGroup, Validators, FormArray } from '@angular/forms';
+import { Router, ActivatedRoute } from '@angular/router';
+import { HttpClient } from '@angular/common/http';
+import { AuthService } from '../../services/auth.service';
+import { CreditService } from '../../services/credit.service';
+import { trigger, transition, style, animate } from '@angular/animations';
+import { environment } from '../../../environments/environment';
+
+// Custom notification interface
+interface Notification {
+  id: string;
+  type: 'success' | 'error' | 'warning' | 'info';
+  title: string;
+  message: string;
+  duration?: number;
+}
+
+interface TimeSlot {
+  hour: number;
+  display: string;
+  available: boolean;
+  availableAsEndTime?: boolean;  // NEW: Separate availability for end times
+  isPeak: boolean;
+  blockedByOpenPlay?: boolean;
+  openPlayEvent?: {
+    id: string;
+    title: string;
+    status: string;
+    startTime: string;
+    endTime: string;
+    confirmedPlayers: number;
+    maxPlayers: number;
+  };
+}
+
+interface Member {
+  _id: string;
+  username: string;
+  fullName: string;
+  email: string;
+  isApproved: boolean;
+  isActive: boolean;
+}
+
+interface Reservation {
+  _id: string;
+  userId: string;
+  date: Date;
+  timeSlot: number;
+  players: string[];
+  status: string;
+  paymentStatus: string;
+  totalFee: number;
+  timeSlotDisplay: string;
+  duration?: number;
+  endTimeSlot?: number;
+  isMultiHour?: boolean;
+}
+
+@Component({
+  selector: 'app-reservations',
+  standalone: true,
+  imports: [CommonModule, ReactiveFormsModule],
+  animations: [
+    trigger('slideInOut', [
+      transition(':enter', [
+        style({ transform: 'translateX(100%)', opacity: 0 }),
+        animate('300ms ease-in', style({ transform: 'translateX(0%)', opacity: 1 })),
+      ]),
+      transition(':leave', [
+        animate('300ms ease-out', style({ transform: 'translateX(100%)', opacity: 0 })),
+      ]),
+    ]),
+  ],
+  template: `
+    <div class="page-container reservations-container">
+      <!-- Modern Header with Glassmorphism -->
+      <div class="header">
+        <button (click)="goBack()" class="back-btn">Back</button>
+        <h1>Reserve a Court</h1>
+      </div>
+
+      <div class="form-container">
+        <form [formGroup]="reservationForm" (ngSubmit)="onSubmit()" class="reservation-form">
+          <!-- Date Selection -->
+          <div class="field">
+            <label for="date">Select Date * <span class="date-hint">(Philippine Time)</span></label>
+            <input
+              type="date"
+              id="date"
+              formControlName="date"
+              [min]="minDateString"
+              (change)="onDateChange($event)"
+              title="Select reservation date in Philippine time"
+            />
+            <small
+              class="error"
+              *ngIf="
+                reservationForm.get('date')?.hasError('required') &&
+                reservationForm.get('date')?.touched
+              "
+            >
+              Date is required
+            </small>
+          </div>
+
+          <!-- Date Selection Prompt (when no date selected) -->
+          <div class="date-selection-prompt" *ngIf="!selectedDate">
+            <div class="prompt-content">
+              <div class="prompt-icon">📅</div>
+              <h3>Select a Date First</h3>
+              <p>Please choose a date above to see available time slots for court reservation.</p>
+            </div>
+          </div>
+
+          <!-- Time Range Selection (only shown when date is selected) -->
+          <div class="time-range-section" *ngIf="selectedDate">
+            <h3>Select Time Range *</h3>
+
+            <!-- Start Time Buttons -->
+            <div class="time-selection">
+              <h4>Start Time</h4>
+              <div class="time-buttons">
+                <button
+                  *ngFor="let slot of timeSlots"
+                  type="button"
+                  class="time-btn"
+                  [class.selected]="selectedStartTime === slot.hour"
+                  [class.unavailable]="!slot.available"
+                  [class.blocked-open-play]="slot.blockedByOpenPlay"
+                  [class.peak]="slot.isPeak"
+                  [disabled]="!slot.available"
+                  (click)="selectStartTime(slot.hour)"
+                  [title]="slot.blockedByOpenPlay ? 'Blocked by Open Play: ' + slot.openPlayEvent?.title : ''"
+                >
+                  <span class="time">{{ slot.hour }}:00</span>
+                  <span class="rate-type">{{ 
+                    slot.blockedByOpenPlay ? 'Open Play' : 
+                    (slot.isPeak ? 'Peak' : 'Regular') 
+                  }}</span>
+                  <small *ngIf="slot.blockedByOpenPlay && slot.openPlayEvent" class="open-play-info">
+                    {{ slot.openPlayEvent.status === 'active' ? 'Registration Open' : 'Event Confirmed' }}
+                  </small>
+                </button>
+              </div>
+              <small
+                class="error"
+                *ngIf="
+                  reservationForm.get('startTime')?.hasError('required') &&
+                  reservationForm.get('startTime')?.touched
+                "
+              >
+                Start time is required
+              </small>
+            </div>
+
+            <!-- End Time Buttons -->
+            <div class="time-selection" *ngIf="selectedStartTime">
+              <h4>End Time</h4>
+              <div class="time-buttons" *ngIf="availableEndTimes.length > 0">
+                <button
+                  *ngFor="let slot of availableEndTimes"
+                  type="button"
+                  class="time-btn"
+                  [class.selected]="selectedEndTime === slot.hour"
+                  [class.peak]="slot.isPeak"
+                  (click)="selectEndTime(slot.hour)"
+                >
+                  <span class="time">{{ slot.hour }}:00</span>
+                  <span class="rate-type">{{ slot.isPeak ? 'Peak' : 'Regular' }}</span>
+                </button>
+              </div>
+
+              <!-- Message when no end times available -->
+              <div class="no-end-times-message" *ngIf="availableEndTimes.length === 0 && selectedStartTime">
+                <p><strong>No consecutive time slots available</strong> after {{ selectedStartTime }}:00</p>
+                <p>Court reservations require consecutive time blocks. The next hour ({{ selectedStartTime + 1 }}:00) is unavailable.</p>
+
+              </div>
+
+              <small
+                class="error"
+                *ngIf="
+                  reservationForm.get('endTime')?.hasError('required') &&
+                  reservationForm.get('endTime')?.touched
+                "
+              >
+                End time is required
+              </small>
+            </div>
+
+            <!-- Duration Display -->
+            <div class="duration-info" *ngIf="selectedStartTime && selectedEndTime">
+              <div class="duration-badge">
+                <i class="pi pi-clock"></i>
+                <strong
+                  >{{ getDurationHours() }} hour{{ getDurationHours() > 1 ? 's' : '' }}</strong
+                >
+                <span class="time-range-display">{{ getTimeRangeDisplay() }}</span>
+              </div>
+            </div>
+          </div>
+
+          <!-- Players Section -->
+          <div class="players-section">
+            <h3>Players</h3>
+
+            <div *ngIf="loadingMembers" class="loading">Loading members...</div>
+
+            <!-- Member Players -->
+            <div formArrayName="players" *ngIf="!loadingMembers">
+              <div *ngFor="let player of playersArray.controls; let i = index" class="player-input">
+                <div class="field">
+                  <label>
+                    <span *ngIf="i === 0">Player 1 (You) - Member</span>
+                    <span *ngIf="i > 0">Player {{ i + 1 }} - Member</span>
+                  </label>
+                  <div class="player-row">
+                    <!-- Modern Custom Dropdown -->
+                    <div class="custom-dropdown" [class.open]="dropdownStates[i]">
+                      <div class="dropdown-trigger" (click)="toggleDropdown(i)">
+                        <div class="selected-value">
+                          <span *ngIf="getSelectedMemberDisplay(i)" class="member-info">
+                            {{ getSelectedMemberDisplay(i) }}
+                          </span>
+                          <span *ngIf="!getSelectedMemberDisplay(i)" class="placeholder">
+                            Choose a member
+                          </span>
+                        </div>
+                        <div class="dropdown-actions">
+                          <button
+                            type="button"
+                            class="clear-btn"
+                            *ngIf="getSelectedMemberDisplay(i)"
+                            (click)="$event.stopPropagation(); clearSelection(i)"
+                          >
+                            ×
+                          </button>
+                          <div class="dropdown-arrow">
+                            <svg width="12" height="8" viewBox="0 0 12 8" fill="none">
+                              <path
+                                d="M1 1.5L6 6.5L11 1.5"
+                                stroke="currentColor"
+                                stroke-width="1.5"
+                                stroke-linecap="round"
+                                stroke-linejoin="round"
+                              />
+                            </svg>
+                          </div>
+                        </div>
+                      </div>
+
+                      <div class="dropdown-menu" *ngIf="dropdownStates[i]">
+                        <div class="search-box">
+                          <input
+                            type="text"
+                            placeholder="Search members..."
+                            [value]="searchTerms[i] || ''"
+                            (input)="onSearchChange(i, $event)"
+                            (click)="$event.stopPropagation()"
+                          />
+                        </div>
+
+                        <div class="dropdown-options">
+                          <div
+                            *ngFor="let member of getFilteredMembers(i)"
+                            class="dropdown-option"
+                            (click)="selectMember(i, member)"
+                          >
+                            <div class="member-details">
+                              <div class="member-name">{{ member.fullName }}</div>
+                              <div class="member-username">@{{ member.username }}</div>
+                            </div>
+                            <div class="member-badge" *ngIf="member.isActive">✓</div>
+                          </div>
+
+                          <div *ngIf="getFilteredMembers(i).length === 0" class="no-results">
+                            No members found
+                          </div>
+                        </div>
+                      </div>
+                    </div>
+
+                    <button
+                      type="button"
+                      (click)="removePlayer(i)"
+                      [disabled]="playersArray.length <= 1 || i === 0"
+                      class="remove-btn"
+                    >
+                      Remove
+                    </button>
+                  </div>
+                </div>
+              </div>
+            </div>
+
+            <button
+              type="button"
+              (click)="addPlayer()"
+              [disabled]="playersArray.length >= 4 || loadingMembers"
+              class="add-btn"
+            >
+              + Add Member Player
+            </button>
+
+            <!-- Custom Players Section -->
+            <div class="custom-players-section" *ngIf="!loadingMembers">
+              <h4>Non-Member Players (₱50 each)</h4>
+
+              <div
+                *ngFor="
+                  let customName of customPlayerNames;
+                  let i = index;
+                  trackBy: trackCustomPlayer
+                "
+                class="custom-player-input"
+              >
+                <div class="field">
+                  <label>Custom Player {{ i + 1 }}</label>
+                  <div class="player-row">
+                    <input
+                      type="text"
+                      placeholder="Enter non-member name"
+                      [value]="customPlayerNames[i] || ''"
+                      (input)="updateCustomPlayerName(i, $event)"
+                      class="custom-input"
+                    />
+
+                    <button
+                      type="button"
+                      (click)="removeCustomPlayer(i)"
+                      [disabled]="customPlayerNames.length <= 0"
+                      class="remove-btn"
+                    >
+                      Remove
+                    </button>
+                  </div>
+                </div>
+              </div>
+
+              <button
+                type="button"
+                (click)="addCustomPlayer()"
+                [disabled]="getTotalPlayerCount() >= 4"
+                class="add-btn"
+              >
+                + Add Custom Player
+              </button>
+            </div>
+
+            <div class="hint" *ngIf="members.length === 0 && !loadingMembers">
+              No active members found. You can still enter custom names.
+            </div>
+          </div>
+
+
+          <!-- Fee Information -->
+          <div class="fee-info" *ngIf="selectedStartTime && selectedEndTime && calculatedFee > 0">
+            <h3>Fee Information</h3>
+            <div class="fee-details">
+              <div class="fee-row">
+                <span>Time Range:</span>
+                <span
+                  >{{ getTimeRangeDisplay() }} ({{ getDurationHours() }} hour{{
+                    getDurationHours() > 1 ? 's' : ''
+                  }})</span
+                >
+              </div>
+              <div class="fee-row">
+                <span>Rate Type:</span>
+                <span>{{ getRateTypeDescription() }}</span>
+              </div>
+              <div class="fee-row">
+                <span>Players:</span>
+                <span
+                  >{{ getPlayerCount() }} ({{ getMemberCount() }} members,
+                  {{ getNonMemberCount() }} non-members)</span
+                >
+              </div>
+
+              <!-- December 2025: New Fee Breakdown -->
+              <div class="fee-breakdown" *ngIf="getMemberCount() > 0 || getNonMemberCount() > 0">
+                <!-- Base Fee Calculation -->
+                <div class="fee-row">
+                  <span>Base Fee ({{ getRateType() }}):</span>
+                  <span>₱{{ getBaseFeeTotal() }}</span>
+                </div>
+                <!-- Guest Fee (if any) -->
+                <div class="fee-row" *ngIf="getNonMemberCount() > 0">
+                  <span>Guest Fee ({{ getNonMemberCount() }} {{ getNonMemberCount() === 1 ? 'guest' : 'guests' }} × ₱70):</span>
+                  <span>₱{{ getGuestFeeTotal() }}</span>
+                </div>
+                <!-- Payment Distribution per Player -->
+                <div class="player-payments" *ngIf="getMemberCount() > 0">
+                  <div class="fee-row player-payment-header">
+                    <span><strong>Payment per Player:</strong></span>
+                  </div>
+                  <div class="player-payment-item" *ngFor="let player of getPlayerPaymentBreakdown()">
+                    <div class="fee-row player-detail">
+                      <span>
+                        {{ player.name }}
+                        <span class="player-badge" *ngIf="player.isReserver">(Reserver)</span>
+                        <span class="player-badge" *ngIf="player.isGuest">(Guest)</span>
+                      </span>
+                      <span class="player-amount">
+                        <span *ngIf="!player.isGuest">₱{{ player.amount }}</span>
+                        <span *ngIf="player.isGuest" style="color: #666;">No payment</span>
+                      </span>
+                    </div>
+                    <div class="fee-breakdown-detail" *ngIf="!player.isGuest && player.breakdown">
+                      <small style="color: #666; padding-left: 20px;">
+                        {{ player.breakdown }}
+                      </small>
+                    </div>
+                  </div>
+                </div>
+              </div>
+              <div class="fee-row total">
+                <span>Total Fee:</span>
+                <span>₱{{ calculatedFee }}</span>
+              </div>
+            </div>
+          </div>
+
+          <!-- Payment Method Information -->
+          <div
+            class="payment-info"
+            *ngIf="selectedStartTime && selectedEndTime && calculatedFee > 0 && !isEditMode"
+          >
+            <h3>Payment Method</h3>
+            <div class="payment-details">
+              <!-- Credit Auto-Payment -->
+              <div class="payment-method credit-payment" *ngIf="willUseCredits">
+                <div class="method-header">
+                  <span class="method-icon">💳</span>
+                  <span class="method-title">Auto-Payment from Credits</span>
+                  <span class="method-status paid">WILL BE PAID</span>
+                </div>
+                <div class="method-details">
+                  <div class="payment-breakdown">
+                    <span>Credits will be deducted:</span>
+                    <span class="deduction-amount">-₱{{ creditAmountToUse }}</span>
+                  </div>
+                  <div class="payment-breakdown">
+                    <span>Remaining credits after payment:</span>
+                    <span class="remaining-credits"
+                      >₱{{ userCreditBalance - creditAmountToUse }}</span
+                    >
+                  </div>
+                </div>
+              </div>
+
+              <!-- Partial Credit Payment -->
+              <div
+                class="payment-method partial-payment"
+                *ngIf="!willUseCredits && creditAmountToUse > 0"
+              >
+                <div class="method-header">
+                  <span class="method-icon">💳</span>
+                  <span class="method-title">Partial Payment from Credits</span>
+                  <span class="method-status partial">PARTIAL</span>
+                </div>
+                <div class="method-details">
+                  <div class="payment-breakdown">
+                    <span>Credits will be deducted:</span>
+                    <span class="deduction-amount">-₱{{ creditAmountToUse }}</span>
+                  </div>
+                  <div class="payment-breakdown remaining">
+                    <span>Remaining to pay manually:</span>
+                    <span class="manual-payment">₱{{ calculatedFee - creditAmountToUse }}</span>
+                  </div>
+                </div>
+              </div>
+
+            </div>
+          </div>
+
+          <!-- Form Actions -->
+          <div class="form-actions">
+            <button type="submit" [disabled]="reservationForm.invalid || loading" class="book-btn">
+              <ng-container *ngIf="loading">
+                {{ isEditMode ? 'Updating...' : 'Booking...' }}
+              </ng-container>
+              <ng-container *ngIf="!loading">
+                <ng-container *ngIf="isEditMode">Update Reservation</ng-container>
+                <ng-container *ngIf="!isEditMode && willUseCredits"
+                  >Book Court (Auto-Pay ₱{{ creditAmountToUse }})</ng-container
+                >
+                <ng-container *ngIf="!isEditMode && !willUseCredits && creditAmountToUse > 0"
+                  >Book Court (₱{{ creditAmountToUse }} from Credits)</ng-container
+                >
+                <ng-container *ngIf="!isEditMode && creditAmountToUse === 0"
+                  >Book Court</ng-container
+                >
+              </ng-container>
+            </button>
+
+            <button type="button" (click)="goBack()" class="cancel-btn">Cancel</button>
+          </div>
+        </form>
+
+        <!-- Existing Reservations -->
+        <div class="existing-reservations" *ngIf="selectedDate && existingReservations.length > 0">
+          <h3>Existing Reservations for {{ selectedDate | date : 'fullDate' }}</h3>
+
+          <div class="reservation-list">
+            <div *ngFor="let reservation of existingReservations" class="reservation-item">
+              <div class="reservation-time">
+                {{ reservation.timeSlotDisplay }}
+              </div>
+              <div class="reservation-players">Players: {{ formatPlayerNames(reservation.players) }}</div>
+              <div class="reservation-status status-{{ reservation.status }}">
+                {{ reservation.status | titlecase }}
+              </div>
+            </div>
+          </div>
+        </div>
+      </div>
+
+      <!-- Modern Custom Notifications -->
+      <div class="notification-container">
+        <div
+          *ngFor="let notification of notifications; trackBy: trackNotification"
+          class="notification"
+          [class]="'notification-' + notification.type"
+          [@slideInOut]
+        >
+          <div class="notification-icon">
+            <span *ngIf="notification.type === 'success'">✅</span>
+            <span *ngIf="notification.type === 'error'">❌</span>
+            <span *ngIf="notification.type === 'warning'">⚠️</span>
+            <span *ngIf="notification.type === 'info'">ℹ️</span>
+          </div>
+          <div class="notification-content">
+            <div class="notification-title">{{ notification.title }}</div>
+            <div class="notification-message">{{ notification.message }}</div>
+          </div>
+          <button class="notification-close" (click)="removeNotification(notification.id)">
+            ×
+          </button>
+        </div>
+      </div>
+
+      <!-- Overdue Payment Modal -->
+      <div class="modal-overlay" *ngIf="showOverduePaymentModal">
+        <div class="modal-content overdue-payment-modal">
+          <div class="modal-header">
+            <h2>⚠️ Overdue Payment</h2>
+          </div>
+
+          <div class="modal-body">
+            <p class="warning-message">
+              You have <strong>{{overduePaymentDetails.length}}</strong> overdue payment(s).
+              Please settle your pending payments before making a new reservation.
+            </p>
+
+            <div class="overdue-list">
+              <div *ngFor="let payment of overduePaymentDetails" class="overdue-item">
+                <div class="payment-info">
+                  <span class="amount">₱{{payment.amount}}</span>
+                  <span class="days-overdue">{{payment.daysOverdue}} day(s) overdue</span>
+                </div>
+                <div class="payment-description">{{payment.description}}</div>
+              </div>
+            </div>
+          </div>
+
+          <div class="modal-actions">
+            <button class="settle-btn" (click)="goToPayments()">Settle Payments</button>
+          </div>
+        </div>
+      </div>
+    </div>
+  `,
+  styleUrl: './reservations.component.scss',
+})
+export class ReservationsComponent implements OnInit, OnDestroy {
+  reservationForm: FormGroup;
+  loading = false;
+  minDate = new Date();
+  selectedDate: Date | null = null;
+  minDateString = '';
+  selectedStartTime: number | null = null;
+  selectedEndTime: number | null = null;
+  availableEndTimes: TimeSlot[] = [];
+  calculatedFee = 0;
+
+  // Expose Math for template use
+  Math = Math;
+
+  // Credit system properties
+  userCreditBalance = 0;
+  willUseCredits = false;
+  creditAmountToUse = 0;
+  timeSlots: TimeSlot[] = []; // For START times (hours 5-21)
+  allTimeSlots: TimeSlot[] = []; // All slots including hour 22 for END time calculations
+  existingReservations: Reservation[] = [];
+  members: Member[] = [];
+  loadingMembers = false;
+  customPlayerNames: string[] = []; // Track custom names for each player slot
+
+  // Modern dropdown states
+  dropdownStates: { [key: number]: boolean } = {};
+  searchTerms: { [key: number]: string } = {};
+
+  // Custom notifications
+  notifications: Notification[] = [];
+
+  // Edit mode
+  isEditMode = false;
+  editingReservationId: string | null = null;
+
+  // Overdue payment modal
+  showOverduePaymentModal = false;
+  overduePaymentDetails: any[] = [];
+
+  // Debounce timer for fee calculation
+  private feeCalculationTimer: any;
+
+  private apiUrl = environment.apiUrl;
+  private peakHours = [5, 18, 19, 20, 21]; // 5AM, 6PM, 7PM, 8PM, 9PM
+
+  constructor(
+    private fb: FormBuilder,
+    private http: HttpClient,
+    private authService: AuthService,
+    private router: Router,
+    private route: ActivatedRoute,
+    private creditService: CreditService
+  ) {
+    this.reservationForm = this.fb.group({
+      date: ['', Validators.required],
+      startTime: ['', Validators.required],
+      endTime: ['', Validators.required],
+      players: this.fb.array([this.fb.control('', Validators.required)]),
+    });
+
+    this.initializeTimeSlots();
+    // Initialize custom names array as empty
+    this.customPlayerNames = [];
+    console.log('🔍 Constructor - initialized customPlayerNames as:', this.customPlayerNames);
+  }
+
+  ngOnInit(): void {
+    // Check for overdue payments immediately on page load
+    this.checkOverduePayments();
+
+    // Set minimum date to today in Philippine time and update it dynamically
+    this.updateMinDate();
+    // Load members for player selection
+    this.loadMembers();
+    // Load user's credit balance
+    this.loadCreditBalance();
+
+    // Check for edit mode
+    this.route.queryParams.subscribe((params) => {
+      if (params['edit']) {
+        this.isEditMode = true;
+        this.editingReservationId = params['edit'];
+        this.loadReservationForEdit(params['edit']);
+      } else {
+        // Auto-populate Player 1 with logged-in user only if not editing
+        this.setLoggedInUserAsPlayer1();
+      }
+    });
+
+    // Add click outside handler for dropdown
+    document.addEventListener('click', this.onDocumentClick.bind(this));
+  }
+
+  ngOnDestroy(): void {
+    document.removeEventListener('click', this.onDocumentClick.bind(this));
+    if (this.feeCalculationTimer) {
+      clearTimeout(this.feeCalculationTimer);
+    }
+  }
+
+  loadReservationForEdit(reservationId: string): void {
+    this.http.get<any>(`${this.apiUrl}/reservations/${reservationId}`).subscribe({
+      next: (response) => {
+        const reservation = response.data;
+        console.log('🔍 Loading reservation for edit:', reservation);
+
+        // Store reservation data for later use after time slots are loaded
+        (this as any).pendingEditReservation = reservation;
+
+        // Convert date to YYYY-MM-DD format for the date input
+        const reservationDate = new Date(reservation.date);
+        const dateString = reservationDate.toISOString().split('T')[0];
+
+        // Set date first and trigger date change to load time slots
+        this.reservationForm.get('date')?.setValue(dateString);
+        this.selectedDate = reservationDate;
+
+        // Load reservations for the date - this will populate time slots
+        // The actual time selection will happen in the callback
+        this.loadReservationsForDateWithEditCallback(reservation);
+
+        // Clear existing players and custom players
+        const playersArray = this.playersArray;
+        playersArray.clear();
+        this.customPlayerNames = [];
+
+        // December 2025: Handle both old (string[]) and new (object[]) player formats
+        const players = reservation.players;
+        console.log('🔍 Players data:', players);
+
+        // Check if new format (objects with name property)
+        const isNewFormat = players.length > 0 && typeof players[0] === 'object' && 'name' in players[0];
+
+        if (isNewFormat) {
+          // December 2025 format: separate members and guests
+          players.forEach((player: any) => {
+            if (player.isMember) {
+              // Add to member players array
+              playersArray.push(this.fb.control(player.name, Validators.required));
+            } else if (player.isGuest) {
+              // Add to custom players (guests)
+              this.customPlayerNames.push(player.name);
+            }
+          });
+          console.log('🔍 Loaded members:', playersArray.length, 'guests:', this.customPlayerNames.length);
+        } else {
+          // Legacy format: all players are strings, treat as members
+          players.forEach((playerName: string) => {
+            playersArray.push(this.fb.control(playerName, Validators.required));
+          });
+          console.log('🔍 Loaded players (legacy format):', playersArray.length);
+        }
+
+        this.showSuccess(
+          'Edit Mode',
+          `Loaded reservation for editing: ${dateString} ${reservation.timeSlot}:00`
+        );
+      },
+      error: (error) => {
+        console.error('Error loading reservation for edit:', error);
+        this.showError('Edit Error', 'Failed to load reservation data for editing');
+        // Exit edit mode on error
+        this.isEditMode = false;
+        this.editingReservationId = null;
+      },
+    });
+  }
+
+  loadReservationsForDateWithEditCallback(reservation: any): void {
+    if (!this.selectedDate) return;
+
+    // Format date as YYYY-MM-DD in Philippine timezone
+    const year = this.selectedDate.getFullYear();
+    const month = String(this.selectedDate.getMonth() + 1).padStart(2, '0');
+    const day = String(this.selectedDate.getDate()).padStart(2, '0');
+    const dateStr = `${year}-${month}-${day}`;
+
+    console.log('🔍 Loading reservations for date (edit mode):', dateStr);
+    console.log('🔍 Excluding reservation ID:', this.editingReservationId);
+
+    // CRITICAL: Pass excludeId parameter so backend excludes current reservation from availability checks
+    const url = `${this.apiUrl}/reservations/date/${dateStr}?excludeId=${this.editingReservationId}`;
+    console.log('🔍 Request URL:', url);
+
+    this.http.get<any>(url).subscribe({
+      next: (response) => {
+        console.log('🔍 API response for date', dateStr, ':', response);
+        this.existingReservations = response.data?.reservations || [];
+        console.log('🔍 Existing reservations loaded:', this.existingReservations.length);
+
+        // Use backend time slots data
+        if (response.data?.timeSlots) {
+          console.log('✅ Backend provided timeSlots data');
+
+          // Store ALL time slots (including hour 22) for end time calculations
+          this.allTimeSlots = response.data.timeSlots.map((backendSlot: any) => ({
+            hour: backendSlot.hour,
+            display: `${backendSlot.hour}:00 - ${backendSlot.hour + 1}:00`,
+            available: backendSlot.available,
+            availableAsEndTime: backendSlot.availableAsEndTime,
+            isPeak: this.peakHours.includes(backendSlot.hour),
+            blockedByOpenPlay: backendSlot.blockedByOpenPlay || false,
+            openPlayEvent: backendSlot.openPlayEvent || null
+          }));
+
+          // For START times: filter out hour 22
+          this.timeSlots = this.allTimeSlots.filter((slot: any) => slot.hour <= 21);
+
+          console.log('🔍 All time slots loaded:', this.allTimeSlots.length);
+          console.log('🔍 Start time slots:', this.timeSlots.length);
+        } else {
+          console.log('❌ No timeSlots in backend response');
+          this.updateTimeSlotAvailability();
+        }
+
+        // Use setTimeout to ensure Angular change detection picks up the changes
+        setTimeout(() => {
+          // NOW set the selected times after time slots are loaded
+          console.log('🔍 Setting selected times in edit mode');
+          const startTime = reservation.timeSlot;
+          const endTime = reservation.endTimeSlot || (reservation.timeSlot + (reservation.duration || 1));
+
+          this.selectedStartTime = startTime;
+          this.selectedEndTime = endTime;
+
+          console.log('🔍 Selected start time:', this.selectedStartTime);
+          console.log('🔍 Selected end time:', this.selectedEndTime);
+          console.log('🔍 Checking if start time slot exists:', this.timeSlots.find(s => s.hour === startTime));
+
+          // Update form values
+          this.reservationForm.patchValue({
+            startTime: startTime,
+            endTime: endTime,
+          });
+
+          console.log('🔍 Form values after patch:', {
+            startTime: this.reservationForm.get('startTime')?.value,
+            endTime: this.reservationForm.get('endTime')?.value
+          });
+
+          // Update available end times
+          this.updateAvailableEndTimes();
+          console.log('🔍 Available end times after update:', this.availableEndTimes.map(t => t.hour));
+
+          // Trigger fee calculation
+          this.calculateFee();
+        }, 0);
+      },
+      error: (error) => {
+        console.error('Error loading reservations:', error);
+        this.existingReservations = [];
+        this.updateTimeSlotAvailability();
+      },
+    });
+  }
+
+  private onDocumentClick(event: Event): void {
+    const target = event.target as HTMLElement;
+    const isDropdownClick = target.closest('.custom-dropdown');
+
+    if (!isDropdownClick) {
+      // Close all dropdowns
+      Object.keys(this.dropdownStates).forEach((key) => {
+        this.dropdownStates[parseInt(key)] = false;
+      });
+    }
+  }
+
+  private updateMinDate(): void {
+    // Always get the current date in Philippine time
+    this.minDate = this.getPhilippineDate();
+    this.minDateString = this.formatDateForInput(this.minDate);
+  }
+
+  private getPhilippineDate(): Date {
+    // Get current time in Philippine time zone (Asia/Manila)
+    const now = new Date();
+    const philippineTime = new Intl.DateTimeFormat('en-US', {
+      timeZone: 'Asia/Manila',
+      year: 'numeric',
+      month: '2-digit',
+      day: '2-digit',
+    }).format(now);
+
+    // Convert from MM/dd/yyyy to Date object
+    const [month, day, year] = philippineTime.split('/').map(Number);
+    return new Date(year, month - 1, day); // month is 0-indexed
+  }
+
+  private formatDateForInput(date: Date): string {
+    // Format date as YYYY-MM-DD for HTML date input
+    const year = date.getFullYear();
+    const month = String(date.getMonth() + 1).padStart(2, '0');
+    const day = String(date.getDate()).padStart(2, '0');
+    return `${year}-${month}-${day}`;
+  }
+
+  private getCurrentPhilippineTime(): Date {
+    // Get current time in Philippine time zone (Asia/Manila)
+    const now = new Date();
+    const philippineTimeString = new Intl.DateTimeFormat('en-US', {
+      timeZone: 'Asia/Manila',
+      year: 'numeric',
+      month: '2-digit',
+      day: '2-digit',
+      hour: '2-digit',
+      minute: '2-digit',
+      second: '2-digit',
+      hour12: false,
+    }).format(now);
+
+    // Parse the formatted string back to a Date object
+    const [datePart, timePart] = philippineTimeString.split(', ');
+    const [month, day, year] = datePart.split('/').map(Number);
+    const [hour, minute, second] = timePart.split(':').map(Number);
+
+    return new Date(year, month - 1, day, hour, minute, second);
+  }
+
+  private isToday(date: Date | null): boolean {
+    if (!date) return false;
+    const today = this.getPhilippineDate();
+    return (
+      date.getFullYear() === today.getFullYear() &&
+      date.getMonth() === today.getMonth() &&
+      date.getDate() === today.getDate()
+    );
+  }
+
+  private setLoggedInUserAsPlayer1(): void {
+    const currentUser = this.authService.currentUser;
+    if (currentUser && currentUser.fullName) {
+      // Set the first player to be the logged-in user
+      this.playersArray.at(0).setValue(currentUser.fullName);
+      console.log('✅ Auto-populated Player 1 with logged-in user:', currentUser.fullName);
+    } else {
+      console.log('⚠️ No logged-in user found or user has no fullName');
+    }
+  }
+
+  get playersArray(): FormArray {
+    return this.reservationForm.get('players') as FormArray;
+  }
+
+  loadMembers(): void {
+    console.log('🔍 Loading members from API...');
+    this.loadingMembers = true;
+    // Request all members by setting a high limit to get all 55+ members
+    const membersUrl = `${this.apiUrl}/members?limit=100&page=1`;
+    console.log('🔍 Requesting all members from:', membersUrl);
+    this.http.get<any>(membersUrl).subscribe({
+      next: (response) => {
+        console.log('✅ Members API response received');
+        const allMembers = response.data || response;
+
+        // Use all members - they all appear to be valid based on the API response
+        this.members = allMembers || [];
+        console.log(`✅ Loaded ${this.members.length} members for player selection`);
+        this.loadingMembers = false;
+      },
+      error: (error) => {
+        console.error('❌ Error loading members:', error);
+        console.error('❌ Status:', error.status);
+        console.error('❌ Message:', error.message);
+        this.loadingMembers = false;
+        // Fallback - allow manual input if API fails
+        this.members = [];
+      },
+    });
+  }
+
+  initializeTimeSlots(): void {
+    this.timeSlots = [];
+    // Court hours: 5:00 AM to 10:00 PM (last start time is 9:00 PM)
+    for (let hour = 5; hour <= 21; hour++) {
+      this.timeSlots.push({
+        hour: hour,
+        display: `${hour}:00 - ${hour + 1}:00`,
+        available: true,
+        isPeak: this.peakHours.includes(hour),
+      });
+    }
+  }
+
+  onDateChange(event: any): void {
+    const dateString = event.target.value;
+    if (dateString) {
+      // Create date in Philippine time zone
+      const [year, month, day] = dateString.split('-').map(Number);
+      const selectedDate = new Date(year, month - 1, day); // month is 0-indexed
+
+      this.onDateChangeInternal(selectedDate);
+    }
+  }
+
+  onDateChangeInternal(selectedDate: Date): void {
+    // Update minimum date to ensure it's current
+    this.updateMinDate();
+
+    // Check if selected date is in the past
+    if (selectedDate < this.minDate) {
+      console.warn('⚠️ Selected date is in the past, using minimum date');
+      this.selectedDate = this.minDate;
+    } else {
+      this.selectedDate = selectedDate;
+    }
+
+    // Reset time selections when date changes (except in edit mode)
+    if (!this.isEditMode) {
+      this.selectedStartTime = null;
+      this.selectedEndTime = null;
+      this.availableEndTimes = [];
+      this.calculatedFee = 0;
+
+      // Clear form controls for time selection
+      this.reservationForm.patchValue({
+        startTime: '',
+        endTime: ''
+      });
+
+      // Reset credit calculations
+      this.willUseCredits = false;
+      this.creditAmountToUse = 0;
+    }
+
+    this.loadReservationsForDate();
+  }
+
+  selectStartTime(hour: number): void {
+    console.log('🔍 selectStartTime() called with hour:', hour);
+    this.selectedStartTime = hour;
+    this.selectedEndTime = null; // Reset end time when start time changes
+
+    // Update form controls
+    this.reservationForm.get('startTime')?.setValue(hour);
+    this.reservationForm.get('endTime')?.setValue('');
+
+    console.log('🔍 About to call updateAvailableEndTimes()');
+    // Update available end times
+    this.updateAvailableEndTimes();
+
+    // Trigger fee calculation
+    this.calculateFee();
+  }
+
+  selectEndTime(hour: number): void {
+    this.selectedEndTime = hour;
+
+    // Update form control
+    this.reservationForm.get('endTime')?.setValue(hour);
+
+    // Trigger fee calculation
+    this.calculateFee();
+  }
+
+  loadCreditBalance(): void {
+    this.creditService.getCreditBalance().subscribe({
+      next: (response) => {
+        if (response.success && response.data) {
+          this.userCreditBalance = response.data.balance;
+          this.checkCreditUsage();
+        }
+      },
+      error: (error) => {
+        console.error('Error loading credit balance:', error);
+        this.userCreditBalance = 0;
+      },
+    });
+  }
+
+  checkCreditUsage(): void {
+    if (this.calculatedFee > 0 && this.userCreditBalance > 0) {
+      this.willUseCredits = this.userCreditBalance >= this.calculatedFee;
+      this.creditAmountToUse = this.willUseCredits ? this.calculatedFee : this.userCreditBalance;
+    } else {
+      this.willUseCredits = false;
+      this.creditAmountToUse = 0;
+    }
+  }
+
+  onTimeRangeChange(): void {
+    const startTime = this.reservationForm.get('startTime')?.value;
+    const endTime = this.reservationForm.get('endTime')?.value;
+
+    this.selectedStartTime = startTime ? parseInt(startTime) : null;
+    this.selectedEndTime = endTime ? parseInt(endTime) : null;
+
+    if (this.selectedStartTime && !this.selectedEndTime) {
+      // Update available end times when start time is selected
+      this.updateAvailableEndTimes();
+    }
+
+    if (this.selectedStartTime && this.selectedEndTime) {
+      this.calculateFee();
+    }
+  }
+
+  updateAvailableEndTimes(): void {
+    console.log('🔍 updateAvailableEndTimes() called');
+    console.log('🔍 selectedStartTime:', this.selectedStartTime);
+    console.log('🔍 selectedDate:', this.selectedDate);
+    console.log('🔍 timeSlots array length:', this.timeSlots.length);
+
+    // Enhanced logging for debugging specific time slots
+    console.log('🔍 Detailed timeSlots data for debugging:');
+    this.timeSlots.forEach(slot => {
+      console.log(`  Hour ${slot.hour}: available=${slot.available}, availableAsEndTime=${slot.availableAsEndTime}, blocked=${slot.blockedByOpenPlay}, isPeak=${slot.isPeak}`);
+    });
+
+    if (!this.selectedStartTime) {
+      this.availableEndTimes = [];
+      console.log('❌ No selectedStartTime, returning empty availableEndTimes');
+      return;
+    }
+
+    this.availableEndTimes = [];
+
+    // CRITICAL FIX: Restore proper consecutive booking logic
+    // Court reservations must be consecutive - no gaps allowed
+    console.log('🔍 Checking consecutive hours starting from', this.selectedStartTime + 1);
+
+    for (let hour = this.selectedStartTime + 1; hour <= 22; hour++) {
+      console.log(`🔍 Checking hour ${hour} for consecutive availability`);
+
+      if (hour <= 21) {
+        // For regular operating hours (5-21), check END TIME availability
+        const slot = this.allTimeSlots.find((s) => s.hour === hour);
+        console.log(`🔍 Hour ${hour} slot:`, slot);
+
+        // FIXED: Use availableAsEndTime for end time calculations
+        const canUseAsEndTime = slot && (slot.availableAsEndTime !== undefined ? slot.availableAsEndTime : slot.available);
+
+        // Special logging for hour 17
+        if (hour === 17) {
+          console.log(`🔍 SPECIAL DEBUG for Hour 17:`);
+          console.log(`  - slot:`, slot);
+          console.log(`  - slot.available:`, slot?.available);
+          console.log(`  - slot.availableAsEndTime:`, slot?.availableAsEndTime);
+          console.log(`  - canUseAsEndTime:`, canUseAsEndTime);
+        }
+
+        if (canUseAsEndTime) {
+          console.log(`✅ Hour ${hour} is available as END TIME - adding to end times`);
+          this.availableEndTimes.push({
+            hour: hour,
+            display: `${hour}:00`,
+            available: true,
+            isPeak: slot.isPeak,
+          });
+
+          // Log why this slot is available as end time
+          if (slot.available !== slot.availableAsEndTime) {
+            console.log(`📋 Hour ${hour}: available=${slot.available}, availableAsEndTime=${slot.availableAsEndTime}`);
+          }
+        } else {
+          console.log(`❌ Hour ${hour} is NOT available as END TIME - STOPPING consecutive check`);
+          if (slot) {
+            console.log(`   Slot details: available=${slot.available}, availableAsEndTime=${slot.availableAsEndTime}, blocked=${slot.blockedByOpenPlay}`);
+            if (slot.openPlayEvent) {
+              console.log(`   Open Play event: ${slot.openPlayEvent.title} (${slot.openPlayEvent.status})`);
+            }
+          } else {
+            console.log(`   No slot found for hour ${hour}`);
+          }
+
+          // CRITICAL: Stop at first unavailable slot for consecutive booking
+          console.log('🛑 Breaking consecutive check - no more end times will be available');
+          break;
+        }
+      } else if (hour === 22) {
+        // Special case: 22:00 (court closing time) - check if it's available as end time
+        console.log('🔍 Checking 22:00 as potential court closing end time');
+        const slot22 = this.allTimeSlots.find((s) => s.hour === 22);
+        const canUse22AsEndTime = slot22 && (slot22.availableAsEndTime !== undefined ? slot22.availableAsEndTime : slot22.available);
+
+        console.log(`🔍 Hour 22 slot data:`, slot22);
+        console.log(`🔍 Can use 22 as end time:`, canUse22AsEndTime);
+
+        if (canUse22AsEndTime) {
+          console.log('✅ Adding 22:00 as court closing end time');
+          this.availableEndTimes.push({
+            hour: hour,
+            display: `${hour}:00`,
+            available: true,
+            isPeak: false, // 22:00 is not in peak hours
+          });
+        } else {
+          console.log('❌ Hour 22 is not available as end time');
+        }
+      }
+    }
+
+    // Enhanced debugging for the final result
+    console.log('🔍 FINAL RESULT:');
+    console.log(`   Selected start time: ${this.selectedStartTime}:00`);
+    console.log(`   Available end times: [${this.availableEndTimes.map(t => t.hour + ':00').join(', ')}]`);
+    console.log(`   Total end time options: ${this.availableEndTimes.length}`);
+
+    if (this.availableEndTimes.length === 0) {
+      console.log('⚠️ WARNING: No end times available!');
+      console.log('   This means the first hour after start time is unavailable');
+      console.log('   Possible causes:');
+      console.log('   - Existing reservation blocking the next hour');
+      console.log('   - Open Play event scheduled for the next hour');
+      console.log('   - Court closing time reached');
+      console.log('   - Backend data inconsistency');
+    }
+  }
+
+  addPlayer(): void {
+    if (this.getTotalPlayerCount() < 4) {
+      this.playersArray.push(this.fb.control('', Validators.required));
+      this.calculateFee();
+    }
+  }
+
+  removePlayer(index: number): void {
+    // Prevent removing Player 1 (the logged-in user) and ensure at least one player remains
+    if (this.playersArray.length > 1 && index > 0) {
+      this.playersArray.removeAt(index);
+      this.calculateFee();
+    }
+  }
+
+  addCustomPlayer(): void {
+    if (this.getTotalPlayerCount() < 4) {
+      this.customPlayerNames.push('');
+      console.log('🔍 Added custom player, array now:', this.customPlayerNames);
+      this.calculateFee();
+    }
+  }
+
+  removeCustomPlayer(index: number): void {
+    if (this.customPlayerNames.length > 0) {
+      this.customPlayerNames.splice(index, 1);
+      this.calculateFee();
+    }
+  }
+
+  getTotalPlayerCount(): number {
+    const memberCount = this.playersArray.controls.filter(
+      (control) => control.value && control.value.trim()
+    ).length;
+    const customCount = this.customPlayerNames.filter((name) => name && name.trim()).length;
+    return memberCount + customCount;
+  }
+
+  updateCustomPlayerName(index: number, event: any): void {
+    this.customPlayerNames[index] = event.target.value;
+    console.log('🔍 updateCustomPlayerName() called, array now:', this.customPlayerNames);
+
+    // Debounce fee calculation to avoid performance issues
+    if (this.feeCalculationTimer) {
+      clearTimeout(this.feeCalculationTimer);
+    }
+    this.feeCalculationTimer = setTimeout(() => {
+      this.calculateFee();
+    }, 100); // 100ms debounce
+  }
+
+  trackCustomPlayer(index: number, item: string): number {
+    return index;
+  }
+
+  loadReservationsForDate(): void {
+    if (!this.selectedDate) return;
+
+    // Format date as YYYY-MM-DD in Philippine timezone
+    const year = this.selectedDate.getFullYear();
+    const month = String(this.selectedDate.getMonth() + 1).padStart(2, '0');
+    const day = String(this.selectedDate.getDate()).padStart(2, '0');
+    const dateStr = `${year}-${month}-${day}`;
+
+    console.log('🔍 Loading reservations for date:', dateStr);
+
+    this.http.get<any>(`${this.apiUrl}/reservations/date/${dateStr}`).subscribe({
+      next: (response) => {
+        console.log('🔍 API response for date', dateStr, ':', response);
+        console.log('🔍 Full API response structure:', JSON.stringify(response, null, 2));
+        this.existingReservations = response.data?.reservations || [];
+        console.log('🔍 Existing reservations loaded:', this.existingReservations.length);
+
+        // Use backend time slots data that includes Open Play blocking
+        if (response.data?.timeSlots) {
+          console.log('✅ Backend provided timeSlots data, using it instead of local generation');
+          console.log('📊 Backend timeSlots count:', response.data.timeSlots.length);
+          console.log('🔍 Backend timeSlots raw data:', response.data.timeSlots);
+          console.log('🚫 Backend blocked slots:', response.data.timeSlots.filter((s: any) => s.blockedByOpenPlay).length);
+
+          // Store ALL time slots (including hour 22) for end time calculations
+          this.allTimeSlots = response.data.timeSlots.map((backendSlot: any) => ({
+            hour: backendSlot.hour,
+            display: `${backendSlot.hour}:00 - ${backendSlot.hour + 1}:00`,
+            available: backendSlot.available,
+            availableAsEndTime: backendSlot.availableAsEndTime,
+            isPeak: this.peakHours.includes(backendSlot.hour),
+            blockedByOpenPlay: backendSlot.blockedByOpenPlay || false,
+            openPlayEvent: backendSlot.openPlayEvent || null
+          }));
+
+          // For START times: filter out hour 22 (court closes at 10 PM, last start is 9 PM)
+          this.timeSlots = this.allTimeSlots.filter((slot: any) => slot.hour <= 21);
+
+          // Log specific slots for debugging
+          const blockedSlots = this.timeSlots.filter(s => s.blockedByOpenPlay);
+          console.log('🚫 Processed blocked slots:', blockedSlots.map(s => s.hour));
+          const unavailableSlots = this.timeSlots.filter(s => !s.available);
+          console.log('❌ All unavailable slots:', unavailableSlots.map(s => ({ hour: s.hour, blocked: s.blockedByOpenPlay, available: s.available })));
+          console.log('🔍 Updated time slots with Open Play blocking:', this.timeSlots);
+        } else {
+          console.log('❌ No timeSlots in backend response, falling back to local generation');
+          console.log('📊 Backend response data keys:', Object.keys(response.data || {}));
+          // Fallback to local generation if backend doesn't provide timeSlots
+          this.updateTimeSlotAvailability();
+        }
+      },
+      error: (error) => {
+        console.error('Error loading reservations:', error);
+        this.existingReservations = [];
+        this.updateTimeSlotAvailability();
+      },
+    });
+  }
+
+  updateTimeSlotAvailability(): void {
+    console.log('🔍 Updating time slot availability for date:', this.selectedDate);
+    console.log('🔍 Existing reservations:', this.existingReservations);
+
+    // Get current Philippine time
+    const currentPhilippineTime = this.getCurrentPhilippineTime();
+    const isToday = this.isToday(this.selectedDate);
+
+    this.timeSlots.forEach((slot) => {
+      // Check if booked by existing reservations (excluding the current reservation being edited)
+      const isBooked = this.existingReservations.some(
+        (res) => {
+          const endTimeSlot = res.endTimeSlot || (res.timeSlot + (res.duration || 1));
+          return slot.hour >= res.timeSlot && 
+                 slot.hour < endTimeSlot &&
+                 (res.status === 'pending' || res.status === 'confirmed') &&
+                 (!this.isEditMode || res._id !== this.editingReservationId);
+        }
+      );
+
+      // Check if time has passed (only for today)
+      let hasTimePassed = false;
+      if (isToday) {
+        hasTimePassed = slot.hour <= currentPhilippineTime.getHours();
+        if (hasTimePassed) {
+          console.log(
+            `⏰ Slot ${
+              slot.hour
+            }:00 is unavailable - time has passed (current time: ${currentPhilippineTime.getHours()}:${currentPhilippineTime
+              .getMinutes()
+              .toString()
+              .padStart(2, '0')})`
+          );
+        }
+      }
+
+      slot.available = !isBooked && !hasTimePassed;
+
+      if (isBooked) {
+        console.log(`⚠️ Slot ${slot.hour}:00 is unavailable due to existing reservation`);
+      }
+    });
+
+    console.log(
+      '🔍 Final time slots availability:',
+      this.timeSlots.map((s) => ({ hour: s.hour, available: s.available }))
+    );
+  }
+
+  calculateFee(): void {
+    console.log('🔍 calculateFee() called');
+    console.log('🔍 customPlayerNames:', this.customPlayerNames);
+    console.log('🔍 selectedStartTime:', this.selectedStartTime);
+    console.log('🔍 selectedEndTime:', this.selectedEndTime);
+
+    if (!this.selectedStartTime || !this.selectedEndTime) {
+      this.calculatedFee = 0;
+      console.log('❌ No time selected, fee = 0');
+      return;
+    }
+
+    const duration = this.getDurationHours();
+    if (duration <= 0) {
+      this.calculatedFee = 0;
+      console.log('❌ Invalid duration, fee = 0');
+      return;
+    }
+
+    // December 2025 pricing constants
+    const PEAK_BASE_FEE = 150;
+    const NON_PEAK_BASE_FEE = 100;
+    const GUEST_FEE = 70;
+
+    // Count member players
+    let memberCount = 0;
+    this.playersArray.controls.forEach((control) => {
+      if (control.value && control.value.trim()) {
+        memberCount++;
+      }
+    });
+
+    // Count custom (non-member/guest) players
+    let guestCount = 0;
+    this.customPlayerNames.forEach((name) => {
+      console.log('🔍 Checking custom name:', `"${name}"`);
+      if (name && name.trim()) {
+        guestCount++;
+        console.log('✅ Added guest player, count now:', guestCount);
+      }
+    });
+
+    console.log('🔍 Final counts - Members:', memberCount, 'Guests:', guestCount);
+
+    // Calculate total fee for all hours in the range
+    // December 2025: Base rate (₱100 or ₱150) + ₱70 per guest
+    let totalFee = 0;
+    for (let hour = this.selectedStartTime!; hour < this.selectedEndTime!; hour++) {
+      const baseFee = this.isPeakHour(hour) ? PEAK_BASE_FEE : NON_PEAK_BASE_FEE;
+      const hourlyFee = baseFee + (guestCount * GUEST_FEE);
+      totalFee += hourlyFee;
+
+      console.log(`🔍 Hour ${hour}: Base=₱${baseFee}, Guests=${guestCount}×₱${GUEST_FEE}, Total=₱${hourlyFee}`);
+    }
+
+    this.calculatedFee = totalFee;
+    console.log('🔍 Final calculated fee:', this.calculatedFee);
+
+    // Update credit usage after fee calculation
+    this.checkCreditUsage();
+  }
+
+  isPeakHour(hour: number): boolean {
+    return this.peakHours.includes(hour);
+  }
+
+  getPlayerCount(): number {
+    const memberCount = this.playersArray.controls.filter(
+      (control) => control.value && control.value.trim()
+    ).length;
+    const customCount = this.customPlayerNames.filter((name) => name && name.trim()).length;
+    return memberCount + customCount;
+  }
+
+  getMemberCount(): number {
+    return this.playersArray.controls.filter((control) => control.value && control.value.trim())
+      .length;
+  }
+
+  getNonMemberCount(): number {
+    const count = this.customPlayerNames.filter((name) => name && name.trim()).length;
+    console.log('🔍 getNonMemberCount() - customPlayerNames:', this.customPlayerNames);
+    console.log('🔍 getNonMemberCount() - returning:', count);
+    return count;
+  }
+
+  getDurationHours(): number {
+    if (!this.selectedStartTime || !this.selectedEndTime) return 0;
+    return this.selectedEndTime - this.selectedStartTime;
+  }
+
+  getTimeRangeDisplay(): string {
+    if (!this.selectedStartTime || !this.selectedEndTime) return '';
+    return `${this.selectedStartTime}:00 - ${this.selectedEndTime}:00`;
+  }
+
+  getRateType(): string {
+    if (!this.selectedStartTime || !this.selectedEndTime) return '';
+
+    let peakHours = 0;
+    let offPeakHours = 0;
+
+    console.log(
+      '🔍 DEBUG getRateType - Start:',
+      this.selectedStartTime,
+      'End:',
+      this.selectedEndTime
+    );
+    console.log('🔍 DEBUG peakHours array:', this.peakHours);
+
+    for (let hour = this.selectedStartTime; hour < this.selectedEndTime; hour++) {
+      const isPeak = this.isPeakHour(hour);
+      console.log(`🔍 DEBUG Hour ${hour}: isPeak = ${isPeak}`);
+
+      if (isPeak) {
+        peakHours++;
+      } else {
+        offPeakHours++;
+      }
+    }
+
+    console.log(`🔍 DEBUG Final count - Peak: ${peakHours}, Off-Peak: ${offPeakHours}`);
+
+    if (peakHours === 0) {
+      console.log('🔍 DEBUG Result: Off-Peak');
+      return 'Off-Peak';
+    } else if (offPeakHours === 0) {
+      console.log('🔍 DEBUG Result: Peak Hours');
+      return 'Peak Hours';
+    } else {
+      console.log('🔍 DEBUG Result: Mixed');
+      return 'Mixed';
+    }
+  }
+
+  getRateTypeDescription(): string {
+    if (!this.selectedStartTime || !this.selectedEndTime) return '';
+
+    const rateType = this.getRateType();
+    if (rateType === 'Mixed') {
+      let peakHours = 0;
+      let offPeakHours = 0;
+
+      for (let hour = this.selectedStartTime; hour < this.selectedEndTime; hour++) {
+        if (this.isPeakHour(hour)) {
+          peakHours++;
+        } else {
+          offPeakHours++;
+        }
+      }
+
+      return `Mixed (${peakHours} peak, ${offPeakHours} off-peak)`;
+    }
+
+    return rateType;
+  }
+
+  getTimeSlotDisplay(hour: number): string {
+    return `${hour}:00 - ${hour + 1}:00`;
+  }
+
+  getTimeSlotRange(): number[] {
+    if (!this.selectedStartTime || !this.selectedEndTime) return [];
+    const slots = [];
+    for (let hour = this.selectedStartTime; hour < this.selectedEndTime; hour++) {
+      slots.push(hour);
+    }
+    return slots;
+  }
+
+  // December 2025: Calculate base fee total (sum of hourly base fees)
+  getBaseFeeTotal(): number {
+    if (!this.selectedStartTime || !this.selectedEndTime) return 0;
+
+    const PEAK_BASE_FEE = 150;
+    const NON_PEAK_BASE_FEE = 100;
+
+    let totalBaseFee = 0;
+    for (let hour = this.selectedStartTime; hour < this.selectedEndTime; hour++) {
+      const baseFee = this.isPeakHour(hour) ? PEAK_BASE_FEE : NON_PEAK_BASE_FEE;
+      totalBaseFee += baseFee;
+    }
+
+    return totalBaseFee;
+  }
+
+  // December 2025: Calculate guest fee total (guests × ₱70 × hours)
+  getGuestFeeTotal(): number {
+    const guestCount = this.getNonMemberCount();
+    const hours = this.getDurationHours();
+    const GUEST_FEE = 70;
+
+    return guestCount * GUEST_FEE * hours;
+  }
+
+  // December 2025: Get payment breakdown per player
+  getPlayerPaymentBreakdown(): Array<{
+    name: string;
+    amount: number;
+    isReserver: boolean;
+    isGuest: boolean;
+    breakdown?: string;
+  }> {
+    const result: Array<{
+      name: string;
+      amount: number;
+      isReserver: boolean;
+      isGuest: boolean;
+      breakdown?: string;
+    }> = [];
+
+    const memberCount = this.getMemberCount();
+    const guestCount = this.getNonMemberCount();
+
+    if (memberCount === 0) return result;
+
+    const baseFeeTotal = this.getBaseFeeTotal();
+    const guestFeeTotal = this.getGuestFeeTotal();
+    const baseFeePerMember = Math.round((baseFeeTotal / memberCount) * 100) / 100;
+
+    // Add member players
+    let memberIndex = 0;
+    this.playersArray.controls.forEach((control) => {
+      const playerName = control.value?.trim();
+      if (playerName) {
+        const isReserver = memberIndex === 0;
+        const amount = isReserver
+          ? Math.round((baseFeePerMember + guestFeeTotal) * 100) / 100
+          : baseFeePerMember;
+
+        let breakdown = `Base share: ₱${baseFeePerMember}`;
+        if (isReserver && guestFeeTotal > 0) {
+          breakdown += ` + Guest fees: ₱${guestFeeTotal}`;
+        }
+
+        result.push({
+          name: playerName,
+          amount: amount,
+          isReserver: isReserver,
+          isGuest: false,
+          breakdown: breakdown,
+        });
+        memberIndex++;
+      }
+    });
+
+    // Add guest players
+    this.customPlayerNames.forEach((guestName) => {
+      if (guestName && guestName.trim()) {
+        result.push({
+          name: guestName.trim(),
+          amount: 0,
+          isReserver: false,
+          isGuest: true,
+        });
+      }
+    });
+
+    return result;
+  }
+
+  // December 2025: Format player names from either old (string[]) or new (object[]) format
+  formatPlayerNames(players: any[]): string {
+    if (!players || players.length === 0) return '';
+
+    // Check if new format (objects with name property)
+    if (typeof players[0] === 'object' && 'name' in players[0]) {
+      return players.map((p: any) => p.name).join(', ');
+    }
+
+    // Old format (strings)
+    return players.join(', ');
+  }
+
+  getStatusColor(status: string): string {
+    switch (status) {
+      case 'confirmed':
+        return 'primary';
+      case 'pending':
+        return 'accent';
+      case 'cancelled':
+        return 'warn';
+      default:
+        return '';
+    }
+  }
+
+  getStatusSeverity(status: string): 'success' | 'info' | 'warn' | 'danger' | 'secondary' {
+    switch (status) {
+      case 'confirmed':
+        return 'success';
+      case 'pending':
+        return 'info';
+      case 'cancelled':
+        return 'danger';
+      case 'completed':
+        return 'success';
+      default:
+        return 'secondary';
+    }
+  }
+
+  onSubmit(): void {
+    if (this.reservationForm.invalid || this.loading) return;
+
+    this.loading = true;
+
+    if (this.isEditMode && this.editingReservationId) {
+      this.updateReservation();
+    } else {
+      this.createReservation();
+    }
+  }
+
+  updateReservation(): void {
+    const formValue = this.reservationForm.value;
+
+    // Collect all valid player names
+    const players: string[] = [];
+
+    // Add member players
+    this.playersArray.controls.forEach((control) => {
+      if (control.value && control.value.trim()) {
+        players.push(control.value.trim());
+      }
+    });
+
+    // Add custom players
+    this.customPlayerNames.forEach((name) => {
+      if (name && name.trim()) {
+        players.push(name.trim());
+      }
+    });
+
+    const updateData = {
+      date: formValue.date,
+      timeSlot: formValue.startTime,
+      players: players,
+    };
+
+    console.log('🔄 Updating reservation:', updateData);
+
+    this.http
+      .put<any>(`${this.apiUrl}/reservations/${this.editingReservationId}`, updateData)
+      .subscribe({
+        next: (response) => {
+          console.log('✅ Reservation updated successfully:', response);
+          this.loading = false;
+          this.showSuccess(
+            'Reservation Updated!',
+            'Your reservation has been updated successfully'
+          );
+          setTimeout(() => {
+            this.router.navigate(['/my-reservations']);
+          }, 2000);
+        },
+        error: (error) => {
+          console.error('❌ Update failed:', error);
+          this.loading = false;
+          const message = error.error?.error || 'Failed to update reservation';
+          this.showError('Update Failed', message);
+        },
+      });
+  }
+
+  createReservation(): void {
+    const formValue = this.reservationForm.value;
+
+    // Collect all valid player names (from members and custom players)
+    const players: string[] = [];
+
+    // Add member players
+    this.playersArray.controls.forEach((control) => {
+      if (control.value && control.value.trim()) {
+        players.push(control.value.trim());
+      }
+    });
+
+    // Add custom players
+    this.customPlayerNames.forEach((name) => {
+      if (name && name.trim()) {
+        players.push(name.trim());
+      }
+    });
+
+    // Create single multi-hour reservation
+    const timeSlots = this.getTimeSlotRange();
+    const totalDuration = this.getDurationHours();
+    const startTimeSlot = timeSlots[0];
+    const endTimeSlot = timeSlots[timeSlots.length - 1] + 1;
+
+    console.log('🚀 Creating SINGLE multi-hour reservation:', {
+      startTimeSlot,
+      endTimeSlot,
+      duration: totalDuration,
+      totalFee: this.calculatedFee,
+    });
+
+    // Create single reservation data with multi-hour support
+    const reservationData = {
+      date: formValue.date,
+      timeSlot: startTimeSlot,
+      duration: totalDuration,
+      endTimeSlot: endTimeSlot,
+      isMultiHour: totalDuration > 1,
+      timeSlotDisplay: this.getTimeRangeDisplay(), // e.g., "6:00 - 8:00"
+      players: players,
+      totalFee: this.calculatedFee, // Total fee for entire duration
+      paymentStatus: 'pending',
+      status: 'pending',
+    };
+
+    console.log(`🚀 Sending SINGLE reservation:`, reservationData);
+
+    // Create single reservation
+    this.http
+      .post<any>(`${this.apiUrl}/reservations`, reservationData)
+      .toPromise()
+      .then((response) => {
+        console.log('✅ Single multi-hour reservation created successfully:', response);
+        this.loading = false;
+
+        // Create success message with credit information
+        let successMessage = `Court booked for ${this.getTimeRangeDisplay()} on ${new Date(
+          formValue.date
+        ).toLocaleDateString()}`;
+        if (this.willUseCredits) {
+          successMessage += `\n💳 ₱${this.creditAmountToUse} automatically deducted from credits`;
+        } else if (this.creditAmountToUse > 0) {
+          successMessage += `\n💳 ₱${this.creditAmountToUse} deducted from credits, ₱${
+            this.calculatedFee - this.creditAmountToUse
+          } requires manual payment`;
+        } else {
+          successMessage += `\n💰 Manual payment required: ₱${this.calculatedFee}`;
+        }
+
+        this.showSuccess('Reservation Confirmed!', successMessage);
+        setTimeout(() => {
+          this.router.navigate(['/my-reservations']);
+        }, 2000);
+      })
+      .catch((error) => {
+        console.error('❌ Reservation failed:', error);
+        this.loading = false;
+
+        // Check if error is due to overdue payments
+        if (error.status === 403 && error.error?.overduePayments) {
+          this.overduePaymentDetails = error.error.overduePayments;
+          this.showOverduePaymentModal = true;
+        } else {
+          const message = error.error?.message || 'Failed to create reservation. Please try again.';
+          this.showError('Booking Failed', message);
+        }
+      });
+  }
+
+  goBack(): void {
+    this.router.navigate(['/dashboard']);
+  }
+
+  // Modern dropdown methods
+  toggleDropdown(playerIndex: number): void {
+    // Close all other dropdowns
+    Object.keys(this.dropdownStates).forEach((key) => {
+      if (parseInt(key) !== playerIndex) {
+        this.dropdownStates[parseInt(key)] = false;
+      }
+    });
+
+    // Toggle current dropdown
+    this.dropdownStates[playerIndex] = !this.dropdownStates[playerIndex];
+
+    // Initialize search term if not exists
+    if (!this.searchTerms[playerIndex]) {
+      this.searchTerms[playerIndex] = '';
+    }
+  }
+
+  selectMember(playerIndex: number, member: Member): void {
+    this.playersArray.at(playerIndex).setValue(member.fullName);
+    this.dropdownStates[playerIndex] = false;
+    this.searchTerms[playerIndex] = member.fullName;
+    this.calculateFee();
+  }
+
+  clearSelection(playerIndex: number): void {
+    this.playersArray.at(playerIndex).setValue('');
+    this.searchTerms[playerIndex] = '';
+    this.calculateFee();
+  }
+
+  getFilteredMembers(playerIndex: number): Member[] {
+    const searchTerm = this.searchTerms[playerIndex]?.toLowerCase() || '';
+    
+    // Get currently selected players from other dropdowns (excluding current dropdown)
+    const selectedPlayerNames = this.playersArray.controls
+      .map((control, index) => index !== playerIndex ? control.value : null)
+      .filter(value => value && typeof value === 'string' && value.trim() !== '');
+
+    let filteredMembers = this.members.filter(member => 
+      !selectedPlayerNames.includes(member.fullName)
+    );
+
+    if (!searchTerm) {
+      return filteredMembers;
+    }
+
+    return filteredMembers.filter(
+      (member) =>
+        member.fullName.toLowerCase().includes(searchTerm) ||
+        member.username.toLowerCase().includes(searchTerm)
+    );
+  }
+
+  onSearchChange(playerIndex: number, event: any): void {
+    this.searchTerms[playerIndex] = event.target.value;
+    // Clear form control if search doesn't match any member
+    const matchingMember = this.members.find(
+      (m) => m.fullName.toLowerCase() === event.target.value.toLowerCase()
+    );
+    if (!matchingMember && event.target.value) {
+      this.playersArray.at(playerIndex).setValue('');
+    }
+  }
+
+  getSelectedMemberDisplay(playerIndex: number): string {
+    const selectedValue = this.playersArray.at(playerIndex).value;
+    if (selectedValue) {
+      const member = this.members.find((m) => m.fullName === selectedValue);
+      return member ? `${member.fullName} (${member.username})` : selectedValue;
+    }
+    return '';
+  }
+
+  // Modern notification methods
+  private showNotification(
+    type: 'success' | 'error' | 'warning' | 'info',
+    title: string,
+    message: string,
+    duration = 5000
+  ): void {
+    const id = Date.now().toString() + Math.random().toString(36).substr(2, 9);
+    const notification: Notification = { id, type, title, message, duration };
+
+    this.notifications.push(notification);
+
+    // Auto remove notification after duration
+    if (duration > 0) {
+      setTimeout(() => {
+        this.removeNotification(id);
+      }, duration);
+    }
+  }
+
+  removeNotification(id: string): void {
+    this.notifications = this.notifications.filter((n) => n.id !== id);
+  }
+
+  private showSuccess(title: string, message: string): void {
+    this.showNotification('success', title, message, 4000);
+  }
+
+  private showError(title: string, message: string): void {
+    this.showNotification('error', title, message, 6000);
+  }
+
+  trackNotification(index: number, notification: Notification): string {
+    return notification.id;
+  }
+
+  // New methods for proper fee display
+  getPeakHoursFee(): number {
+    if (!this.selectedStartTime || !this.selectedEndTime) return 0;
+
+    let peakHours = 0;
+    for (let hour = this.selectedStartTime; hour < this.selectedEndTime; hour++) {
+      if (this.isPeakHour(hour)) {
+        peakHours++;
+      }
+    }
+
+    return peakHours * 100; // ₱100 per peak hour
+  }
+
+  getOffPeakMembersFee(): number {
+    if (!this.selectedStartTime || !this.selectedEndTime) return 0;
+
+    let offPeakHours = 0;
+    for (let hour = this.selectedStartTime; hour < this.selectedEndTime; hour++) {
+      if (!this.isPeakHour(hour)) {
+        offPeakHours++;
+      }
+    }
+
+    return offPeakHours * this.getMemberCount() * 20; // ₱20 per member per off-peak hour
+  }
+
+  getOffPeakNonMembersFee(): number {
+    if (!this.selectedStartTime || !this.selectedEndTime) return 0;
+
+    let offPeakHours = 0;
+    for (let hour = this.selectedStartTime; hour < this.selectedEndTime; hour++) {
+      if (!this.isPeakHour(hour)) {
+        offPeakHours++;
+      }
+    }
+
+    return offPeakHours * this.getNonMemberCount() * 50; // ₱50 per non-member per off-peak hour
+  }
+
+  // Debug method to determine why a specific hour is unavailable
+  getUnavailabilityReason(hour: number): string {
+    const slot = this.timeSlots.find(s => s.hour === hour);
+
+    if (!slot) {
+      return 'unknown';
+    }
+
+    if (slot.available) {
+      return 'available';
+    }
+
+    if (slot.blockedByOpenPlay) {
+      return 'open_play';
+    }
+
+    // Check if there's an existing reservation for this hour
+    const conflictingReservation = this.existingReservations.find(res => {
+      const endTimeSlot = res.endTimeSlot || (res.timeSlot + (res.duration || 1));
+      return hour >= res.timeSlot && hour < endTimeSlot && res.status !== 'cancelled';
+    });
+
+    if (conflictingReservation) {
+      return 'reservation';
+    }
+
+    return 'unknown';
+  }
+
+  // Overdue payment modal methods
+  checkOverduePayments(): void {
+    console.log('🔍 Checking for overdue payments on page load...');
+    this.http.get<any>(`${this.apiUrl}/payments/check-overdue`).subscribe({
+      next: (response) => {
+        console.log('🔍 Overdue payment check response:', response);
+        if (response.success && response.hasOverdue) {
+          this.overduePaymentDetails = response.overduePayments;
+          this.showOverduePaymentModal = true;
+          console.log(`⚠️ Found ${response.count} overdue payment(s), showing modal`);
+        } else {
+          console.log('✅ No overdue payments found');
+        }
+      },
+      error: (error) => {
+        console.error('❌ Error checking overdue payments:', error);
+        // Don't show error to user - this is a background check
+      }
+    });
+  }
+
+  closeOverdueModal(): void {
+    this.showOverduePaymentModal = false;
+    this.overduePaymentDetails = [];
+  }
+
+  goToPayments(): void {
+    this.showOverduePaymentModal = false;
+    this.router.navigate(['/payments'], {
+      queryParams: { tab: 'pending' }
+    });
+  }
+}
+