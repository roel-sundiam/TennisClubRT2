<<<<<<< HEAD
import { Component, Inject } from '@angular/core';
import { CommonModule } from '@angular/common';
import { MatDialogRef, MAT_DIALOG_DATA, MatDialogModule } from '@angular/material/dialog';
import { MatButtonModule } from '@angular/material/button';
import { MatIconModule } from '@angular/material/icon';

export interface PaymentConfirmationData {
  action: 'approve' | 'record';
  paymentId: string;
  referenceNumber: string;
  memberName: string;
  amount: number;
  paymentMethod: string;
  reservationDate: string;
  timeSlot: string;
}

export interface PaymentConfirmationResult {
  confirmed: boolean;
}

@Component({
  selector: 'app-payment-confirmation-dialog',
  standalone: true,
  imports: [
    CommonModule,
    MatDialogModule,
    MatButtonModule,
    MatIconModule
  ],
  template: `
    <div class="confirmation-dialog">
      <div class="dialog-header">
        <mat-icon class="action-icon" [class.approve-icon]="data.action === 'approve'" [class.record-icon]="data.action === 'record'">
          {{data.action === 'approve' ? 'check_circle' : 'verified'}}
        </mat-icon>
        <h2 mat-dialog-title>{{getActionTitle()}}</h2>
      </div>

      <div mat-dialog-content class="dialog-content">
        <p class="confirmation-message">{{getConfirmationMessage()}}</p>
        
        <div class="payment-details">
          <div class="detail-row">
            <span class="detail-label">Payment Reference:</span>
            <span class="detail-value">{{data.referenceNumber}}</span>
          </div>
          
          <div class="detail-row">
            <span class="detail-label">Member:</span>
            <span class="detail-value">{{data.memberName}}</span>
          </div>
          
          <div class="detail-row">
            <span class="detail-label">Amount:</span>
            <span class="detail-value amount">₱{{data.amount.toFixed(2)}}</span>
          </div>
          
          <div class="detail-row">
            <span class="detail-label">Payment Method:</span>
            <span class="detail-value">{{formatPaymentMethod(data.paymentMethod)}}</span>
          </div>
          
          <div class="detail-row">
            <span class="detail-label">Reservation:</span>
            <span class="detail-value">{{data.reservationDate}} at {{data.timeSlot}}</span>
          </div>
        </div>
        
        <div class="warning-message" *ngIf="data.action === 'record'">
          <mat-icon>warning</mat-icon>
          <span>This action cannot be undone. The payment will be marked as fully recorded.</span>
        </div>
      </div>

      <div mat-dialog-actions class="dialog-actions">
        <button mat-button (click)="onCancel()" class="cancel-button">
          <mat-icon>close</mat-icon>
          Cancel
        </button>
        <button 
          mat-raised-button 
          [color]="getConfirmButtonColor()" 
          (click)="onConfirm()" 
          class="confirm-button">
          <mat-icon>{{data.action === 'approve' ? 'check' : 'verified'}}</mat-icon>
          {{getActionTitle()}}
        </button>
      </div>
    </div>
  `,
  styles: [`
    .confirmation-dialog {
      min-width: 400px;
      max-width: 500px;
    }

    .dialog-header {
      display: flex;
      align-items: center;
      gap: 12px;
      margin-bottom: 16px;
      padding-bottom: 12px;
      border-bottom: 1px solid #e0e0e0;
    }

    .action-icon {
      font-size: 32px;
      width: 32px;
      height: 32px;
    }

    .approve-icon {
      color: #2196f3;
    }

    .record-icon {
      color: #4caf50;
    }

    h2 {
      margin: 0;
      font-size: 20px;
      font-weight: 500;
    }

    .dialog-content {
      padding: 16px 0;
    }

    .confirmation-message {
      font-size: 16px;
      margin-bottom: 20px;
      color: #333;
      line-height: 1.4;
    }

    .payment-details {
      background: #f5f5f5;
      border-radius: 8px;
      padding: 16px;
      margin-bottom: 16px;
    }

    .detail-row {
      display: flex;
      justify-content: space-between;
      align-items: center;
      padding: 6px 0;
      border-bottom: 1px solid #e0e0e0;
    }

    .detail-row:last-child {
      border-bottom: none;
    }

    .detail-label {
      font-weight: 500;
      color: #666;
      font-size: 14px;
    }

    .detail-value {
      font-weight: 600;
      color: #333;
      font-size: 14px;
    }

    .detail-value.amount {
      color: #1976d2;
      font-size: 16px;
    }

    .warning-message {
      display: flex;
      align-items: center;
      gap: 8px;
      padding: 12px;
      background: #fff3cd;
      border: 1px solid #ffeaa7;
      border-radius: 6px;
      color: #856404;
      font-size: 14px;
    }

    .warning-message mat-icon {
      color: #ff9800;
      font-size: 20px;
      width: 20px;
      height: 20px;
    }

    .dialog-actions {
      display: flex;
      justify-content: flex-end;
      gap: 12px;
      padding-top: 16px;
      border-top: 1px solid #e0e0e0;
    }

    .cancel-button {
      color: #666;
    }

    .cancel-button:hover {
      background-color: #f5f5f5;
    }

    .confirm-button {
      min-width: 120px;
    }

    .confirm-button mat-icon {
      margin-right: 4px;
    }

    @media (max-width: 600px) {
      .confirmation-dialog {
        min-width: 280px;
        max-width: 95vw;
      }
      
      .dialog-actions {
        flex-direction: column-reverse;
        gap: 8px;
      }
      
      .cancel-button,
      .confirm-button {
        width: 100%;
      }
    }
  `]
})
export class PaymentConfirmationDialogComponent {
  constructor(
    public dialogRef: MatDialogRef<PaymentConfirmationDialogComponent>,
    @Inject(MAT_DIALOG_DATA) public data: PaymentConfirmationData
  ) {}

  getActionTitle(): string {
    return this.data.action === 'approve' ? 'Approve Payment' : 'Record Payment';
  }

  getConfirmationMessage(): string {
    if (this.data.action === 'approve') {
      return `Are you sure you want to approve this payment? This will mark the payment as approved and ready to be recorded.`;
    } else {
      return `Are you sure you want to record this payment? This will mark the payment as fully processed and recorded in the system.`;
    }
  }

  getConfirmButtonColor(): string {
    return this.data.action === 'approve' ? 'primary' : 'accent';
  }

  formatPaymentMethod(method: string): string {
    const methodMap: {[key: string]: string} = {
      'cash': 'Cash',
      'bank_transfer': 'Bank Transfer',
      'gcash': 'GCash',
      'coins': 'Coins'
    };
    return methodMap[method] || method;
  }

  onCancel(): void {
    this.dialogRef.close({ confirmed: false });
  }

  onConfirm(): void {
    this.dialogRef.close({ confirmed: true });
  }
=======
import { Component, Inject } from '@angular/core';
import { CommonModule } from '@angular/common';
import { MatDialogRef, MAT_DIALOG_DATA, MatDialogModule } from '@angular/material/dialog';
import { MatButtonModule } from '@angular/material/button';
import { MatIconModule } from '@angular/material/icon';

export interface PaymentConfirmationData {
  action: 'approve' | 'record' | 'cancel';
  paymentId: string;
  referenceNumber: string;
  memberName: string;
  amount: number;
  paymentMethod: string;
  reservationDate: string;
  timeSlot: string;
}

export interface PaymentConfirmationResult {
  confirmed: boolean;
}

@Component({
  selector: 'app-payment-confirmation-dialog',
  standalone: true,
  imports: [
    CommonModule,
    MatDialogModule,
    MatButtonModule,
    MatIconModule
  ],
  template: `
    <div class="confirmation-dialog">
      <div class="dialog-header">
        <mat-icon class="action-icon"
                  [class.approve-icon]="data.action === 'approve'"
                  [class.record-icon]="data.action === 'record'"
                  [class.cancel-icon]="data.action === 'cancel'">
          {{data.action === 'approve' ? 'check_circle' : (data.action === 'cancel' ? 'cancel' : 'verified')}}
        </mat-icon>
        <h2 mat-dialog-title>{{getActionTitle()}}</h2>
      </div>

      <div mat-dialog-content class="dialog-content">
        <p class="confirmation-message">{{getConfirmationMessage()}}</p>
        
        <div class="payment-details">
          <div class="detail-row">
            <span class="detail-label">Payment Reference:</span>
            <span class="detail-value">{{data.referenceNumber}}</span>
          </div>
          
          <div class="detail-row">
            <span class="detail-label">Member:</span>
            <span class="detail-value">{{data.memberName}}</span>
          </div>
          
          <div class="detail-row">
            <span class="detail-label">Amount:</span>
            <span class="detail-value amount">₱{{data.amount.toFixed(2)}}</span>
          </div>
          
          <div class="detail-row">
            <span class="detail-label">Payment Method:</span>
            <span class="detail-value">{{formatPaymentMethod(data.paymentMethod)}}</span>
          </div>
          
          <div class="detail-row">
            <span class="detail-label">Reservation:</span>
            <span class="detail-value">{{data.reservationDate}} at {{data.timeSlot}}</span>
          </div>
        </div>
        
        <div class="warning-message" *ngIf="data.action === 'record'">
          <mat-icon>warning</mat-icon>
          <span>This action cannot be undone. The payment will be marked as fully recorded.</span>
        </div>

        <div class="warning-message cancel-warning" *ngIf="data.action === 'cancel'">
          <mat-icon>warning</mat-icon>
          <span>This payment will be cancelled and moved to the Archived Payments tab. The reservation payment status will be reverted to pending.</span>
        </div>
      </div>

      <div mat-dialog-actions class="dialog-actions">
        <button mat-button (click)="onCancel()" class="cancel-button">
          <mat-icon>close</mat-icon>
          Cancel
        </button>
        <button
          mat-raised-button
          [color]="getConfirmButtonColor()"
          (click)="onConfirm()"
          class="confirm-button">
          <mat-icon>{{data.action === 'approve' ? 'check' : (data.action === 'cancel' ? 'cancel' : 'verified')}}</mat-icon>
          {{getActionTitle()}}
        </button>
      </div>
    </div>
  `,
  styles: [`
    .confirmation-dialog {
      min-width: 400px;
      max-width: 500px;
    }

    .dialog-header {
      display: flex;
      align-items: center;
      gap: 12px;
      margin-bottom: 16px;
      padding-bottom: 12px;
      border-bottom: 1px solid #e0e0e0;
    }

    .action-icon {
      font-size: 32px;
      width: 32px;
      height: 32px;
    }

    .approve-icon {
      color: #2196f3;
    }

    .record-icon {
      color: #4caf50;
    }

    .cancel-icon {
      color: #f44336;
    }

    h2 {
      margin: 0;
      font-size: 20px;
      font-weight: 500;
    }

    .dialog-content {
      padding: 16px 0;
    }

    .confirmation-message {
      font-size: 16px;
      margin-bottom: 20px;
      color: #333;
      line-height: 1.4;
    }

    .payment-details {
      background: #f5f5f5;
      border-radius: 8px;
      padding: 16px;
      margin-bottom: 16px;
    }

    .detail-row {
      display: flex;
      justify-content: space-between;
      align-items: center;
      padding: 6px 0;
      border-bottom: 1px solid #e0e0e0;
    }

    .detail-row:last-child {
      border-bottom: none;
    }

    .detail-label {
      font-weight: 500;
      color: #666;
      font-size: 14px;
    }

    .detail-value {
      font-weight: 600;
      color: #333;
      font-size: 14px;
    }

    .detail-value.amount {
      color: #1976d2;
      font-size: 16px;
    }

    .warning-message {
      display: flex;
      align-items: center;
      gap: 8px;
      padding: 12px;
      background: #fff3cd;
      border: 1px solid #ffeaa7;
      border-radius: 6px;
      color: #856404;
      font-size: 14px;
    }

    .warning-message mat-icon {
      color: #ff9800;
      font-size: 20px;
      width: 20px;
      height: 20px;
    }

    .cancel-warning {
      background: #ffebee;
      border: 1px solid #ef9a9a;
      color: #c62828;
    }

    .cancel-warning mat-icon {
      color: #f44336;
    }

    .dialog-actions {
      display: flex;
      justify-content: flex-end;
      gap: 12px;
      padding-top: 16px;
      border-top: 1px solid #e0e0e0;
    }

    .cancel-button {
      color: #666;
    }

    .cancel-button:hover {
      background-color: #f5f5f5;
    }

    .confirm-button {
      min-width: 120px;
    }

    .confirm-button mat-icon {
      margin-right: 4px;
    }

    @media (max-width: 600px) {
      .confirmation-dialog {
        min-width: 280px;
        max-width: 95vw;
      }
      
      .dialog-actions {
        flex-direction: column-reverse;
        gap: 8px;
      }
      
      .cancel-button,
      .confirm-button {
        width: 100%;
      }
    }
  `]
})
export class PaymentConfirmationDialogComponent {
  constructor(
    public dialogRef: MatDialogRef<PaymentConfirmationDialogComponent>,
    @Inject(MAT_DIALOG_DATA) public data: PaymentConfirmationData
  ) {}

  getActionTitle(): string {
    if (this.data.action === 'approve') return 'Approve Payment';
    if (this.data.action === 'cancel') return 'Cancel Payment';
    return 'Record Payment';
  }

  getConfirmationMessage(): string {
    if (this.data.action === 'approve') {
      return `Are you sure you want to approve this payment? This will mark the payment as approved and ready to be recorded.`;
    } else if (this.data.action === 'cancel') {
      return `Are you sure you want to cancel this payment? This will move the payment to the Archived Payments tab and revert the reservation payment status to pending.`;
    } else {
      return `Are you sure you want to record this payment? This will mark the payment as fully processed and recorded in the system.`;
    }
  }

  getConfirmButtonColor(): string {
    if (this.data.action === 'approve') return 'primary';
    if (this.data.action === 'cancel') return 'warn';
    return 'accent';
  }

  formatPaymentMethod(method: string): string {
    const methodMap: {[key: string]: string} = {
      'cash': 'Cash',
      'bank_transfer': 'Bank Transfer',
      'gcash': 'GCash',
      'coins': 'Coins'
    };
    return methodMap[method] || method;
  }

  onCancel(): void {
    this.dialogRef.close({ confirmed: false });
  }

  onConfirm(): void {
    this.dialogRef.close({ confirmed: true });
  }
>>>>>>> 823630ae
}<|MERGE_RESOLUTION|>--- conflicted
+++ resolved
@@ -1,278 +1,3 @@
-<<<<<<< HEAD
-import { Component, Inject } from '@angular/core';
-import { CommonModule } from '@angular/common';
-import { MatDialogRef, MAT_DIALOG_DATA, MatDialogModule } from '@angular/material/dialog';
-import { MatButtonModule } from '@angular/material/button';
-import { MatIconModule } from '@angular/material/icon';
-
-export interface PaymentConfirmationData {
-  action: 'approve' | 'record';
-  paymentId: string;
-  referenceNumber: string;
-  memberName: string;
-  amount: number;
-  paymentMethod: string;
-  reservationDate: string;
-  timeSlot: string;
-}
-
-export interface PaymentConfirmationResult {
-  confirmed: boolean;
-}
-
-@Component({
-  selector: 'app-payment-confirmation-dialog',
-  standalone: true,
-  imports: [
-    CommonModule,
-    MatDialogModule,
-    MatButtonModule,
-    MatIconModule
-  ],
-  template: `
-    <div class="confirmation-dialog">
-      <div class="dialog-header">
-        <mat-icon class="action-icon" [class.approve-icon]="data.action === 'approve'" [class.record-icon]="data.action === 'record'">
-          {{data.action === 'approve' ? 'check_circle' : 'verified'}}
-        </mat-icon>
-        <h2 mat-dialog-title>{{getActionTitle()}}</h2>
-      </div>
-
-      <div mat-dialog-content class="dialog-content">
-        <p class="confirmation-message">{{getConfirmationMessage()}}</p>
-        
-        <div class="payment-details">
-          <div class="detail-row">
-            <span class="detail-label">Payment Reference:</span>
-            <span class="detail-value">{{data.referenceNumber}}</span>
-          </div>
-          
-          <div class="detail-row">
-            <span class="detail-label">Member:</span>
-            <span class="detail-value">{{data.memberName}}</span>
-          </div>
-          
-          <div class="detail-row">
-            <span class="detail-label">Amount:</span>
-            <span class="detail-value amount">₱{{data.amount.toFixed(2)}}</span>
-          </div>
-          
-          <div class="detail-row">
-            <span class="detail-label">Payment Method:</span>
-            <span class="detail-value">{{formatPaymentMethod(data.paymentMethod)}}</span>
-          </div>
-          
-          <div class="detail-row">
-            <span class="detail-label">Reservation:</span>
-            <span class="detail-value">{{data.reservationDate}} at {{data.timeSlot}}</span>
-          </div>
-        </div>
-        
-        <div class="warning-message" *ngIf="data.action === 'record'">
-          <mat-icon>warning</mat-icon>
-          <span>This action cannot be undone. The payment will be marked as fully recorded.</span>
-        </div>
-      </div>
-
-      <div mat-dialog-actions class="dialog-actions">
-        <button mat-button (click)="onCancel()" class="cancel-button">
-          <mat-icon>close</mat-icon>
-          Cancel
-        </button>
-        <button 
-          mat-raised-button 
-          [color]="getConfirmButtonColor()" 
-          (click)="onConfirm()" 
-          class="confirm-button">
-          <mat-icon>{{data.action === 'approve' ? 'check' : 'verified'}}</mat-icon>
-          {{getActionTitle()}}
-        </button>
-      </div>
-    </div>
-  `,
-  styles: [`
-    .confirmation-dialog {
-      min-width: 400px;
-      max-width: 500px;
-    }
-
-    .dialog-header {
-      display: flex;
-      align-items: center;
-      gap: 12px;
-      margin-bottom: 16px;
-      padding-bottom: 12px;
-      border-bottom: 1px solid #e0e0e0;
-    }
-
-    .action-icon {
-      font-size: 32px;
-      width: 32px;
-      height: 32px;
-    }
-
-    .approve-icon {
-      color: #2196f3;
-    }
-
-    .record-icon {
-      color: #4caf50;
-    }
-
-    h2 {
-      margin: 0;
-      font-size: 20px;
-      font-weight: 500;
-    }
-
-    .dialog-content {
-      padding: 16px 0;
-    }
-
-    .confirmation-message {
-      font-size: 16px;
-      margin-bottom: 20px;
-      color: #333;
-      line-height: 1.4;
-    }
-
-    .payment-details {
-      background: #f5f5f5;
-      border-radius: 8px;
-      padding: 16px;
-      margin-bottom: 16px;
-    }
-
-    .detail-row {
-      display: flex;
-      justify-content: space-between;
-      align-items: center;
-      padding: 6px 0;
-      border-bottom: 1px solid #e0e0e0;
-    }
-
-    .detail-row:last-child {
-      border-bottom: none;
-    }
-
-    .detail-label {
-      font-weight: 500;
-      color: #666;
-      font-size: 14px;
-    }
-
-    .detail-value {
-      font-weight: 600;
-      color: #333;
-      font-size: 14px;
-    }
-
-    .detail-value.amount {
-      color: #1976d2;
-      font-size: 16px;
-    }
-
-    .warning-message {
-      display: flex;
-      align-items: center;
-      gap: 8px;
-      padding: 12px;
-      background: #fff3cd;
-      border: 1px solid #ffeaa7;
-      border-radius: 6px;
-      color: #856404;
-      font-size: 14px;
-    }
-
-    .warning-message mat-icon {
-      color: #ff9800;
-      font-size: 20px;
-      width: 20px;
-      height: 20px;
-    }
-
-    .dialog-actions {
-      display: flex;
-      justify-content: flex-end;
-      gap: 12px;
-      padding-top: 16px;
-      border-top: 1px solid #e0e0e0;
-    }
-
-    .cancel-button {
-      color: #666;
-    }
-
-    .cancel-button:hover {
-      background-color: #f5f5f5;
-    }
-
-    .confirm-button {
-      min-width: 120px;
-    }
-
-    .confirm-button mat-icon {
-      margin-right: 4px;
-    }
-
-    @media (max-width: 600px) {
-      .confirmation-dialog {
-        min-width: 280px;
-        max-width: 95vw;
-      }
-      
-      .dialog-actions {
-        flex-direction: column-reverse;
-        gap: 8px;
-      }
-      
-      .cancel-button,
-      .confirm-button {
-        width: 100%;
-      }
-    }
-  `]
-})
-export class PaymentConfirmationDialogComponent {
-  constructor(
-    public dialogRef: MatDialogRef<PaymentConfirmationDialogComponent>,
-    @Inject(MAT_DIALOG_DATA) public data: PaymentConfirmationData
-  ) {}
-
-  getActionTitle(): string {
-    return this.data.action === 'approve' ? 'Approve Payment' : 'Record Payment';
-  }
-
-  getConfirmationMessage(): string {
-    if (this.data.action === 'approve') {
-      return `Are you sure you want to approve this payment? This will mark the payment as approved and ready to be recorded.`;
-    } else {
-      return `Are you sure you want to record this payment? This will mark the payment as fully processed and recorded in the system.`;
-    }
-  }
-
-  getConfirmButtonColor(): string {
-    return this.data.action === 'approve' ? 'primary' : 'accent';
-  }
-
-  formatPaymentMethod(method: string): string {
-    const methodMap: {[key: string]: string} = {
-      'cash': 'Cash',
-      'bank_transfer': 'Bank Transfer',
-      'gcash': 'GCash',
-      'coins': 'Coins'
-    };
-    return methodMap[method] || method;
-  }
-
-  onCancel(): void {
-    this.dialogRef.close({ confirmed: false });
-  }
-
-  onConfirm(): void {
-    this.dialogRef.close({ confirmed: true });
-  }
-=======
 import { Component, Inject } from '@angular/core';
 import { CommonModule } from '@angular/common';
 import { MatDialogRef, MAT_DIALOG_DATA, MatDialogModule } from '@angular/material/dialog';
@@ -574,5 +299,4 @@
   onConfirm(): void {
     this.dialogRef.close({ confirmed: true });
   }
->>>>>>> 823630ae
 }