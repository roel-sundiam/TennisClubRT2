<<<<<<< HEAD
import { Component, OnInit } from '@angular/core';
import { CommonModule } from '@angular/common';
import { MatCardModule } from '@angular/material/card';
import { MatButtonModule } from '@angular/material/button';
import { MatIconModule } from '@angular/material/icon';
import { MatTableModule } from '@angular/material/table';
import { MatDatepickerModule } from '@angular/material/datepicker';
import { MatInputModule } from '@angular/material/input';
import { MatFormFieldModule } from '@angular/material/form-field';
import { MatNativeDateModule } from '@angular/material/core';
import { MatProgressSpinnerModule } from '@angular/material/progress-spinner';
import { MatChipsModule } from '@angular/material/chips';
import { MatDividerModule } from '@angular/material/divider';
import { MatDialogModule, MatDialog } from '@angular/material/dialog';
import { MatSnackBar, MatSnackBarModule } from '@angular/material/snack-bar';
import { MatTabsModule } from '@angular/material/tabs';
import { FormControl, FormGroup, ReactiveFormsModule, FormsModule } from '@angular/forms';
import { Router } from '@angular/router';
import { HttpClient } from '@angular/common/http';
import { AuthService } from '../../services/auth.service';
import { CreditService, CreditTransaction } from '../../services/credit.service';
import { PaymentConfirmationDialogComponent, PaymentConfirmationData } from '../payment-confirmation-dialog/payment-confirmation-dialog.component';
import { UnrecordConfirmationDialogComponent, UnrecordDialogData } from '../unrecord-confirmation-dialog/unrecord-confirmation-dialog.component';
import { EditPaymentAmountDialogComponent, EditPaymentAmountData } from '../edit-payment-amount-dialog/edit-payment-amount-dialog.component';
import { environment } from '../../../environments/environment';

interface PaymentRecord {
  _id: string;
  paymentDate?: string;
  referenceNumber: string;
  amount: number;
  serviceFee?: number;
  courtRevenue?: number;
  paymentMethod: string;
  status: 'pending' | 'completed' | 'failed' | 'refunded' | 'record';
  memberName: string;
  memberUsername: string;
  reservationDate: string;
  timeSlot: number;
  timeSlotDisplay: string;
  players: string[];
  isPeakHour: boolean;
  approvedBy?: string;
  approvedAt?: string;
  recordedBy?: string;
  recordedAt?: string;
  userId: {
    _id: string;
    username: string;
    fullName: string;
  };
  // Open Play Event data
  pollId?: {
    _id: string;
    title: string;
    openPlayEvent?: {
      eventDate: Date;
      startTime: number;
      endTime: number;
      confirmedPlayers: Array<{
        _id: string;
        username: string;
        fullName: string;
      }>;
    };
  };
  isOpenPlayEvent: boolean;
  openPlayParticipants: string[];
}

interface PaymentsReportData {
  payments: PaymentRecord[];
  summary: {
    totalPayments: number;
    totalAmount: number;
    pendingPayments: number;
    completedPayments: number;
    recordedPayments: number;
    totalServiceFees: number;
    totalCourtRevenue: number;
  };
  paymentMethodBreakdown: Array<{
    paymentMethod: string;
    count: number;
    totalAmount: number;
  }>;
  period: {
    startDate: string;
    endDate: string;
  };
}

@Component({
  selector: 'app-court-receipts-report',
  standalone: true,
  imports: [
    CommonModule,
    MatCardModule,
    MatButtonModule,
    MatIconModule,
    MatTableModule,
    MatDatepickerModule,
    MatInputModule,
    MatFormFieldModule,
    MatNativeDateModule,
    MatProgressSpinnerModule,
    MatSnackBarModule,
    MatChipsModule,
    MatDividerModule,
    MatDialogModule,
    MatTabsModule,
    ReactiveFormsModule,
    FormsModule
  ],
  template: `
    <div class="report-container">
      <!-- Header -->
      <div class="report-header">
        <div class="header-info">
          <button mat-icon-button (click)="goBack()" class="back-button">
            <mat-icon>arrow_back</mat-icon>
          </button>
          <div class="title-section">
            <h1>Payment Management</h1>
            <p class="subtitle">Payment approval and recording workflow for admin verification</p>
          </div>
        </div>
        
        <!-- Date Range Filter -->
        <mat-card class="filter-card">
          <mat-card-header>
            <mat-card-title>Date Range Filter</mat-card-title>
          </mat-card-header>
          <mat-card-content>
            <form [formGroup]="dateRangeForm" class="date-filter-form">
              <mat-form-field appearance="outline">
                <mat-label>Start Date</mat-label>
                <input matInput [matDatepicker]="startPicker" formControlName="startDate">
                <mat-datepicker-toggle matSuffix [for]="startPicker"></mat-datepicker-toggle>
                <mat-datepicker #startPicker></mat-datepicker>
              </mat-form-field>
              
              <mat-form-field appearance="outline">
                <mat-label>End Date</mat-label>
                <input matInput [matDatepicker]="endPicker" formControlName="endDate">
                <mat-datepicker-toggle matSuffix [for]="endPicker"></mat-datepicker-toggle>
                <mat-datepicker #endPicker></mat-datepicker>
              </mat-form-field>
              
              <div class="filter-actions">
                <button mat-raised-button color="accent" (click)="openRecordedPaymentsModal()" class="recorded-payments-btn">
                  <mat-icon>verified</mat-icon>
                  View Record
                </button>
                <button mat-raised-button color="primary" (click)="loadReport()" [disabled]="loading">
                  <mat-icon>refresh</mat-icon>
                  Update Report
                </button>
                <button mat-button (click)="resetDateRange()">
                  <mat-icon>clear</mat-icon>
                  Clear Filter
                </button>
                <button mat-button (click)="exportToCSV()" [disabled]="!reportData || reportData.payments.length === 0">
                  <mat-icon>download</mat-icon>
                  Export CSV
                </button>
              </div>
            </form>
          </mat-card-content>
        </mat-card>
      </div>

      <div *ngIf="loading" class="loading-container">
        <mat-progress-spinner mode="indeterminate" diameter="50"></mat-progress-spinner>
        <p>Loading court receipts...</p>
      </div>

      <div *ngIf="!loading && reportData">
        <!-- Summary Cards -->
        <div class="summary-grid">
          <mat-card class="summary-card total">
            <mat-card-content>
              <div class="summary-content">
                <mat-icon class="summary-icon">payments</mat-icon>
                <div class="summary-details">
                  <h3>Total Payments</h3>
                  <p class="summary-value">₱{{reportData.summary.totalAmount.toFixed(2)}}</p>
                  <p class="summary-label">{{reportData.summary.totalPayments}} payments</p>
                </div>
              </div>
            </mat-card-content>
          </mat-card>

          <mat-card class="summary-card pending">
            <mat-card-content>
              <div class="summary-content">
                <mat-icon class="summary-icon">pending</mat-icon>
                <div class="summary-details">
                  <h3>Pending Approval</h3>
                  <p class="summary-value">{{reportData.summary.pendingPayments}}</p>
                  <p class="summary-label">Need admin approval</p>
                </div>
              </div>
            </mat-card-content>
          </mat-card>

          <mat-card class="summary-card completed">
            <mat-card-content>
              <div class="summary-content">
                <mat-icon class="summary-icon">check_circle</mat-icon>
                <div class="summary-details">
                  <h3>Approved</h3>
                  <p class="summary-value">{{reportData.summary.completedPayments}}</p>
                  <p class="summary-label">Ready to record</p>
                </div>
              </div>
            </mat-card-content>
          </mat-card>

          <mat-card class="summary-card recorded">
            <mat-card-content>
              <div class="summary-content">
                <mat-icon class="summary-icon">verified</mat-icon>
                <div class="summary-details">
                  <h3>Recorded</h3>
                  <p class="summary-value">{{reportData.summary.recordedPayments}}</p>
                  <p class="summary-label">Fully processed</p>
                </div>
              </div>
            </mat-card-content>
          </mat-card>
        </div>

        <!-- Service Fee Breakdown -->
        <div class="service-fee-grid">
          <mat-card class="summary-card service-fee">
            <mat-card-content>
              <div class="summary-content">
                <mat-icon class="summary-icon">monetization_on</mat-icon>
                <div class="summary-details">
                  <h3>App Service Fees (10%)</h3>
                  <p class="summary-value">₱{{reportData.summary.totalServiceFees?.toFixed(2) || '0.00'}}</p>
                  <p class="summary-label">Revenue from app fees</p>
                </div>
              </div>
            </mat-card-content>
          </mat-card>

          <mat-card class="summary-card court-revenue">
            <mat-card-content>
              <div class="summary-content">
                <mat-icon class="summary-icon">sports_tennis</mat-icon>
                <div class="summary-details">
                  <h3>Court Revenue (90%)</h3>
                  <p class="summary-value">₱{{reportData.summary.totalCourtRevenue?.toFixed(2) || '0.00'}}</p>
                  <p class="summary-label">Revenue to tennis club</p>
                </div>
              </div>
            </mat-card-content>
          </mat-card>
        </div>

        <!-- Payment Method Breakdown -->
        <mat-card class="breakdown-card">
          <mat-card-header>
            <mat-card-title>Payment Method Breakdown</mat-card-title>
          </mat-card-header>
          <mat-card-content>
            <div class="payment-method-grid">
              <div *ngFor="let method of reportData.paymentMethodBreakdown" class="payment-method-item">
                <div class="method-header">
                  <mat-icon>{{getPaymentMethodIcon(method.paymentMethod)}}</mat-icon>
                  <h4>{{formatPaymentMethod(method.paymentMethod)}}</h4>
                </div>
                <div class="method-stats">
                  <span class="count">{{method.count}} payments</span>
                  <span class="total">₱{{method.totalAmount.toFixed(2)}}</span>
                </div>
              </div>
            </div>
          </mat-card-content>
        </mat-card>

        <!-- Payments Table -->
        <mat-card class="receipts-table-card">
          <mat-card-header>
            <mat-card-title>Court Payment Management</mat-card-title>
            <mat-card-subtitle>Payment approval and recording workflow for admin verification</mat-card-subtitle>
          </mat-card-header>
          <mat-card-content>
            <mat-tab-group>
              <!-- Active Payments Tab -->
              <mat-tab label="Active Payments">
                <div class="tab-content">
                  <div class="table-container">
                    <table mat-table [dataSource]="getActivePayments()" class="receipts-table">
                
                <!-- Payment Date Column -->
                <ng-container matColumnDef="paymentDate">
                  <th mat-header-cell *matHeaderCellDef>Payment Date</th>
                  <td mat-cell *matCellDef="let payment">
                    <span *ngIf="payment.paymentDate">{{formatDate(payment.paymentDate)}}</span>
                    <span *ngIf="!payment.paymentDate" class="no-date">Not paid</span>
                  </td>
                </ng-container>

                <!-- Reference Number Column -->
                <ng-container matColumnDef="referenceNumber">
                  <th mat-header-cell *matHeaderCellDef>Reference #</th>
                  <td mat-cell *matCellDef="let payment">
                    {{payment.referenceNumber}}
                  </td>
                </ng-container>

                <!-- Member Column -->
                <ng-container matColumnDef="member">
                  <th mat-header-cell *matHeaderCellDef>Member</th>
                  <td mat-cell *matCellDef="let payment">
                    <div class="member-info">
                      <strong>{{payment.memberName}}</strong>
                      <small>@{{payment.memberUsername}}</small>
                    </div>
                  </td>
                </ng-container>

                <!-- Reservation Details Column -->
                <ng-container matColumnDef="reservation">
                  <th mat-header-cell *matHeaderCellDef>Reservation</th>
                  <td mat-cell *matCellDef="let payment">
                    <div class="reservation-info">
                      <div class="reservation-date">{{formatDate(payment.reservationDate)}}</div>
                      <div class="time-slot">
                        {{payment.timeSlotDisplay}}
                        <mat-chip *ngIf="payment.isPeakHour" class="peak-chip">Peak</mat-chip>
                        <mat-chip *ngIf="payment.isOpenPlayEvent" class="open-play-chip">Open Play</mat-chip>
                      </div>
                      <div class="participants-info" *ngIf="!payment.isOpenPlayEvent && payment.players && payment.players.length > 0">
                        <div class="participants-count">{{payment.players.length}} players</div>
                        <div class="participants-list">{{getPlayersList(payment)}}</div>
                      </div>
                      <div class="participants-info" *ngIf="payment.isOpenPlayEvent">
                        <div class="participants-count">{{payment.openPlayParticipants.length}} participants</div>
                        <div class="participants-list">{{getParticipantsList(payment)}}</div>
                      </div>
                    </div>
                  </td>
                </ng-container>

                <!-- Payment Method Column -->
                <ng-container matColumnDef="paymentMethod">
                  <th mat-header-cell *matHeaderCellDef>Payment Method</th>
                  <td mat-cell *matCellDef="let payment">
                    <div class="payment-method">
                      <mat-icon>{{getPaymentMethodIcon(payment.paymentMethod)}}</mat-icon>
                      {{formatPaymentMethod(payment.paymentMethod)}}
                    </div>
                  </td>
                </ng-container>

                <!-- Total Amount Column -->
                <ng-container matColumnDef="totalAmount">
                  <th mat-header-cell *matHeaderCellDef>Total Amount</th>
                  <td mat-cell *matCellDef="let payment">
                    <div class="amount-container">
                      <!-- Show all amounts with click handler that provides appropriate feedback -->
                      <div class="amount-display" 
                           [class.editable]="canEditPayment(payment)"
                           [class.readonly]="!canEditPayment(payment)"
                           (click)="handleAmountClick(payment)"
                           [title]="getAmountTitle(payment)">
                        <strong class="total-amount">₱{{payment.amount.toFixed(2)}}</strong>
                        <mat-icon class="action-icon">{{getAmountIcon(payment.status)}}</mat-icon>
                      </div>
                    </div>
                  </td>
                </ng-container>

                <!-- Status Column -->
                <ng-container matColumnDef="status">
                  <th mat-header-cell *matHeaderCellDef>Status</th>
                  <td mat-cell *matCellDef="let payment">
                    <mat-chip [color]="getStatusColor(payment.status)" selected>
                      {{payment.status | titlecase}}
                    </mat-chip>
                  </td>
                </ng-container>

                <!-- Actions Column -->
                <ng-container matColumnDef="actions">
                  <th mat-header-cell *matHeaderCellDef>Actions</th>
                  <td mat-cell *matCellDef="let payment">
                    <button 
                      mat-raised-button 
                      [color]="getButtonColorForStatus(payment.status)"
                      [disabled]="isButtonDisabled(payment.status) || processingPaymentId === payment._id"
                      (click)="onPaymentAction(payment)"
                      class="action-button">
                      <mat-icon *ngIf="processingPaymentId === payment._id" class="spinner">hourglass_empty</mat-icon>
                      <span *ngIf="processingPaymentId !== payment._id">{{getButtonTextForStatus(payment.status)}}</span>
                      <span *ngIf="processingPaymentId === payment._id">Processing...</span>
                    </button>
                  </td>
                </ng-container>

                      <tr mat-header-row *matHeaderRowDef="displayedColumns"></tr>
                      <tr mat-row *matRowDef="let row; columns: displayedColumns;"></tr>
                    </table>
                  </div>

                  <div *ngIf="getActivePayments().length === 0" class="no-data">
                    <mat-icon>receipt_long</mat-icon>
                    <h3>No active payments found</h3>
                    <p>No pending or completed court payments found for the selected date range.</p>
                  </div>
                </div>
              </mat-tab>

              <!-- Credit Purchases Tab -->
              <mat-tab label="Credit Purchases">
                <div class="tab-content">
                  <div class="table-container">
                    <table mat-table [dataSource]="getCreditDeposits()" class="receipts-table">
                
                      <!-- Request Date Column -->
                      <ng-container matColumnDef="requestDate">
                        <th mat-header-cell *matHeaderCellDef>Request Date</th>
                        <td mat-cell *matCellDef="let deposit">
                          <div class="date-cell">
                            <span class="date">{{formatDate(deposit.createdAt)}}</span>
                            <span class="time">{{formatTimeFromDate(deposit.createdAt)}}</span>
                          </div>
                        </td>
                      </ng-container>

                      <!-- Member Column -->
                      <ng-container matColumnDef="member">
                        <th mat-header-cell *matHeaderCellDef>Member</th>
                        <td mat-cell *matCellDef="let deposit">
                          <div class="member-cell">
                            <strong>{{getUserFullName(deposit.userId)}}</strong>
                            <span class="username">@{{getUserUsername(deposit.userId)}}</span>
                          </div>
                        </td>
                      </ng-container>

                      <!-- Amount Column -->
                      <ng-container matColumnDef="amount">
                        <th mat-header-cell *matHeaderCellDef>Amount</th>
                        <td mat-cell *matCellDef="let deposit">
                          <div class="amount-cell">
                            <span class="amount">₱{{deposit.amount.toFixed(2)}}</span>
                          </div>
                        </td>
                      </ng-container>

                      <!-- Payment Method Column -->
                      <ng-container matColumnDef="paymentMethod">
                        <th mat-header-cell *matHeaderCellDef>Payment Method</th>
                        <td mat-cell *matCellDef="let deposit">
                          <mat-chip [class]="'payment-method-' + deposit.metadata?.paymentMethod">
                            {{getPaymentMethodLabel(deposit.metadata?.paymentMethod)}}
                          </mat-chip>
                        </td>
                      </ng-container>

                      <!-- Status Column -->
                      <ng-container matColumnDef="status">
                        <th mat-header-cell *matHeaderCellDef>Status</th>
                        <td mat-cell *matCellDef="let deposit">
                          <mat-chip [class]="'status-' + deposit.status">
                            {{deposit.status | titlecase}}
                          </mat-chip>
                        </td>
                      </ng-container>

                      <!-- Actions Column -->
                      <ng-container matColumnDef="actions">
                        <th mat-header-cell *matHeaderCellDef>Actions</th>
                        <td mat-cell *matCellDef="let deposit">
                          <div class="action-buttons">
                            <button 
                              *ngIf="deposit.status === 'pending' || deposit.status === 'completed'" 
                              mat-raised-button 
                              color="primary" 
                              (click)="recordCreditDeposit(deposit)"
                              [disabled]="loading">
                              <mat-icon>verified</mat-icon>
                              Record
                            </button>
                            <span *ngIf="deposit.status === 'recorded'" class="recorded-label">
                              <mat-icon>check_circle</mat-icon>
                              Recorded
                            </span>
                          </div>
                        </td>
                      </ng-container>

                      <tr mat-header-row *matHeaderRowDef="creditDepositsColumns"></tr>
                      <tr mat-row *matRowDef="let row; columns: creditDepositsColumns;"></tr>
                    </table>

                    <div *ngIf="getCreditDeposits().length === 0" class="no-data">
                      <mat-icon>account_balance</mat-icon>
                      <p>No credit purchases found for the selected date range.</p>
                    </div>
                  </div>
                </div>
              </mat-tab>

              <!-- Archived Payments Tab -->
              <mat-tab label="Archived Payments">
                <div class="tab-content">
                  <div class="table-container">
                    <table mat-table [dataSource]="getArchivedPayments()" class="receipts-table">
                
                      <!-- Payment Date Column -->
                      <ng-container matColumnDef="paymentDate">
                        <th mat-header-cell *matHeaderCellDef>Payment Date</th>
                        <td mat-cell *matCellDef="let payment">
                          <span *ngIf="payment.paymentDate">{{formatDate(payment.paymentDate)}}</span>
                          <span *ngIf="!payment.paymentDate" class="no-date">Not paid</span>
                        </td>
                      </ng-container>

                      <!-- Reference Number Column -->
                      <ng-container matColumnDef="referenceNumber">
                        <th mat-header-cell *matHeaderCellDef>Reference #</th>
                        <td mat-cell *matCellDef="let payment">
                          {{payment.referenceNumber}}
                        </td>
                      </ng-container>

                      <!-- Member Column -->
                      <ng-container matColumnDef="member">
                        <th mat-header-cell *matHeaderCellDef>Member</th>
                        <td mat-cell *matCellDef="let payment">
                          <div class="member-info">
                            <div class="member-name">{{payment.memberName}}</div>
                            <div class="member-username">@{{payment.memberUsername}}</div>
                          </div>
                        </td>
                      </ng-container>

                      <!-- Reservation Details Column -->
                      <ng-container matColumnDef="reservation">
                        <th mat-header-cell *matHeaderCellDef>Reservation</th>
                        <td mat-cell *matCellDef="let payment">
                          <div class="reservation-info">
                            <div class="date">{{formatDate(payment.reservationDate)}}</div>
                            <div class="time">
                              {{payment.timeSlotDisplay}}
                              <mat-chip *ngIf="payment.isOpenPlayEvent" class="open-play-chip">Open Play</mat-chip>
                            </div>
                            <div class="participants-info" *ngIf="!payment.isOpenPlayEvent && payment.players.length > 0">
                              <div class="participants-count">{{payment.players.length}} players</div>
                              <div class="participants-list">{{getPlayersList(payment)}}</div>
                            </div>
                            <div class="participants-info" *ngIf="payment.isOpenPlayEvent">
                              <div class="participants-count">{{payment.openPlayParticipants.length}} participants</div>
                              <div class="participants-list">{{getParticipantsList(payment)}}</div>
                            </div>
                          </div>
                        </td>
                      </ng-container>

                      <!-- Amount Column -->
                      <ng-container matColumnDef="totalAmount">
                        <th mat-header-cell *matHeaderCellDef>Amount</th>
                        <td mat-cell *matCellDef="let payment">
                          <div class="amount-display">
                            <span class="amount">₱{{payment.amount.toFixed(2)}}</span>
                          </div>
                        </td>
                      </ng-container>

                      <!-- Payment Method Column -->
                      <ng-container matColumnDef="paymentMethod">
                        <th mat-header-cell *matHeaderCellDef>Payment Method</th>
                        <td mat-cell *matCellDef="let payment">
                          <mat-chip-set>
                            <mat-chip>{{formatPaymentMethod(payment.paymentMethod)}}</mat-chip>
                          </mat-chip-set>
                        </td>
                      </ng-container>

                      <!-- Status Column -->
                      <ng-container matColumnDef="status">
                        <th mat-header-cell *matHeaderCellDef>Status</th>
                        <td mat-cell *matCellDef="let payment">
                          <mat-chip-set>
                            <mat-chip [color]="getStatusColor(payment.status)" selected>
                              {{getStatusLabel(payment.status)}}
                            </mat-chip>
                          </mat-chip-set>
                        </td>
                      </ng-container>

                      <!-- Recorded Date Column -->
                      <ng-container matColumnDef="recordedDate">
                        <th mat-header-cell *matHeaderCellDef>Recorded Date</th>
                        <td mat-cell *matCellDef="let payment">
                          <span *ngIf="payment.recordedAt">{{formatDate(payment.recordedAt)}}</span>
                          <span *ngIf="!payment.recordedAt" class="no-date">-</span>
                        </td>
                      </ng-container>

                      <!-- Actions Column -->
                      <ng-container matColumnDef="actions">
                        <th mat-header-cell *matHeaderCellDef>Actions</th>
                        <td mat-cell *matCellDef="let payment">
                          <div class="action-buttons">
                            <button 
                              *ngIf="payment.status === 'record'"
                              mat-raised-button 
                              color="warn"
                              class="unrecord-button"
                              (click)="unrecordPayment(payment._id)"
                              [disabled]="processing.includes(payment._id)"
                              matTooltip="Unrecord payment and remove from Court Usage Report"
                              style="margin-top: 5px;">
                              <mat-icon>undo</mat-icon>
                              {{processing.includes(payment._id) ? 'Unrecording...' : 'Unrecord'}}
                            </button>
                          </div>
                        </td>
                      </ng-container>

                      <tr mat-header-row *matHeaderRowDef="archivedDisplayedColumns"></tr>
                      <tr mat-row *matRowDef="let row; columns: archivedDisplayedColumns;"></tr>
                    </table>
                  </div>

                  <div *ngIf="getArchivedPayments().length === 0" class="no-data">
                    <mat-icon>archive</mat-icon>
                    <h3>No archived payments found</h3>
                    <p>No archived court payments found for the selected date range.</p>
                  </div>
                </div>
              </mat-tab>
            </mat-tab-group>
          </mat-card-content>
        </mat-card>
      </div>
    </div>

    <!-- Record Payments Modal -->
    <div *ngIf="showRecordedModal" class="modal-overlay" (click)="closeRecordedModal()">
      <div class="recorded-modal" (click)="$event.stopPropagation()">
        <mat-card class="modal-card">
          <mat-card-header>
            <div class="modal-header">
              <mat-card-title>
                <mat-icon>verified</mat-icon>
                Record Payments
              </mat-card-title>
              <button mat-icon-button (click)="closeRecordedModal()" class="close-button">
                <mat-icon>close</mat-icon>
              </button>
            </div>
          </mat-card-header>
          <mat-card-content>
            <div *ngIf="loadingRecordedPayments" class="loading-recorded">
              <mat-progress-spinner mode="indeterminate" diameter="40"></mat-progress-spinner>
              <p>Loading recorded payments...</p>
            </div>

            <div *ngIf="!loadingRecordedPayments && recordedPayments.length === 0" class="no-recorded-data">
              <mat-icon>verified</mat-icon>
              <h3>No Record Payments</h3>
              <p>No payments have been recorded yet.</p>
            </div>

            <div *ngIf="!loadingRecordedPayments && recordedPayments.length > 0" class="recorded-table-container">
              <table mat-table [dataSource]="recordedPayments" class="recorded-table">
                
                <!-- Timestamp Column -->
                <ng-container matColumnDef="timestamp">
                  <th mat-header-cell *matHeaderCellDef>Timestamp</th>
                  <td mat-cell *matCellDef="let payment">
                    {{formatDateTime(payment.recordedAt || payment.paymentDate)}}
                  </td>
                </ng-container>

                <!-- Member Column -->
                <ng-container matColumnDef="member">
                  <th mat-header-cell *matHeaderCellDef>Member</th>
                  <td mat-cell *matCellDef="let payment">
                    {{payment.memberName}}
                  </td>
                </ng-container>

                <!-- Date Column -->
                <ng-container matColumnDef="date">
                  <th mat-header-cell *matHeaderCellDef>Date</th>
                  <td mat-cell *matCellDef="let payment">
                    {{formatDate(payment.reservationDate)}}
                  </td>
                </ng-container>

                <!-- Start Time Column -->
                <ng-container matColumnDef="startTime">
                  <th mat-header-cell *matHeaderCellDef>Start Time</th>
                  <td mat-cell *matCellDef="let payment">
                    {{formatTime(payment.timeSlot)}}
                  </td>
                </ng-container>

                <!-- End Time Column -->
                <ng-container matColumnDef="endTime">
                  <th mat-header-cell *matHeaderCellDef>End Time</th>
                  <td mat-cell *matCellDef="let payment">
                    {{formatTime(payment.timeSlot + 1)}}
                  </td>
                </ng-container>

                <!-- Paid To Column -->
                <ng-container matColumnDef="paidTo">
                  <th mat-header-cell *matHeaderCellDef>Paid to Cash/GCash</th>
                  <td mat-cell *matCellDef="let payment">
                    <div class="payment-method-badge">
                      <mat-icon>{{getPaymentMethodIcon(payment.paymentMethod)}}</mat-icon>
                      {{formatPaymentMethod(payment.paymentMethod)}}
                    </div>
                  </td>
                </ng-container>

                <!-- Amount Column -->
                <ng-container matColumnDef="amount">
                  <th mat-header-cell *matHeaderCellDef>Amount</th>
                  <td mat-cell *matCellDef="let payment">
                    <strong class="amount-value">₱{{payment.amount.toFixed(2)}}</strong>
                  </td>
                </ng-container>

                <tr mat-header-row *matHeaderRowDef="recordedColumns"></tr>
                <tr mat-row *matRowDef="let row; columns: recordedColumns;"></tr>
              </table>
            </div>

            <div class="modal-actions">
              <button mat-button (click)="exportRecordedToCSV()" [disabled]="recordedPayments.length === 0">
                <mat-icon>download</mat-icon>
                Export Record Payments
              </button>
              <button mat-raised-button color="primary" (click)="closeRecordedModal()">
                Close
              </button>
            </div>
          </mat-card-content>
        </mat-card>
      </div>
    </div>

  `,
  styles: [`
    .report-container {
      padding: 20px;
      max-width: 1400px;
      margin: 0 auto;
    }

    .report-header {
      margin-bottom: 24px;
    }

    .header-info {
      display: flex;
      align-items: center;
      margin-bottom: 16px;
    }

    .back-button {
      margin-right: 12px;
    }

    .title-section h1 {
      margin: 0;
      color: #1976d2;
    }

    .subtitle {
      margin: 4px 0 0 0;
      color: #666;
      font-size: 14px;
    }

    .filter-card {
      margin-bottom: 24px;
    }

    .date-filter-form {
      display: flex;
      gap: 16px;
      align-items: flex-end;
      flex-wrap: wrap;
    }

    .filter-actions {
      display: flex;
      gap: 12px;
    }

    .loading-container {
      display: flex;
      flex-direction: column;
      align-items: center;
      padding: 40px;
      text-align: center;
    }

    .summary-grid {
      display: grid;
      grid-template-columns: repeat(auto-fit, minmax(280px, 1fr));
      gap: 16px;
      margin-bottom: 24px;
    }

    .service-fee-grid {
      display: grid;
      grid-template-columns: repeat(auto-fit, minmax(280px, 1fr));
      gap: 16px;
      margin-bottom: 24px;
    }

    .summary-card {
      border-left: 4px solid #1976d2;
    }

    .summary-card.pending {
      border-left-color: #ff9800;
    }

    .summary-card.completed {
      border-left-color: #2196f3;
    }

    .summary-card.recorded {
      border-left-color: #4caf50;
    }

    .summary-card.service-fee {
      border-left-color: #ff9800;
    }

    .summary-card.court-revenue {
      border-left-color: #4caf50;
    }

    .summary-content {
      display: flex;
      align-items: center;
      gap: 16px;
    }

    .summary-icon {
      font-size: 32px;
      width: 32px;
      height: 32px;
      color: #1976d2;
    }

    .summary-card.pending .summary-icon {
      color: #ff9800;
    }

    .summary-card.completed .summary-icon {
      color: #2196f3;
    }

    .summary-card.recorded .summary-icon {
      color: #4caf50;
    }

    .summary-card.service-fee .summary-icon {
      color: #ff9800;
    }

    .summary-card.court-revenue .summary-icon {
      color: #4caf50;
    }

    .summary-details h3 {
      margin: 0 0 8px 0;
      font-size: 16px;
      color: #333;
    }

    .summary-value {
      font-size: 24px;
      font-weight: bold;
      margin: 0 0 4px 0;
      color: #1976d2;
    }

    .summary-card.pending .summary-value {
      color: #ff9800;
    }

    .summary-card.completed .summary-value {
      color: #2196f3;
    }

    .summary-card.recorded .summary-value {
      color: #4caf50;
    }

    .summary-card.service-fee .summary-value {
      color: #ff9800;
    }

    .summary-card.court-revenue .summary-value {
      color: #4caf50;
    }

    .summary-label {
      margin: 0;
      font-size: 12px;
      color: #666;
    }

    .breakdown-card {
      margin-bottom: 24px;
    }

    .payment-method-grid {
      display: grid;
      grid-template-columns: repeat(auto-fit, minmax(200px, 1fr));
      gap: 16px;
    }

    .payment-method-item {
      padding: 16px;
      border: 1px solid #e0e0e0;
      border-radius: 8px;
    }

    .method-header {
      display: flex;
      align-items: center;
      gap: 8px;
      margin-bottom: 12px;
    }

    .method-header mat-icon {
      color: #1976d2;
    }

    .method-header h4 {
      margin: 0;
      font-size: 14px;
    }

    .method-stats {
      display: flex;
      flex-direction: column;
      gap: 4px;
    }

    .count {
      font-size: 12px;
      color: #666;
    }

    .total {
      font-weight: bold;
      color: #1976d2;
    }


    .receipts-table-card {
      margin-bottom: 24px;
    }

    .table-container {
      overflow-x: auto;
      max-width: 100%;
    }

    .tab-content {
      padding-top: 20px;
    }

    .receipts-table {
      width: 100%;
      min-width: 1000px;
    }

    .member-info strong {
      display: block;
      font-size: 14px;
    }

    .member-info small {
      color: #666;
      font-size: 12px;
    }

    .reservation-info {
      display: flex;
      flex-direction: column;
      gap: 4px;
    }

    .reservation-date {
      font-weight: 500;
      font-size: 13px;
    }

    .time-slot {
      display: flex;
      align-items: center;
      gap: 8px;
      font-size: 12px;
      color: #666;
    }

    .peak-chip {
      font-size: 10px;
      height: 20px;
      background-color: #ff9800;
      color: white;
    }

    .open-play-chip {
      font-size: 10px;
      height: 20px;
      background-color: #4caf50;
      color: white;
    }

    .players-count {
      font-size: 12px;
      color: #666;
    }

    .participants-info {
      display: flex;
      flex-direction: column;
      gap: 2px;
    }

    .participants-count {
      font-size: 12px;
      color: #666;
      font-weight: 500;
    }

    .participants-list {
      font-size: 11px;
      color: #888;
      line-height: 1.2;
    }

    .payment-method {
      display: flex;
      align-items: center;
      gap: 8px;
      font-size: 13px;
    }

    .payment-method mat-icon {
      font-size: 16px;
      width: 16px;
      height: 16px;
    }

    .total-amount {
      color: #1976d2;
      font-size: 15px;
    }


    .no-date {
      color: #999;
      font-style: italic;
      font-size: 12px;
    }

    .action-button {
      min-width: 100px;
      font-size: 12px;
    }

    .action-button .spinner {
      animation: spin 1s linear infinite;
      font-size: 16px;
      margin-right: 4px;
    }

    @keyframes spin {
      0% { transform: rotate(0deg); }
      100% { transform: rotate(360deg); }
    }

    mat-chip {
      font-size: 11px;
      min-height: 24px;
    }

    mat-chip.mat-chip-selected.mat-warn {
      background-color: #ff9800;
      color: white;
    }

    mat-chip.mat-chip-selected.mat-primary {
      background-color: #2196f3;
      color: white;
    }

    mat-chip.mat-chip-selected.mat-accent {
      background-color: #4caf50;
      color: white;
    }

    /* Modal Styles */
    .modal-overlay {
      position: fixed;
      top: 0;
      left: 0;
      width: 100%;
      height: 100%;
      background-color: rgba(0, 0, 0, 0.5);
      display: flex;
      align-items: center;
      justify-content: center;
      z-index: 1000;
    }

    .recorded-modal {
      width: 90%;
      max-width: 1200px;
      max-height: 90vh;
      overflow: hidden;
    }

    .modal-card {
      margin: 0;
      height: 100%;
      display: flex;
      flex-direction: column;
    }

    .modal-header {
      display: flex;
      justify-content: space-between;
      align-items: center;
      width: 100%;
    }

    .modal-header mat-card-title {
      display: flex;
      align-items: center;
      gap: 8px;
      margin: 0;
    }

    .close-button {
      color: #666;
    }

    .close-button:hover {
      color: #333;
    }

    .loading-recorded {
      display: flex;
      flex-direction: column;
      align-items: center;
      padding: 40px;
      text-align: center;
    }

    .no-recorded-data {
      display: flex;
      flex-direction: column;
      align-items: center;
      padding: 40px;
      text-align: center;
      color: #666;
    }

    .no-recorded-data mat-icon {
      font-size: 48px;
      width: 48px;
      height: 48px;
      margin-bottom: 16px;
      color: #4caf50;
    }

    .no-recorded-data h3 {
      margin: 0 0 8px 0;
    }

    .no-recorded-data p {
      margin: 0;
      font-size: 14px;
    }

    .recorded-table-container {
      overflow-x: auto;
      max-height: 60vh;
      overflow-y: auto;
    }

    .recorded-table {
      width: 100%;
      min-width: 800px;
    }

    .recorded-table th {
      background-color: #f5f5f5;
      font-weight: 600;
    }

    .payment-method-badge {
      display: flex;
      align-items: center;
      gap: 4px;
      font-size: 13px;
    }

    .payment-method-badge mat-icon {
      font-size: 16px;
      width: 16px;
      height: 16px;
    }

    .amount-value {
      color: #2196f3;
      font-size: 14px;
    }

    .modal-actions {
      display: flex;
      justify-content: space-between;
      margin-top: 16px;
      padding-top: 16px;
      border-top: 1px solid #e0e0e0;
    }

    .recorded-payments-btn {
      margin-right: 12px;
    }

    .no-data {
      text-align: center;
      padding: 40px;
      color: #666;
    }

    .no-data mat-icon {
      font-size: 48px;
      width: 48px;
      height: 48px;
      margin-bottom: 16px;
    }

    .no-data h3 {
      margin: 0 0 8px 0;
    }

    .no-data p {
      margin: 0;
      font-size: 14px;
    }

    @media (max-width: 768px) {
      .report-container {
        padding: 16px;
      }
      
      .date-filter-form {
        flex-direction: column;
        align-items: stretch;
      }
      
      .summary-grid {
        grid-template-columns: 1fr;
      }
    }

    /* Amount Display Styles */
    .amount-container {
      width: 100%;
    }

    .amount-display {
      display: flex;
      align-items: center;
      gap: 8px;
      padding: 8px 12px;
      border-radius: 8px;
      transition: all 0.2s ease;
      border: 1px solid transparent;
      min-width: 110px;
    }

    /* Editable amounts (pending payments) */
    .amount-display.editable {
      cursor: pointer;
      background: rgba(59, 130, 246, 0.03);
    }

    .amount-display.editable:hover {
      background: rgba(59, 130, 246, 0.08);
      border-color: rgba(59, 130, 246, 0.2);
      transform: translateY(-1px);
      box-shadow: 0 2px 8px rgba(59, 130, 246, 0.15);
    }

    .amount-display.editable:hover .total-amount {
      color: #1d4ed8;
    }

    /* Read-only amounts (completed/recorded payments) */
    .amount-display.readonly {
      cursor: default;
      background: rgba(107, 114, 128, 0.03);
    }

    .amount-display.readonly:hover {
      background: rgba(107, 114, 128, 0.05);
    }

    .amount-display .total-amount {
      font-weight: 600;
      font-size: 14px;
      color: #1e293b;
      transition: color 0.2s ease;
    }

    /* Action icon for all payment types */
    .action-icon {
      font-size: 16px;
      width: 16px;
      height: 16px;
      transition: all 0.2s ease;
    }

    /* Edit icon for pending payments */
    .amount-display.editable .action-icon {
      color: #94a3b8;
      opacity: 0;
    }

    .amount-display.editable:hover .action-icon {
      opacity: 1;
      color: #3b82f6;
    }

    /* Status icon for completed payments */
    .amount-display.readonly .action-icon {
      color: #6b7280;
      opacity: 0.7;
    }

    .amount-display.readonly:hover .action-icon {
      opacity: 1;
    }

    /* Modal Panel Styling */
    ::ng-deep .edit-amount-dialog .mat-mdc-dialog-container {
      padding: 0;
      border-radius: 16px;
      box-shadow: 0 20px 60px rgba(0, 0, 0, 0.15);
    }
  `]
})
export class CourtReceiptsReportComponent implements OnInit {
  reportData: PaymentsReportData | null = null;
  loading = false;
  processingPaymentId: string | null = null;
  processing: string[] = [];
  
  // Recorded payments modal
  showRecordedModal = false;
  loadingRecordedPayments = false;
  recordedPayments: PaymentRecord[] = [];
  recordedColumns = ['timestamp', 'member', 'date', 'startTime', 'endTime', 'paidTo', 'amount'];
  
  // Credit deposits data
  creditDeposits: CreditTransaction[] = [];
  creditDepositsColumns = ['requestDate', 'member', 'amount', 'paymentMethod', 'status', 'actions'];
  loadingCreditDeposits = false;
  
  // Amount editing
  updatingPayment = false;
  
  private apiUrl = environment.apiUrl;
  
  
  dateRangeForm = new FormGroup({
    startDate: new FormControl<Date | null>(null),
    endDate: new FormControl<Date | null>(null)
  });

  displayedColumns: string[] = [
    'paymentDate',
    'referenceNumber', 
    'member',
    'reservation',
    'paymentMethod',
    'totalAmount',
    'status',
    'actions'
  ];
  
  archivedDisplayedColumns: string[] = [
    'paymentDate',
    'referenceNumber',
    'member', 
    'reservation',
    'paymentMethod',
    'totalAmount',
    'status',
    'recordedDate',
    'actions'
  ];

  private baseUrl = environment.apiUrl;

  constructor(
    private http: HttpClient,
    private router: Router,
    private authService: AuthService,
    private creditService: CreditService,
    private dialog: MatDialog,
    private snackBar: MatSnackBar
  ) {
    // Set default date range to last 30 days
    const endDate = new Date();
    const startDate = new Date();
    startDate.setDate(startDate.getDate() - 30);
    
    this.dateRangeForm.patchValue({
      startDate: startDate,
      endDate: endDate
    });
  }

  ngOnInit(): void {
    // Check if user is admin
    if (!this.authService.isAdmin()) {
      this.router.navigate(['/dashboard']);
      return;
    }
    
    this.loadReport();
    this.loadCreditDeposits();
  }

  loadReport(): void {
    this.loading = true;
    this.loadCreditDeposits();
    
    const params: any = {};
    if (this.dateRangeForm.value.startDate) {
      params.startDate = this.dateRangeForm.value.startDate.toISOString();
    }
    if (this.dateRangeForm.value.endDate) {
      params.endDate = this.dateRangeForm.value.endDate.toISOString();
    }

    this.http.get<{success: boolean, data: PaymentRecord[]}>(`${this.baseUrl}/payments`, { params })
      .subscribe({
        next: (response) => {
          if (response.success && response.data) {
            // Transform the payments data to match our interface
            this.reportData = {
              payments: response.data.map((payment: any) => {
                const reservation = payment.reservationId || {};
                const poll = payment.pollId || {};
                const openPlayEvent = poll.openPlayEvent || {};
                
                // Determine if this is an Open Play event
                const isOpenPlayEvent = !!payment.pollId;
                
                let players: string[] = [];
                let reservationDate: string;
                let timeSlot: number;
                let timeSlotDisplay: string;
                let openPlayParticipants: string[] = [];
                
                if (isOpenPlayEvent) {
                  // Open Play event
                  reservationDate = openPlayEvent.eventDate || new Date().toISOString();
                  timeSlot = openPlayEvent.startTime || 18;
                  timeSlotDisplay = `${openPlayEvent.startTime || 18}:00-${openPlayEvent.endTime || 20}:00`;
                  openPlayParticipants = (openPlayEvent.confirmedPlayers || []).map((p: any) => p.fullName);
                  players = openPlayParticipants; // For backward compatibility
                } else {
                  // Court reservation
                  players = reservation.players || [];
                  reservationDate = reservation.date || new Date().toISOString();
                  timeSlot = reservation.timeSlot || 0;
                  const endTimeSlot = reservation.endTimeSlot || (timeSlot + 1);
                  timeSlotDisplay = `${timeSlot}:00-${endTimeSlot}:00`;
                  
                }
                
                return {
                  ...payment,
                  memberName: payment.userId?.fullName || 'Unknown',
                  memberUsername: payment.userId?.username || 'unknown',
                  reservationDate,
                  timeSlot,
                  timeSlotDisplay,
                  players,
                  openPlayParticipants,
                  isOpenPlayEvent,
                  isPeakHour: payment.metadata?.isPeakHour || false
                };
              }),
              summary: {
                totalPayments: response.data.filter((p: any) => p.status === 'completed' || p.status === 'record').length,
                totalAmount: response.data.filter((p: any) => p.status === 'completed' || p.status === 'record').reduce((sum: number, p: any) => sum + p.amount, 0),
                pendingPayments: response.data.filter((p: any) => p.status === 'pending').length,
                completedPayments: response.data.filter((p: any) => p.status === 'completed').length,
                recordedPayments: response.data.filter((p: any) => p.status === 'record').length,
                totalServiceFees: response.data.filter((p: any) => p.status === 'completed' || p.status === 'record').reduce((sum: number, p: any) => sum + (p.amount * 0.10), 0),
                totalCourtRevenue: response.data.filter((p: any) => p.status === 'completed' || p.status === 'record').reduce((sum: number, p: any) => sum + (p.amount * 0.90), 0)
              },
              paymentMethodBreakdown: this.calculatePaymentMethodBreakdown(response.data),
              period: {
                startDate: params.startDate || '',
                endDate: params.endDate || ''
              }
            };
          }
          this.loading = false;
        },
        error: (error) => {
          console.error('Error loading payments report:', error);
          this.showMessage('Failed to load payments data', 'error');
          this.loading = false;
        }
      });
  }

  resetDateRange(): void {
    const endDate = new Date();
    const startDate = new Date();
    startDate.setDate(startDate.getDate() - 30);
    
    this.dateRangeForm.patchValue({
      startDate: startDate,
      endDate: endDate
    });
    
    this.loadReport();
  }

  formatDate(dateString: string): string {
    return new Date(dateString).toLocaleDateString('en-US', {
      month: 'short',
      day: 'numeric',
      year: 'numeric'
    });
  }

  formatPaymentMethod(method: string): string {
    const methodMap: {[key: string]: string} = {
      'cash': 'Cash',
      'bank_transfer': 'Bank Transfer',
      'gcash': 'GCash',
      'coins': 'Coins'
    };
    return methodMap[method] || method;
  }

  getPaymentMethodIcon(method: string): string {
    const iconMap: {[key: string]: string} = {
      'cash': 'payments',
      'bank_transfer': 'account_balance',
      'gcash': 'phone_android',
      'coins': 'monetization_on'
    };
    return iconMap[method] || 'payment';
  }

  exportToCSV(): void {
    if (!this.reportData || !this.reportData.payments.length) {
      return;
    }

    const headers = [
      'Payment Date',
      'Reference Number',
      'Member Name', 
      'Username',
      'Reservation Date',
      'Time Slot',
      'Players Count',
      'Event Type',
      'Participants',
      'Peak Hour',
      'Payment Method',
      'Total Amount',
      'Status',
      'Approved By',
      'Recorded By'
    ];

    const csvContent = [
      headers.join(','),
      ...this.reportData.payments.map(payment => [
        `"${payment.paymentDate ? this.formatDate(payment.paymentDate) : 'Not paid'}"`,
        `"${payment.referenceNumber}"`,
        `"${payment.memberName}"`,
        `"${payment.memberUsername}"`,
        `"${this.formatDate(payment.reservationDate)}"`,
        `"${payment.timeSlotDisplay}"`,
        payment.players.length,
        payment.isOpenPlayEvent ? 'Open Play Event' : 'Court Reservation',
        payment.isOpenPlayEvent ? `"${payment.openPlayParticipants.join(', ')}"` : `"${payment.players.join(', ')}"`,
        payment.isPeakHour ? 'Yes' : 'No',
        `"${this.formatPaymentMethod(payment.paymentMethod)}"`,
        payment.amount.toFixed(2),
        `"${payment.status}"`,
        `"${payment.approvedBy || ''}"`,
        `"${payment.recordedBy || ''}"`
      ].join(','))
    ].join('\n');

    // Add summary at the end
    const summaryRows = [
      '',
      'SUMMARY',
      `Total Payments,${this.reportData.summary.totalPayments}`,
      `Total Amount,₱${this.reportData.summary.totalAmount.toFixed(2)}`,
      `Pending Payments,${this.reportData.summary.pendingPayments}`,
      `Approved Payments,${this.reportData.summary.completedPayments}`,
      `Record Payments,${this.reportData.summary.recordedPayments}`
    ];

    const finalContent = csvContent + '\n' + summaryRows.join('\n');

    // Create and download file
    const blob = new Blob([finalContent], { type: 'text/csv;charset=utf-8;' });
    const link = document.createElement('a');
    
    if (link.download !== undefined) {
      const url = URL.createObjectURL(blob);
      link.setAttribute('href', url);
      
      const startDate = this.dateRangeForm.value.startDate;
      const endDate = this.dateRangeForm.value.endDate;
      const dateRange = startDate && endDate ? 
        `${startDate.toISOString().split('T')[0]}_to_${endDate.toISOString().split('T')[0]}` : 
        'last_30_days';
      
      link.setAttribute('download', `payment_management_${dateRange}.csv`);
      link.style.visibility = 'hidden';
      document.body.appendChild(link);
      link.click();
      document.body.removeChild(link);
    }
  }

  calculatePaymentMethodBreakdown(payments: any[]): Array<{paymentMethod: string; count: number; totalAmount: number}> {
    const methodMap = new Map<string, {count: number; totalAmount: number}>();
    
    payments.forEach(payment => {
      const method = payment.paymentMethod;
      if (methodMap.has(method)) {
        const current = methodMap.get(method)!;
        methodMap.set(method, {
          count: current.count + 1,
          totalAmount: current.totalAmount + payment.amount
        });
      } else {
        methodMap.set(method, {
          count: 1,
          totalAmount: payment.amount
        });
      }
    });
    
    return Array.from(methodMap.entries()).map(([paymentMethod, data]) => ({
      paymentMethod,
      ...data
    }));
  }

  getButtonTextForStatus(status: string): string {
    switch (status) {
      case 'pending': return 'Approve';
      case 'completed': return 'Record';
      case 'record': return '✓ Record';
      default: return '-';
    }
  }

  getButtonColorForStatus(status: string): string {
    switch (status) {
      case 'pending': return 'primary';
      case 'completed': return 'accent';
      default: return '';
    }
  }

  isButtonDisabled(status: string): boolean {
    return status === 'record' || status === 'failed' || status === 'refunded';
  }

  getStatusColor(status: string): string {
    switch (status) {
      case 'pending': return 'warn';
      case 'completed': return 'primary';
      case 'record': return 'accent';
      case 'failed': return 'warn';
      case 'refunded': return '';
      default: return '';
    }
  }

  onPaymentAction(payment: PaymentRecord): void {
    if (payment.status === 'pending') {
      this.approvePayment(payment);
    } else if (payment.status === 'completed') {
      this.recordPayment(payment);
    }
  }

  approvePayment(payment: PaymentRecord): void {
    const dialogData: PaymentConfirmationData = {
      action: 'approve',
      paymentId: payment._id,
      referenceNumber: payment.referenceNumber,
      memberName: payment.memberName,
      amount: payment.amount,
      paymentMethod: payment.paymentMethod,
      reservationDate: this.formatDate(payment.reservationDate),
      timeSlot: payment.timeSlotDisplay
    };

    const dialogRef = this.dialog.open(PaymentConfirmationDialogComponent, {
      width: '500px',
      maxWidth: '95vw',
      disableClose: true,
      data: dialogData
    });

    dialogRef.afterClosed().subscribe(result => {
      if (result && result.confirmed) {
        this.processingPaymentId = payment._id;
        
        this.http.put(`${this.baseUrl}/payments/${payment._id}/approve`, {})
          .subscribe({
            next: (response: any) => {
              if (response.success) {
                this.showMessage('Payment approved successfully', 'success');
                this.loadReport(); // Refresh the data
              }
              this.processingPaymentId = null;
            },
            error: (error) => {
              console.error('Error approving payment:', error);
              this.showMessage('Failed to approve payment', 'error');
              this.processingPaymentId = null;
            }
          });
      }
    });
  }

  recordPayment(payment: PaymentRecord): void {
    const dialogData: PaymentConfirmationData = {
      action: 'record',
      paymentId: payment._id,
      referenceNumber: payment.referenceNumber,
      memberName: payment.memberName,
      amount: payment.amount,
      paymentMethod: payment.paymentMethod,
      reservationDate: this.formatDate(payment.reservationDate),
      timeSlot: payment.timeSlotDisplay
    };

    const dialogRef = this.dialog.open(PaymentConfirmationDialogComponent, {
      width: '500px',
      maxWidth: '95vw',
      disableClose: true,
      data: dialogData
    });

    dialogRef.afterClosed().subscribe(result => {
      if (result && result.confirmed) {
        this.processingPaymentId = payment._id;
        
        this.http.put(`${this.baseUrl}/payments/${payment._id}/record`, {})
          .subscribe({
            next: (response: any) => {
              if (response.success) {
                this.showMessage('Payment recorded successfully', 'success');
                this.loadReport(); // Refresh the data
              }
              this.processingPaymentId = null;
            },
            error: (error) => {
              console.error('Error recording payment:', error);
              this.showMessage('Failed to record payment', 'error');
              this.processingPaymentId = null;
            }
          });
      }
    });
  }

  openRecordedPaymentsModal(): void {
    this.showRecordedModal = true;
    this.loadRecordedPayments();
  }

  closeRecordedModal(): void {
    this.showRecordedModal = false;
    this.recordedPayments = [];
  }

  loadRecordedPayments(): void {
    this.loadingRecordedPayments = true;
    
    // Fetch only completed payments (approved payments ready to be recorded)
    const params = { 
      status: 'completed',
      limit: '1000' // Get all completed payments ready for recording
    };

    this.http.get<{success: boolean, data: PaymentRecord[]}>(`${this.baseUrl}/payments`, { params })
      .subscribe({
        next: (response) => {
          if (response.success && response.data) {
            // Transform the payments data
            this.recordedPayments = response.data.map((payment: any) => {
              const reservation = payment.reservationId || {};
              const poll = payment.pollId || {};
              const openPlayEvent = poll.openPlayEvent || {};
              
              // Determine if this is an Open Play event
              const isOpenPlayEvent = !!payment.pollId;
              
              let players: string[] = [];
              let reservationDate: string;
              let timeSlot: number;
              let timeSlotDisplay: string;
              let openPlayParticipants: string[] = [];
              
              if (isOpenPlayEvent) {
                // Open Play event
                reservationDate = openPlayEvent.eventDate || new Date().toISOString();
                timeSlot = openPlayEvent.startTime || 18;
                timeSlotDisplay = `${openPlayEvent.startTime || 18}:00-${openPlayEvent.endTime || 20}:00`;
                openPlayParticipants = (openPlayEvent.confirmedPlayers || []).map((p: any) => p.fullName);
                players = openPlayParticipants; // For backward compatibility
              } else {
                // Court reservation
                players = reservation.players || [];
                reservationDate = reservation.date || new Date().toISOString();
                timeSlot = reservation.timeSlot || 0;
                const endTimeSlot = reservation.endTimeSlot || (timeSlot + 1);
                timeSlotDisplay = `${timeSlot}:00-${endTimeSlot}:00`;
              }
              
              return {
                ...payment,
                memberName: payment.userId?.fullName || 'Unknown',
                memberUsername: payment.userId?.username || 'unknown',
                reservationDate,
                timeSlot,
                timeSlotDisplay,
                players,
                openPlayParticipants,
                isOpenPlayEvent,
                isPeakHour: payment.metadata?.isPeakHour || false
              };
            });
          }
          this.loadingRecordedPayments = false;
        },
        error: (error) => {
          console.error('Error loading recorded payments:', error);
          this.showMessage('Failed to load recorded payments', 'error');
          this.loadingRecordedPayments = false;
        }
      });
  }

  formatDateTime(dateString: string): string {
    if (!dateString) return 'N/A';
    return new Date(dateString).toLocaleString('en-US', {
      month: 'short',
      day: 'numeric',
      year: 'numeric',
      hour: '2-digit',
      minute: '2-digit'
    });
  }

  formatTime(hour: number): string {
    // Convert 24-hour format to 12-hour format with AM/PM
    const date = new Date();
    date.setHours(hour, 0, 0, 0); // Set hours, minutes, seconds, milliseconds
    
    return date.toLocaleTimeString('en-US', {
      hour: 'numeric',
      minute: '2-digit',
      second: '2-digit'
    });
  }

  exportRecordedToCSV(): void {
    if (!this.recordedPayments.length) {
      return;
    }

    const headers = [
      'Timestamp',
      'Member Name',
      'Date',
      'Start Time',
      'End Time',
      'Event Type',
      'Participants',
      'Paid to Cash/GCash',
      'Amount',
      'Recorded By',
      'Reference Number'
    ];

    const csvContent = [
      headers.join(','),
      ...this.recordedPayments.map(payment => [
        `"${this.formatDateTime(payment.recordedAt || payment.paymentDate || '')}"`,
        `"${payment.memberName}"`,
        `"${this.formatDate(payment.reservationDate)}"`,
        `"${this.formatTime(payment.timeSlot)}"`,
        `"${this.formatTime(payment.timeSlot + 1)}"`,
        payment.isOpenPlayEvent ? 'Open Play Event' : 'Court Reservation',
        payment.isOpenPlayEvent ? `"${payment.openPlayParticipants.join(', ')}"` : `"${payment.players.join(', ')}"`,
        `"${this.formatPaymentMethod(payment.paymentMethod)}"`,
        payment.amount.toFixed(2),
        `"${payment.recordedBy || ''}"`,
        `"${payment.referenceNumber}"`
      ].join(','))
    ].join('\n');

    // Create and download file
    const blob = new Blob([csvContent], { type: 'text/csv;charset=utf-8;' });
    const link = document.createElement('a');
    
    if (link.download !== undefined) {
      const url = URL.createObjectURL(blob);
      link.setAttribute('href', url);
      
      const today = new Date().toISOString().split('T')[0];
      link.setAttribute('download', `recorded_payments_${today}.csv`);
      link.style.visibility = 'hidden';
      document.body.appendChild(link);
      link.click();
      document.body.removeChild(link);
    }
  }


  showMessage(message: string, type: 'success' | 'error' | 'warning'): void {
    this.snackBar.open(message, 'Close', {
      duration: 4000,
      panelClass: [`snackbar-${type}`],
      horizontalPosition: 'center',
      verticalPosition: 'bottom'
    });
  }

  goBack(): void {
    this.router.navigate(['/dashboard']);
  }

  // Tab filtering methods
  getActivePayments(): PaymentRecord[] {
    if (!this.reportData || !this.reportData.payments) {
      return [];
    }
    return this.reportData.payments.filter(payment => 
      payment.status === 'completed'
    );
  }

  getArchivedPayments(): PaymentRecord[] {
    if (!this.reportData || !this.reportData.payments) {
      return [];
    }
    return this.reportData.payments.filter(payment => 
      payment.status === 'record'
    );
  }

  getStatusLabel(status: string): string {
    const statusLabels: { [key: string]: string } = {
      'pending': 'Pending',
      'completed': 'Approved',
      'record': 'Recorded',
      'failed': 'Failed',
      'refunded': 'Refunded'
    };
    return statusLabels[status] || status;
  }

  getParticipantsList(payment: PaymentRecord): string {
    if (!payment.isOpenPlayEvent || !payment.openPlayParticipants.length) {
      return '';
    }
    
    // Show first few names, then "and X others" if too many
    if (payment.openPlayParticipants.length <= 3) {
      return payment.openPlayParticipants.join(', ');
    } else {
      const firstThree = payment.openPlayParticipants.slice(0, 3).join(', ');
      const remaining = payment.openPlayParticipants.length - 3;
      return `${firstThree} and ${remaining} other${remaining !== 1 ? 's' : ''}`;
    }
  }

  getPlayersList(payment: PaymentRecord): string {
    if (payment.isOpenPlayEvent || !payment.players || !payment.players.length) {
      return '';
    }
    
    // Show first few names, then "and X others" if too many
    if (payment.players.length <= 3) {
      return payment.players.join(', ');
    } else {
      const firstThree = payment.players.slice(0, 3).join(', ');
      const remaining = payment.players.length - 3;
      return `${firstThree} and ${remaining} other${remaining !== 1 ? 's' : ''}`;
    }
  }

  unrecordPayment(paymentId: string): void {
    // Find payment details for confirmation
    const payment = this.getArchivedPayments().find(p => p._id === paymentId);
    if (!payment) {
      this.snackBar.open('❌ Payment not found', 'Close', { duration: 3000 });
      return;
    }

    // Open modern confirmation dialog
    const dialogRef = this.dialog.open(UnrecordConfirmationDialogComponent, {
      width: '600px',
      data: {
        paymentId: payment._id,
        memberName: payment.memberName,
        amount: payment.amount,
        referenceNumber: payment.referenceNumber,
        description: payment.reservationDate ? 
          `${new Date(payment.reservationDate).toLocaleDateString()} - ${payment.timeSlotDisplay}` : 
          undefined
      } as UnrecordDialogData,
      disableClose: true,
      panelClass: ['modern-dialog']
    });

    dialogRef.afterClosed().subscribe(confirmed => {
      if (confirmed) {
        this.processing.push(paymentId);

        this.http.put(`${this.baseUrl}/payments/${paymentId}/unrecord`, {
          notes: 'Unrecorded via Admin Court Receipts Report'
        }).subscribe({
          next: (response: any) => {
            this.processing = this.processing.filter(id => id !== paymentId);
            this.snackBar.open('✅ Payment unrecorded successfully', 'Close', { 
              duration: 4000,
              panelClass: ['success-snack']
            });
            
            // Refresh the report data to show the changes
            this.loadReport();
          },
          error: (error) => {
            this.processing = this.processing.filter(id => id !== paymentId);
            const message = error.error?.error || 'Failed to unrecord payment';
            this.snackBar.open(`❌ ${message}`, 'Close', { 
              duration: 5000,
              panelClass: ['error-snack']
            });
          }
        });
      }
    });
  }

  // Credit Deposits methods
  getCreditDeposits(): CreditTransaction[] {
    return this.creditDeposits;
  }

  loadCreditDeposits(): void {
    this.loadingCreditDeposits = true;
    const startDate = this.dateRangeForm.get('startDate')?.value;
    const endDate = this.dateRangeForm.get('endDate')?.value;

    const startDateStr = startDate ? startDate.toISOString().split('T')[0] : undefined;
    const endDateStr = endDate ? endDate.toISOString().split('T')[0] : undefined;

    this.creditService.getAllCreditDeposits(1, 100, undefined, startDateStr, endDateStr).subscribe({
      next: (response) => {
        if (response.success) {
          this.creditDeposits = response.data.transactions;
        }
        this.loadingCreditDeposits = false;
      },
      error: (error) => {
        console.error('Error loading credit deposits:', error);
        this.showMessage('Failed to load credit deposits', 'error');
        this.loadingCreditDeposits = false;
      }
    });
  }

  recordCreditDeposit(deposit: CreditTransaction): void {
    if (this.processing.includes(deposit._id)) {
      return; // Already processing
    }

    this.processing.push(deposit._id);
    this.creditService.recordCreditDeposit(deposit._id).subscribe({
      next: (response) => {
        if (response.success) {
          // Update the deposit status in the local array
          const index = this.creditDeposits.findIndex(d => d._id === deposit._id);
          if (index !== -1) {
            this.creditDeposits[index] = { ...this.creditDeposits[index], status: 'recorded' };
          }
          this.showMessage('Credit deposit recorded successfully', 'success');
        }
        this.processing = this.processing.filter(id => id !== deposit._id);
      },
      error: (error) => {
        console.error('Error recording credit deposit:', error);
        this.showMessage('Failed to record credit deposit', 'error');
        this.processing = this.processing.filter(id => id !== deposit._id);
      }
    });
  }

  getUserFullName(userId: string | { fullName: string }): string {
    if (typeof userId === 'string') {
      return 'Unknown User';
    }
    return userId.fullName;
  }

  getUserUsername(userId: string | { username: string }): string {
    if (typeof userId === 'string') {
      return 'unknown';
    }
    return userId.username;
  }

  getPaymentMethodLabel(method: string): string {
    const methodMap: {[key: string]: string} = {
      'cash': 'Cash',
      'bank_transfer': 'Bank Transfer',
      'gcash': 'GCash'
    };
    return methodMap[method] || method || 'N/A';
  }

  formatTimeFromDate(dateString: string): string {
    if (!dateString) return '';
    return new Date(dateString).toLocaleTimeString('en-US', {
      hour: 'numeric',
      minute: '2-digit',
      hour12: true
    });
  }

  // Amount editing methods
  handleAmountClick(payment: PaymentRecord): void {
    
    // Only allow admins to edit amounts
    if (!this.authService.isAdmin()) {
      this.snackBar.open('Only admins can edit payment amounts', 'Close', {
        duration: 3000
      });
      return;
    }

    // Check payment status restrictions
    if (payment.status === 'record') {
      this.snackBar.open('Recorded payments cannot be edited. Use unrecord feature first.', 'Close', {
        duration: 4000
      });
      return;
    }

    if (payment.status === 'refunded') {
      this.snackBar.open('Refunded payments cannot be edited.', 'Close', {
        duration: 4000
      });
      return;
    }

    // Allow editing pending, completed, and failed payments
    if (!['pending', 'completed', 'failed'].includes(payment.status)) {
      this.snackBar.open(`Cannot edit ${payment.status} payments.`, 'Close', {
        duration: 4000
      });
      return;
    }

    // If we get here, the payment can be edited
    this.openEditAmountModal(payment);
  }

  openEditAmountModal(payment: PaymentRecord): void {
    const dialogData: EditPaymentAmountData = {
      paymentId: payment._id,
      memberName: payment.memberName,
      currentAmount: payment.amount,
      reservationDate: payment.reservationDate,
      timeSlot: payment.timeSlotDisplay
    };

    const dialogRef = this.dialog.open(EditPaymentAmountDialogComponent, {
      width: '500px',
      maxWidth: '90vw',
      data: dialogData,
      disableClose: false,
      panelClass: 'edit-amount-dialog'
    });

    dialogRef.afterClosed().subscribe(newAmount => {
      if (newAmount && newAmount !== payment.amount) {
        this.updatePaymentAmount(payment, newAmount);
      }
    });
  }

  canEditPayment(payment: PaymentRecord): boolean {
    if (!this.authService.isAdmin()) {
      return false;
    }
    
    // Admins can edit pending, completed, and failed payments
    return ['pending', 'completed', 'failed'].includes(payment.status);
  }

  getAmountTitle(payment: PaymentRecord): string {
    if (!this.authService.isAdmin()) {
      return 'Only admins can edit payment amounts';
    }
    
    if (this.canEditPayment(payment)) {
      return 'Click to edit amount';
    }
    
    const titles: {[key: string]: string} = {
      'record': 'Payment recorded in financial reports - use unrecord feature first',
      'refunded': 'Refunded payments cannot be edited'
    };
    return titles[payment.status] || 'Amount cannot be edited';
  }

  getAmountIcon(status: string): string {
    // Show edit icon for editable payments
    if (['pending', 'completed', 'failed'].includes(status)) {
      return 'edit';
    }
    
    const icons: {[key: string]: string} = {
      'record': 'assignment',
      'refunded': 'money_off'
    };
    return icons[status] || 'lock';
  }

  private updatePaymentAmount(payment: PaymentRecord, newAmount: number): void {
    this.updatingPayment = true;

    const updateData = {
      customAmount: newAmount
    };

    this.http.put<any>(`${this.apiUrl}/payments/${payment._id}`, updateData)
      .subscribe({
        next: (response) => {
          if (response.success) {
            this.snackBar.open('Payment amount updated successfully', 'Close', {
              duration: 3000
            });
            
            // Update the payment in the local data
            if (this.reportData && this.reportData.payments) {
              const paymentIndex = this.reportData.payments.findIndex(p => p._id === payment._id);
              if (paymentIndex !== -1) {
                this.reportData.payments[paymentIndex].amount = newAmount;
              }
            }
          } else {
            this.snackBar.open(response.message || 'Failed to update payment amount', 'Close', {
              duration: 3000
            });
          }
        },
        error: (error) => {
          console.error('Error updating payment amount:', error);
          this.snackBar.open('Error updating payment amount', 'Close', {
            duration: 3000
          });
        },
        complete: () => {
          this.updatingPayment = false;
        }
      });
  }
=======
import { Component, OnInit } from '@angular/core';
import { CommonModule } from '@angular/common';
import { MatCardModule } from '@angular/material/card';
import { MatButtonModule } from '@angular/material/button';
import { MatIconModule } from '@angular/material/icon';
import { MatTableModule } from '@angular/material/table';
import { MatDatepickerModule } from '@angular/material/datepicker';
import { MatInputModule } from '@angular/material/input';
import { MatFormFieldModule } from '@angular/material/form-field';
import { MatNativeDateModule } from '@angular/material/core';
import { MatProgressSpinnerModule } from '@angular/material/progress-spinner';
import { MatChipsModule } from '@angular/material/chips';
import { MatDividerModule } from '@angular/material/divider';
import { MatDialogModule, MatDialog } from '@angular/material/dialog';
import { MatSnackBar, MatSnackBarModule } from '@angular/material/snack-bar';
import { MatTabsModule } from '@angular/material/tabs';
import { FormControl, FormGroup, ReactiveFormsModule, FormsModule } from '@angular/forms';
import { Router } from '@angular/router';
import { HttpClient } from '@angular/common/http';
import { AuthService } from '../../services/auth.service';
import { CreditService, CreditTransaction } from '../../services/credit.service';
import { PaymentConfirmationDialogComponent, PaymentConfirmationData } from '../payment-confirmation-dialog/payment-confirmation-dialog.component';
import { UnrecordConfirmationDialogComponent, UnrecordDialogData } from '../unrecord-confirmation-dialog/unrecord-confirmation-dialog.component';
import { EditPaymentAmountDialogComponent, EditPaymentAmountData } from '../edit-payment-amount-dialog/edit-payment-amount-dialog.component';
import { environment } from '../../../environments/environment';

interface PaymentRecord {
  _id: string;
  paymentDate?: string;
  referenceNumber: string;
  amount: number;
  serviceFee?: number;
  courtRevenue?: number;
  paymentMethod: string;
  status: 'pending' | 'completed' | 'failed' | 'refunded' | 'record';
  memberName: string;
  memberUsername: string;
  reservationDate: string;
  timeSlot: number;
  timeSlotDisplay: string;
  players: string[];
  isPeakHour: boolean;
  approvedBy?: string;
  approvedAt?: string;
  recordedBy?: string;
  recordedAt?: string;
  userId: {
    _id: string;
    username: string;
    fullName: string;
  };
  // Open Play Event data
  pollId?: {
    _id: string;
    title: string;
    openPlayEvent?: {
      eventDate: Date;
      startTime: number;
      endTime: number;
      confirmedPlayers: Array<{
        _id: string;
        username: string;
        fullName: string;
      }>;
    };
  };
  isOpenPlayEvent: boolean;
  openPlayParticipants: string[];
}

interface PaymentsReportData {
  payments: PaymentRecord[];
  summary: {
    totalPayments: number;
    totalAmount: number;
    pendingPayments: number;
    completedPayments: number;
    recordedPayments: number;
    totalServiceFees: number;
    totalCourtRevenue: number;
  };
  paymentMethodBreakdown: Array<{
    paymentMethod: string;
    count: number;
    totalAmount: number;
  }>;
  period: {
    startDate: string;
    endDate: string;
  };
}

@Component({
  selector: 'app-court-receipts-report',
  standalone: true,
  imports: [
    CommonModule,
    MatCardModule,
    MatButtonModule,
    MatIconModule,
    MatTableModule,
    MatDatepickerModule,
    MatInputModule,
    MatFormFieldModule,
    MatNativeDateModule,
    MatProgressSpinnerModule,
    MatSnackBarModule,
    MatChipsModule,
    MatDividerModule,
    MatDialogModule,
    MatTabsModule,
    ReactiveFormsModule,
    FormsModule
  ],
  template: `
    <div class="report-container">
      <!-- Header -->
      <div class="report-header">
        <div class="header-info">
          <button mat-icon-button (click)="goBack()" class="back-button">
            <mat-icon>arrow_back</mat-icon>
          </button>
          <div class="title-section">
            <h1>Payment Management</h1>
            <p class="subtitle">Payment approval and recording workflow for admin verification</p>
          </div>
        </div>
        
        <!-- Date Range Filter -->
        <mat-card class="filter-card">
          <mat-card-header>
            <mat-card-title>Date Range Filter</mat-card-title>
          </mat-card-header>
          <mat-card-content>
            <form [formGroup]="dateRangeForm" class="date-filter-form">
              <mat-form-field appearance="outline">
                <mat-label>Start Date</mat-label>
                <input matInput [matDatepicker]="startPicker" formControlName="startDate">
                <mat-datepicker-toggle matSuffix [for]="startPicker"></mat-datepicker-toggle>
                <mat-datepicker #startPicker></mat-datepicker>
              </mat-form-field>
              
              <mat-form-field appearance="outline">
                <mat-label>End Date</mat-label>
                <input matInput [matDatepicker]="endPicker" formControlName="endDate">
                <mat-datepicker-toggle matSuffix [for]="endPicker"></mat-datepicker-toggle>
                <mat-datepicker #endPicker></mat-datepicker>
              </mat-form-field>
              
              <div class="filter-actions">
                <button mat-raised-button color="accent" (click)="openRecordedPaymentsModal()" class="recorded-payments-btn">
                  <mat-icon>verified</mat-icon>
                  View Record
                </button>
                <button mat-raised-button color="primary" (click)="loadReport()" [disabled]="loading">
                  <mat-icon>refresh</mat-icon>
                  Update Report
                </button>
                <button mat-button (click)="resetDateRange()">
                  <mat-icon>clear</mat-icon>
                  Clear Filter
                </button>
                <button mat-button (click)="exportToCSV()" [disabled]="!reportData || reportData.payments.length === 0">
                  <mat-icon>download</mat-icon>
                  Export CSV
                </button>
              </div>
            </form>
          </mat-card-content>
        </mat-card>
      </div>

      <div *ngIf="loading" class="loading-container">
        <mat-progress-spinner mode="indeterminate" diameter="50"></mat-progress-spinner>
        <p>Loading court receipts...</p>
      </div>

      <div *ngIf="!loading && reportData">
        <!-- Summary Cards -->
        <div class="summary-grid">
          <mat-card class="summary-card total">
            <mat-card-content>
              <div class="summary-content">
                <mat-icon class="summary-icon">payments</mat-icon>
                <div class="summary-details">
                  <h3>Total Payments</h3>
                  <p class="summary-value">₱{{reportData.summary.totalAmount.toFixed(2)}}</p>
                  <p class="summary-label">{{reportData.summary.totalPayments}} payments</p>
                </div>
              </div>
            </mat-card-content>
          </mat-card>

          <mat-card class="summary-card pending">
            <mat-card-content>
              <div class="summary-content">
                <mat-icon class="summary-icon">pending</mat-icon>
                <div class="summary-details">
                  <h3>Pending Approval</h3>
                  <p class="summary-value">{{reportData.summary.pendingPayments}}</p>
                  <p class="summary-label">Need admin approval</p>
                </div>
              </div>
            </mat-card-content>
          </mat-card>

          <mat-card class="summary-card completed">
            <mat-card-content>
              <div class="summary-content">
                <mat-icon class="summary-icon">check_circle</mat-icon>
                <div class="summary-details">
                  <h3>Approved</h3>
                  <p class="summary-value">{{reportData.summary.completedPayments}}</p>
                  <p class="summary-label">Ready to record</p>
                </div>
              </div>
            </mat-card-content>
          </mat-card>

          <mat-card class="summary-card recorded">
            <mat-card-content>
              <div class="summary-content">
                <mat-icon class="summary-icon">verified</mat-icon>
                <div class="summary-details">
                  <h3>Recorded</h3>
                  <p class="summary-value">{{reportData.summary.recordedPayments}}</p>
                  <p class="summary-label">Fully processed</p>
                </div>
              </div>
            </mat-card-content>
          </mat-card>
        </div>

        <!-- Service Fee Breakdown -->
        <div class="service-fee-grid">
          <mat-card class="summary-card service-fee">
            <mat-card-content>
              <div class="summary-content">
                <mat-icon class="summary-icon">monetization_on</mat-icon>
                <div class="summary-details">
                  <h3>App Service Fees (10%)</h3>
                  <p class="summary-value">₱{{reportData.summary.totalServiceFees?.toFixed(2) || '0.00'}}</p>
                  <p class="summary-label">Revenue from app fees</p>
                </div>
              </div>
            </mat-card-content>
          </mat-card>

          <mat-card class="summary-card court-revenue">
            <mat-card-content>
              <div class="summary-content">
                <mat-icon class="summary-icon">sports_tennis</mat-icon>
                <div class="summary-details">
                  <h3>Court Revenue (90%)</h3>
                  <p class="summary-value">₱{{reportData.summary.totalCourtRevenue?.toFixed(2) || '0.00'}}</p>
                  <p class="summary-label">Revenue to tennis club</p>
                </div>
              </div>
            </mat-card-content>
          </mat-card>
        </div>

        <!-- Payment Method Breakdown -->
        <mat-card class="breakdown-card">
          <mat-card-header>
            <mat-card-title>Payment Method Breakdown</mat-card-title>
          </mat-card-header>
          <mat-card-content>
            <div class="payment-method-grid">
              <div *ngFor="let method of reportData.paymentMethodBreakdown" class="payment-method-item">
                <div class="method-header">
                  <mat-icon>{{getPaymentMethodIcon(method.paymentMethod)}}</mat-icon>
                  <h4>{{formatPaymentMethod(method.paymentMethod)}}</h4>
                </div>
                <div class="method-stats">
                  <span class="count">{{method.count}} payments</span>
                  <span class="total">₱{{method.totalAmount.toFixed(2)}}</span>
                </div>
              </div>
            </div>
          </mat-card-content>
        </mat-card>

        <!-- Payments Table -->
        <mat-card class="receipts-table-card">
          <mat-card-header>
            <mat-card-title>Court Payment Management</mat-card-title>
            <mat-card-subtitle>Payment approval and recording workflow for admin verification</mat-card-subtitle>
          </mat-card-header>
          <mat-card-content>
            <mat-tab-group>
              <!-- Active Payments Tab -->
              <mat-tab label="Active Payments">
                <div class="tab-content">
                  <div class="table-container">
                    <table mat-table [dataSource]="getActivePayments()" class="receipts-table">
                
                <!-- Payment Date Column -->
                <ng-container matColumnDef="paymentDate">
                  <th mat-header-cell *matHeaderCellDef>Payment Date</th>
                  <td mat-cell *matCellDef="let payment">
                    <span *ngIf="payment.paymentDate">{{formatDate(payment.paymentDate)}}</span>
                    <span *ngIf="!payment.paymentDate" class="no-date">Not paid</span>
                  </td>
                </ng-container>

                <!-- Reference Number Column -->
                <ng-container matColumnDef="referenceNumber">
                  <th mat-header-cell *matHeaderCellDef>Reference #</th>
                  <td mat-cell *matCellDef="let payment">
                    {{payment.referenceNumber}}
                  </td>
                </ng-container>

                <!-- Member Column -->
                <ng-container matColumnDef="member">
                  <th mat-header-cell *matHeaderCellDef>Member</th>
                  <td mat-cell *matCellDef="let payment">
                    <div class="member-info">
                      <strong>{{payment.memberName}}</strong>
                      <small>@{{payment.memberUsername}}</small>
                    </div>
                  </td>
                </ng-container>

                <!-- Reservation Details Column -->
                <ng-container matColumnDef="reservation">
                  <th mat-header-cell *matHeaderCellDef>Reservation</th>
                  <td mat-cell *matCellDef="let payment">
                    <div class="reservation-info">
                      <div class="reservation-date">{{formatDate(payment.reservationDate)}}</div>
                      <div class="time-slot">
                        {{payment.timeSlotDisplay}}
                        <mat-chip *ngIf="payment.isPeakHour" class="peak-chip">Peak</mat-chip>
                        <mat-chip *ngIf="payment.isOpenPlayEvent" class="open-play-chip">Open Play</mat-chip>
                      </div>
                      <div class="participants-info" *ngIf="!payment.isOpenPlayEvent && payment.players && payment.players.length > 0">
                        <div class="participants-count">{{payment.players.length}} players</div>
                        <div class="participants-list">{{getPlayersList(payment)}}</div>
                      </div>
                      <div class="participants-info" *ngIf="payment.isOpenPlayEvent">
                        <div class="participants-count">{{payment.openPlayParticipants.length}} participants</div>
                        <div class="participants-list">{{getParticipantsList(payment)}}</div>
                      </div>
                    </div>
                  </td>
                </ng-container>

                <!-- Payment Method Column -->
                <ng-container matColumnDef="paymentMethod">
                  <th mat-header-cell *matHeaderCellDef>Payment Method</th>
                  <td mat-cell *matCellDef="let payment">
                    <div class="payment-method">
                      <mat-icon>{{getPaymentMethodIcon(payment.paymentMethod)}}</mat-icon>
                      {{formatPaymentMethod(payment.paymentMethod)}}
                    </div>
                  </td>
                </ng-container>

                <!-- Total Amount Column -->
                <ng-container matColumnDef="totalAmount">
                  <th mat-header-cell *matHeaderCellDef>Total Amount</th>
                  <td mat-cell *matCellDef="let payment">
                    <div class="amount-container">
                      <!-- Show all amounts with click handler that provides appropriate feedback -->
                      <div class="amount-display" 
                           [class.editable]="canEditPayment(payment)"
                           [class.readonly]="!canEditPayment(payment)"
                           (click)="handleAmountClick(payment)"
                           [title]="getAmountTitle(payment)">
                        <strong class="total-amount">₱{{payment.amount.toFixed(2)}}</strong>
                        <mat-icon class="action-icon">{{getAmountIcon(payment.status)}}</mat-icon>
                      </div>
                    </div>
                  </td>
                </ng-container>

                <!-- Status Column -->
                <ng-container matColumnDef="status">
                  <th mat-header-cell *matHeaderCellDef>Status</th>
                  <td mat-cell *matCellDef="let payment">
                    <mat-chip [color]="getStatusColor(payment.status)" selected>
                      {{payment.status | titlecase}}
                    </mat-chip>
                  </td>
                </ng-container>

                <!-- Actions Column -->
                <ng-container matColumnDef="actions">
                  <th mat-header-cell *matHeaderCellDef>Actions</th>
                  <td mat-cell *matCellDef="let payment">
                    <div class="action-buttons">
                      <!-- Approve button for pending payments -->
                      <button
                        *ngIf="payment.status === 'pending'"
                        mat-raised-button
                        color="primary"
                        [disabled]="processingPaymentId === payment._id || processing.includes(payment._id)"
                        (click)="approvePayment(payment)"
                        class="action-button">
                        <mat-icon *ngIf="processing.includes(payment._id)" class="spinner">hourglass_empty</mat-icon>
                        <span *ngIf="!processing.includes(payment._id)">Approve</span>
                        <span *ngIf="processing.includes(payment._id)">Processing...</span>
                      </button>

                      <!-- Record and Cancel buttons for completed payments -->
                      <button
                        *ngIf="payment.status === 'completed'"
                        mat-raised-button
                        color="accent"
                        [disabled]="processingPaymentId === payment._id || processing.includes(payment._id)"
                        (click)="recordPayment(payment)"
                        class="action-button"
                        style="margin-right: 8px;">
                        <mat-icon *ngIf="processing.includes(payment._id)" class="spinner">hourglass_empty</mat-icon>
                        <span *ngIf="!processing.includes(payment._id)">Record</span>
                        <span *ngIf="processing.includes(payment._id)">Processing...</span>
                      </button>

                      <button
                        *ngIf="payment.status === 'completed'"
                        mat-raised-button
                        color="warn"
                        [disabled]="processing.includes(payment._id)"
                        (click)="cancelPayment(payment)"
                        class="action-button cancel-button">
                        <mat-icon>cancel</mat-icon>
                        Cancel
                      </button>
                    </div>
                  </td>
                </ng-container>

                      <tr mat-header-row *matHeaderRowDef="displayedColumns"></tr>
                      <tr mat-row *matRowDef="let row; columns: displayedColumns;"></tr>
                    </table>
                  </div>

                  <div *ngIf="getActivePayments().length === 0" class="no-data">
                    <mat-icon>receipt_long</mat-icon>
                    <h3>No active payments found</h3>
                    <p>No approved court payments ready to be recorded for the selected date range.</p>
                  </div>
                </div>
              </mat-tab>

              <!-- Credit Purchases Tab -->
              <mat-tab label="Credit Purchases">
                <div class="tab-content">
                  <div class="table-container">
                    <table mat-table [dataSource]="getCreditDeposits()" class="receipts-table">
                
                      <!-- Request Date Column -->
                      <ng-container matColumnDef="requestDate">
                        <th mat-header-cell *matHeaderCellDef>Request Date</th>
                        <td mat-cell *matCellDef="let deposit">
                          <div class="date-cell">
                            <span class="date">{{formatDate(deposit.createdAt)}}</span>
                            <span class="time">{{formatTimeFromDate(deposit.createdAt)}}</span>
                          </div>
                        </td>
                      </ng-container>

                      <!-- Member Column -->
                      <ng-container matColumnDef="member">
                        <th mat-header-cell *matHeaderCellDef>Member</th>
                        <td mat-cell *matCellDef="let deposit">
                          <div class="member-cell">
                            <strong>{{getUserFullName(deposit.userId)}}</strong>
                            <span class="username">@{{getUserUsername(deposit.userId)}}</span>
                          </div>
                        </td>
                      </ng-container>

                      <!-- Amount Column -->
                      <ng-container matColumnDef="amount">
                        <th mat-header-cell *matHeaderCellDef>Amount</th>
                        <td mat-cell *matCellDef="let deposit">
                          <div class="amount-cell">
                            <span class="amount">₱{{deposit.amount.toFixed(2)}}</span>
                          </div>
                        </td>
                      </ng-container>

                      <!-- Payment Method Column -->
                      <ng-container matColumnDef="paymentMethod">
                        <th mat-header-cell *matHeaderCellDef>Payment Method</th>
                        <td mat-cell *matCellDef="let deposit">
                          <mat-chip [class]="'payment-method-' + deposit.metadata?.paymentMethod">
                            {{getPaymentMethodLabel(deposit.metadata?.paymentMethod)}}
                          </mat-chip>
                        </td>
                      </ng-container>

                      <!-- Status Column -->
                      <ng-container matColumnDef="status">
                        <th mat-header-cell *matHeaderCellDef>Status</th>
                        <td mat-cell *matCellDef="let deposit">
                          <mat-chip [class]="'status-' + deposit.status">
                            {{deposit.status | titlecase}}
                          </mat-chip>
                        </td>
                      </ng-container>

                      <!-- Actions Column -->
                      <ng-container matColumnDef="actions">
                        <th mat-header-cell *matHeaderCellDef>Actions</th>
                        <td mat-cell *matCellDef="let deposit">
                          <div class="action-buttons">
                            <button 
                              *ngIf="deposit.status === 'pending' || deposit.status === 'completed'" 
                              mat-raised-button 
                              color="primary" 
                              (click)="recordCreditDeposit(deposit)"
                              [disabled]="loading">
                              <mat-icon>verified</mat-icon>
                              Record
                            </button>
                            <span *ngIf="deposit.status === 'recorded'" class="recorded-label">
                              <mat-icon>check_circle</mat-icon>
                              Recorded
                            </span>
                          </div>
                        </td>
                      </ng-container>

                      <tr mat-header-row *matHeaderRowDef="creditDepositsColumns"></tr>
                      <tr mat-row *matRowDef="let row; columns: creditDepositsColumns;"></tr>
                    </table>

                    <div *ngIf="getCreditDeposits().length === 0" class="no-data">
                      <mat-icon>account_balance</mat-icon>
                      <p>No credit purchases found for the selected date range.</p>
                    </div>
                  </div>
                </div>
              </mat-tab>

              <!-- Archived Payments Tab -->
              <mat-tab label="Archived Payments">
                <div class="tab-content">
                  <div class="table-container">
                    <table mat-table [dataSource]="getArchivedPayments()" class="receipts-table">
                
                      <!-- Payment Date Column -->
                      <ng-container matColumnDef="paymentDate">
                        <th mat-header-cell *matHeaderCellDef>Payment Date</th>
                        <td mat-cell *matCellDef="let payment">
                          <span *ngIf="payment.paymentDate">{{formatDate(payment.paymentDate)}}</span>
                          <span *ngIf="!payment.paymentDate" class="no-date">Not paid</span>
                        </td>
                      </ng-container>

                      <!-- Reference Number Column -->
                      <ng-container matColumnDef="referenceNumber">
                        <th mat-header-cell *matHeaderCellDef>Reference #</th>
                        <td mat-cell *matCellDef="let payment">
                          {{payment.referenceNumber}}
                        </td>
                      </ng-container>

                      <!-- Member Column -->
                      <ng-container matColumnDef="member">
                        <th mat-header-cell *matHeaderCellDef>Member</th>
                        <td mat-cell *matCellDef="let payment">
                          <div class="member-info">
                            <div class="member-name">{{payment.memberName}}</div>
                            <div class="member-username">@{{payment.memberUsername}}</div>
                          </div>
                        </td>
                      </ng-container>

                      <!-- Reservation Details Column -->
                      <ng-container matColumnDef="reservation">
                        <th mat-header-cell *matHeaderCellDef>Reservation</th>
                        <td mat-cell *matCellDef="let payment">
                          <div class="reservation-info">
                            <div class="date">{{formatDate(payment.reservationDate)}}</div>
                            <div class="time">
                              {{payment.timeSlotDisplay}}
                              <mat-chip *ngIf="payment.isOpenPlayEvent" class="open-play-chip">Open Play</mat-chip>
                            </div>
                            <div class="participants-info" *ngIf="!payment.isOpenPlayEvent && payment.players.length > 0">
                              <div class="participants-count">{{payment.players.length}} players</div>
                              <div class="participants-list">{{getPlayersList(payment)}}</div>
                            </div>
                            <div class="participants-info" *ngIf="payment.isOpenPlayEvent">
                              <div class="participants-count">{{payment.openPlayParticipants.length}} participants</div>
                              <div class="participants-list">{{getParticipantsList(payment)}}</div>
                            </div>
                          </div>
                        </td>
                      </ng-container>

                      <!-- Amount Column -->
                      <ng-container matColumnDef="totalAmount">
                        <th mat-header-cell *matHeaderCellDef>Amount</th>
                        <td mat-cell *matCellDef="let payment">
                          <div class="amount-display">
                            <span class="amount">₱{{payment.amount.toFixed(2)}}</span>
                          </div>
                        </td>
                      </ng-container>

                      <!-- Payment Method Column -->
                      <ng-container matColumnDef="paymentMethod">
                        <th mat-header-cell *matHeaderCellDef>Payment Method</th>
                        <td mat-cell *matCellDef="let payment">
                          <mat-chip-set>
                            <mat-chip>{{formatPaymentMethod(payment.paymentMethod)}}</mat-chip>
                          </mat-chip-set>
                        </td>
                      </ng-container>

                      <!-- Status Column -->
                      <ng-container matColumnDef="status">
                        <th mat-header-cell *matHeaderCellDef>Status</th>
                        <td mat-cell *matCellDef="let payment">
                          <mat-chip-set>
                            <mat-chip [color]="getStatusColor(payment.status)" selected>
                              {{getStatusLabel(payment.status)}}
                            </mat-chip>
                          </mat-chip-set>
                        </td>
                      </ng-container>

                      <!-- Recorded Date Column -->
                      <ng-container matColumnDef="recordedDate">
                        <th mat-header-cell *matHeaderCellDef>Recorded Date</th>
                        <td mat-cell *matCellDef="let payment">
                          <span *ngIf="payment.recordedAt">{{formatDate(payment.recordedAt)}}</span>
                          <span *ngIf="!payment.recordedAt" class="no-date">-</span>
                        </td>
                      </ng-container>

                      <!-- Actions Column -->
                      <ng-container matColumnDef="actions">
                        <th mat-header-cell *matHeaderCellDef>Actions</th>
                        <td mat-cell *matCellDef="let payment">
                          <div class="action-buttons">
                            <button 
                              *ngIf="payment.status === 'record'"
                              mat-raised-button 
                              color="warn"
                              class="unrecord-button"
                              (click)="unrecordPayment(payment._id)"
                              [disabled]="processing.includes(payment._id)"
                              matTooltip="Unrecord payment and remove from Court Usage Report"
                              style="margin-top: 5px;">
                              <mat-icon>undo</mat-icon>
                              {{processing.includes(payment._id) ? 'Unrecording...' : 'Unrecord'}}
                            </button>
                          </div>
                        </td>
                      </ng-container>

                      <tr mat-header-row *matHeaderRowDef="archivedDisplayedColumns"></tr>
                      <tr mat-row *matRowDef="let row; columns: archivedDisplayedColumns;"></tr>
                    </table>
                  </div>

                  <div *ngIf="getArchivedPayments().length === 0" class="no-data">
                    <mat-icon>archive</mat-icon>
                    <h3>No archived payments found</h3>
                    <p>No archived court payments found for the selected date range.</p>
                  </div>
                </div>
              </mat-tab>
            </mat-tab-group>
          </mat-card-content>
        </mat-card>
      </div>
    </div>

    <!-- Record Payments Modal -->
    <div *ngIf="showRecordedModal" class="modal-overlay" (click)="closeRecordedModal()">
      <div class="recorded-modal" (click)="$event.stopPropagation()">
        <mat-card class="modal-card">
          <mat-card-header>
            <div class="modal-header">
              <mat-card-title>
                <mat-icon>verified</mat-icon>
                Record Payments
              </mat-card-title>
              <button mat-icon-button (click)="closeRecordedModal()" class="close-button">
                <mat-icon>close</mat-icon>
              </button>
            </div>
          </mat-card-header>
          <mat-card-content>
            <div *ngIf="loadingRecordedPayments" class="loading-recorded">
              <mat-progress-spinner mode="indeterminate" diameter="40"></mat-progress-spinner>
              <p>Loading recorded payments...</p>
            </div>

            <div *ngIf="!loadingRecordedPayments && recordedPayments.length === 0" class="no-recorded-data">
              <mat-icon>verified</mat-icon>
              <h3>No Record Payments</h3>
              <p>No payments have been recorded yet.</p>
            </div>

            <div *ngIf="!loadingRecordedPayments && recordedPayments.length > 0" class="recorded-table-container">
              <table mat-table [dataSource]="recordedPayments" class="recorded-table">
                
                <!-- Timestamp Column -->
                <ng-container matColumnDef="timestamp">
                  <th mat-header-cell *matHeaderCellDef>Timestamp</th>
                  <td mat-cell *matCellDef="let payment">
                    {{formatDateTime(payment.recordedAt || payment.paymentDate)}}
                  </td>
                </ng-container>

                <!-- Member Column -->
                <ng-container matColumnDef="member">
                  <th mat-header-cell *matHeaderCellDef>Member</th>
                  <td mat-cell *matCellDef="let payment">
                    {{payment.memberName}}
                  </td>
                </ng-container>

                <!-- Date Column -->
                <ng-container matColumnDef="date">
                  <th mat-header-cell *matHeaderCellDef>Date</th>
                  <td mat-cell *matCellDef="let payment">
                    {{formatDate(payment.reservationDate)}}
                  </td>
                </ng-container>

                <!-- Start Time Column -->
                <ng-container matColumnDef="startTime">
                  <th mat-header-cell *matHeaderCellDef>Start Time</th>
                  <td mat-cell *matCellDef="let payment">
                    {{formatTime(payment.timeSlot)}}
                  </td>
                </ng-container>

                <!-- End Time Column -->
                <ng-container matColumnDef="endTime">
                  <th mat-header-cell *matHeaderCellDef>End Time</th>
                  <td mat-cell *matCellDef="let payment">
                    {{formatTime(payment.timeSlot + 1)}}
                  </td>
                </ng-container>

                <!-- Paid To Column -->
                <ng-container matColumnDef="paidTo">
                  <th mat-header-cell *matHeaderCellDef>Paid to Cash/GCash</th>
                  <td mat-cell *matCellDef="let payment">
                    <div class="payment-method-badge">
                      <mat-icon>{{getPaymentMethodIcon(payment.paymentMethod)}}</mat-icon>
                      {{formatPaymentMethod(payment.paymentMethod)}}
                    </div>
                  </td>
                </ng-container>

                <!-- Amount Column -->
                <ng-container matColumnDef="amount">
                  <th mat-header-cell *matHeaderCellDef>Amount</th>
                  <td mat-cell *matCellDef="let payment">
                    <strong class="amount-value">₱{{payment.amount.toFixed(2)}}</strong>
                  </td>
                </ng-container>

                <tr mat-header-row *matHeaderRowDef="recordedColumns"></tr>
                <tr mat-row *matRowDef="let row; columns: recordedColumns;"></tr>
              </table>
            </div>

            <div class="modal-actions">
              <button mat-button (click)="exportRecordedToCSV()" [disabled]="recordedPayments.length === 0">
                <mat-icon>download</mat-icon>
                Export Record Payments
              </button>
              <button mat-raised-button color="primary" (click)="closeRecordedModal()">
                Close
              </button>
            </div>
          </mat-card-content>
        </mat-card>
      </div>
    </div>

  `,
  styles: [`
    .report-container {
      padding: 20px;
      max-width: 1400px;
      margin: 0 auto;
    }

    .report-header {
      margin-bottom: 24px;
    }

    .header-info {
      display: flex;
      align-items: center;
      margin-bottom: 16px;
    }

    .back-button {
      margin-right: 12px;
    }

    .title-section h1 {
      margin: 0;
      color: #1976d2;
    }

    .subtitle {
      margin: 4px 0 0 0;
      color: #666;
      font-size: 14px;
    }

    .filter-card {
      margin-bottom: 24px;
    }

    .date-filter-form {
      display: flex;
      gap: 16px;
      align-items: flex-end;
      flex-wrap: wrap;
    }

    .filter-actions {
      display: flex;
      gap: 12px;
    }

    .loading-container {
      display: flex;
      flex-direction: column;
      align-items: center;
      padding: 40px;
      text-align: center;
    }

    .summary-grid {
      display: grid;
      grid-template-columns: repeat(auto-fit, minmax(280px, 1fr));
      gap: 16px;
      margin-bottom: 24px;
    }

    .service-fee-grid {
      display: grid;
      grid-template-columns: repeat(auto-fit, minmax(280px, 1fr));
      gap: 16px;
      margin-bottom: 24px;
    }

    .summary-card {
      border-left: 4px solid #1976d2;
    }

    .summary-card.pending {
      border-left-color: #ff9800;
    }

    .summary-card.completed {
      border-left-color: #2196f3;
    }

    .summary-card.recorded {
      border-left-color: #4caf50;
    }

    .summary-card.service-fee {
      border-left-color: #ff9800;
    }

    .summary-card.court-revenue {
      border-left-color: #4caf50;
    }

    .summary-content {
      display: flex;
      align-items: center;
      gap: 16px;
    }

    .summary-icon {
      font-size: 32px;
      width: 32px;
      height: 32px;
      color: #1976d2;
    }

    .summary-card.pending .summary-icon {
      color: #ff9800;
    }

    .summary-card.completed .summary-icon {
      color: #2196f3;
    }

    .summary-card.recorded .summary-icon {
      color: #4caf50;
    }

    .summary-card.service-fee .summary-icon {
      color: #ff9800;
    }

    .summary-card.court-revenue .summary-icon {
      color: #4caf50;
    }

    .summary-details h3 {
      margin: 0 0 8px 0;
      font-size: 16px;
      color: #333;
    }

    .summary-value {
      font-size: 24px;
      font-weight: bold;
      margin: 0 0 4px 0;
      color: #1976d2;
    }

    .summary-card.pending .summary-value {
      color: #ff9800;
    }

    .summary-card.completed .summary-value {
      color: #2196f3;
    }

    .summary-card.recorded .summary-value {
      color: #4caf50;
    }

    .summary-card.service-fee .summary-value {
      color: #ff9800;
    }

    .summary-card.court-revenue .summary-value {
      color: #4caf50;
    }

    .summary-label {
      margin: 0;
      font-size: 12px;
      color: #666;
    }

    .breakdown-card {
      margin-bottom: 24px;
    }

    .payment-method-grid {
      display: grid;
      grid-template-columns: repeat(auto-fit, minmax(200px, 1fr));
      gap: 16px;
    }

    .payment-method-item {
      padding: 16px;
      border: 1px solid #e0e0e0;
      border-radius: 8px;
    }

    .method-header {
      display: flex;
      align-items: center;
      gap: 8px;
      margin-bottom: 12px;
    }

    .method-header mat-icon {
      color: #1976d2;
    }

    .method-header h4 {
      margin: 0;
      font-size: 14px;
    }

    .method-stats {
      display: flex;
      flex-direction: column;
      gap: 4px;
    }

    .count {
      font-size: 12px;
      color: #666;
    }

    .total {
      font-weight: bold;
      color: #1976d2;
    }


    .receipts-table-card {
      margin-bottom: 24px;
    }

    .table-container {
      overflow-x: auto;
      max-width: 100%;
    }

    .tab-content {
      padding-top: 20px;
    }

    .receipts-table {
      width: 100%;
      min-width: 1000px;
    }

    .member-info strong {
      display: block;
      font-size: 14px;
    }

    .member-info small {
      color: #666;
      font-size: 12px;
    }

    .reservation-info {
      display: flex;
      flex-direction: column;
      gap: 4px;
    }

    .reservation-date {
      font-weight: 500;
      font-size: 13px;
    }

    .time-slot {
      display: flex;
      align-items: center;
      gap: 8px;
      font-size: 12px;
      color: #666;
    }

    .peak-chip {
      font-size: 10px;
      height: 20px;
      background-color: #ff9800;
      color: white;
    }

    .open-play-chip {
      font-size: 10px;
      height: 20px;
      background-color: #4caf50;
      color: white;
    }

    .players-count {
      font-size: 12px;
      color: #666;
    }

    .participants-info {
      display: flex;
      flex-direction: column;
      gap: 2px;
    }

    .participants-count {
      font-size: 12px;
      color: #666;
      font-weight: 500;
    }

    .participants-list {
      font-size: 11px;
      color: #888;
      line-height: 1.2;
    }

    .payment-method {
      display: flex;
      align-items: center;
      gap: 8px;
      font-size: 13px;
    }

    .payment-method mat-icon {
      font-size: 16px;
      width: 16px;
      height: 16px;
    }

    .total-amount {
      color: #1976d2;
      font-size: 15px;
    }


    .no-date {
      color: #999;
      font-style: italic;
      font-size: 12px;
    }

    .action-button {
      min-width: 100px;
      font-size: 12px;
    }

    .action-button .spinner {
      animation: spin 1s linear infinite;
      font-size: 16px;
      margin-right: 4px;
    }

    @keyframes spin {
      0% { transform: rotate(0deg); }
      100% { transform: rotate(360deg); }
    }

    mat-chip {
      font-size: 11px;
      min-height: 24px;
    }

    mat-chip.mat-chip-selected.mat-warn {
      background-color: #ff9800;
      color: white;
    }

    mat-chip.mat-chip-selected.mat-primary {
      background-color: #2196f3;
      color: white;
    }

    mat-chip.mat-chip-selected.mat-accent {
      background-color: #4caf50;
      color: white;
    }

    /* Modal Styles */
    .modal-overlay {
      position: fixed;
      top: 0;
      left: 0;
      width: 100%;
      height: 100%;
      background-color: rgba(0, 0, 0, 0.5);
      display: flex;
      align-items: center;
      justify-content: center;
      z-index: 1000;
    }

    .recorded-modal {
      width: 90%;
      max-width: 1200px;
      max-height: 90vh;
      overflow: hidden;
    }

    .modal-card {
      margin: 0;
      height: 100%;
      display: flex;
      flex-direction: column;
    }

    .modal-header {
      display: flex;
      justify-content: space-between;
      align-items: center;
      width: 100%;
    }

    .modal-header mat-card-title {
      display: flex;
      align-items: center;
      gap: 8px;
      margin: 0;
    }

    .close-button {
      color: #666;
    }

    .close-button:hover {
      color: #333;
    }

    .loading-recorded {
      display: flex;
      flex-direction: column;
      align-items: center;
      padding: 40px;
      text-align: center;
    }

    .no-recorded-data {
      display: flex;
      flex-direction: column;
      align-items: center;
      padding: 40px;
      text-align: center;
      color: #666;
    }

    .no-recorded-data mat-icon {
      font-size: 48px;
      width: 48px;
      height: 48px;
      margin-bottom: 16px;
      color: #4caf50;
    }

    .no-recorded-data h3 {
      margin: 0 0 8px 0;
    }

    .no-recorded-data p {
      margin: 0;
      font-size: 14px;
    }

    .recorded-table-container {
      overflow-x: auto;
      max-height: 60vh;
      overflow-y: auto;
    }

    .recorded-table {
      width: 100%;
      min-width: 800px;
    }

    .recorded-table th {
      background-color: #f5f5f5;
      font-weight: 600;
    }

    .payment-method-badge {
      display: flex;
      align-items: center;
      gap: 4px;
      font-size: 13px;
    }

    .payment-method-badge mat-icon {
      font-size: 16px;
      width: 16px;
      height: 16px;
    }

    .amount-value {
      color: #2196f3;
      font-size: 14px;
    }

    .modal-actions {
      display: flex;
      justify-content: space-between;
      margin-top: 16px;
      padding-top: 16px;
      border-top: 1px solid #e0e0e0;
    }

    .recorded-payments-btn {
      margin-right: 12px;
    }

    .no-data {
      text-align: center;
      padding: 40px;
      color: #666;
    }

    .no-data mat-icon {
      font-size: 48px;
      width: 48px;
      height: 48px;
      margin-bottom: 16px;
    }

    .no-data h3 {
      margin: 0 0 8px 0;
    }

    .no-data p {
      margin: 0;
      font-size: 14px;
    }

    @media (max-width: 768px) {
      .report-container {
        padding: 16px;
      }
      
      .date-filter-form {
        flex-direction: column;
        align-items: stretch;
      }
      
      .summary-grid {
        grid-template-columns: 1fr;
      }
    }

    /* Amount Display Styles */
    .amount-container {
      width: 100%;
    }

    .amount-display {
      display: flex;
      align-items: center;
      gap: 8px;
      padding: 8px 12px;
      border-radius: 8px;
      transition: all 0.2s ease;
      border: 1px solid transparent;
      min-width: 110px;
    }

    /* Editable amounts (pending payments) */
    .amount-display.editable {
      cursor: pointer;
      background: rgba(59, 130, 246, 0.03);
    }

    .amount-display.editable:hover {
      background: rgba(59, 130, 246, 0.08);
      border-color: rgba(59, 130, 246, 0.2);
      transform: translateY(-1px);
      box-shadow: 0 2px 8px rgba(59, 130, 246, 0.15);
    }

    .amount-display.editable:hover .total-amount {
      color: #1d4ed8;
    }

    /* Read-only amounts (completed/recorded payments) */
    .amount-display.readonly {
      cursor: default;
      background: rgba(107, 114, 128, 0.03);
    }

    .amount-display.readonly:hover {
      background: rgba(107, 114, 128, 0.05);
    }

    .amount-display .total-amount {
      font-weight: 600;
      font-size: 14px;
      color: #1e293b;
      transition: color 0.2s ease;
    }

    /* Action icon for all payment types */
    .action-icon {
      font-size: 16px;
      width: 16px;
      height: 16px;
      transition: all 0.2s ease;
    }

    /* Edit icon for pending payments */
    .amount-display.editable .action-icon {
      color: #94a3b8;
      opacity: 0;
    }

    .amount-display.editable:hover .action-icon {
      opacity: 1;
      color: #3b82f6;
    }

    /* Status icon for completed payments */
    .amount-display.readonly .action-icon {
      color: #6b7280;
      opacity: 0.7;
    }

    .amount-display.readonly:hover .action-icon {
      opacity: 1;
    }

    /* Modal Panel Styling */
    ::ng-deep .edit-amount-dialog .mat-mdc-dialog-container {
      padding: 0;
      border-radius: 16px;
      box-shadow: 0 20px 60px rgba(0, 0, 0, 0.15);
    }
  `]
})
export class CourtReceiptsReportComponent implements OnInit {
  reportData: PaymentsReportData | null = null;
  loading = false;
  processingPaymentId: string | null = null;
  processing: string[] = [];
  
  // Recorded payments modal
  showRecordedModal = false;
  loadingRecordedPayments = false;
  recordedPayments: PaymentRecord[] = [];
  recordedColumns = ['timestamp', 'member', 'date', 'startTime', 'endTime', 'paidTo', 'amount'];
  
  // Credit deposits data
  creditDeposits: CreditTransaction[] = [];
  creditDepositsColumns = ['requestDate', 'member', 'amount', 'paymentMethod', 'status', 'actions'];
  loadingCreditDeposits = false;
  
  // Amount editing
  updatingPayment = false;
  
  private apiUrl = environment.apiUrl;
  
  
  dateRangeForm = new FormGroup({
    startDate: new FormControl<Date | null>(null),
    endDate: new FormControl<Date | null>(null)
  });

  displayedColumns: string[] = [
    'paymentDate',
    'referenceNumber', 
    'member',
    'reservation',
    'paymentMethod',
    'totalAmount',
    'status',
    'actions'
  ];
  
  archivedDisplayedColumns: string[] = [
    'paymentDate',
    'referenceNumber',
    'member', 
    'reservation',
    'paymentMethod',
    'totalAmount',
    'status',
    'recordedDate',
    'actions'
  ];

  private baseUrl = environment.apiUrl;

  constructor(
    private http: HttpClient,
    private router: Router,
    private authService: AuthService,
    private creditService: CreditService,
    private dialog: MatDialog,
    private snackBar: MatSnackBar
  ) {
    // Set default date range to last 30 days
    const endDate = new Date();
    const startDate = new Date();
    startDate.setDate(startDate.getDate() - 30);
    
    this.dateRangeForm.patchValue({
      startDate: startDate,
      endDate: endDate
    });
  }

  ngOnInit(): void {
    // Check if user is admin
    if (!this.authService.isAdmin()) {
      this.router.navigate(['/dashboard']);
      return;
    }
    
    this.loadReport();
    this.loadCreditDeposits();
  }

  loadReport(): void {
    this.loading = true;
    this.loadCreditDeposits();
    
    const params: any = {};
    if (this.dateRangeForm.value.startDate) {
      params.startDate = this.dateRangeForm.value.startDate.toISOString();
    }
    if (this.dateRangeForm.value.endDate) {
      params.endDate = this.dateRangeForm.value.endDate.toISOString();
    }

    this.http.get<{success: boolean, data: PaymentRecord[]}>(`${this.baseUrl}/payments`, { params })
      .subscribe({
        next: (response) => {
          if (response.success && response.data) {
            // Transform the payments data to match our interface
            this.reportData = {
              payments: response.data.map((payment: any) => {
                const reservation = payment.reservationId || {};
                const poll = payment.pollId || {};
                const openPlayEvent = poll.openPlayEvent || {};
                
                // Determine if this is an Open Play event
                const isOpenPlayEvent = !!payment.pollId;
                
                let players: string[] = [];
                let reservationDate: string;
                let timeSlot: number;
                let timeSlotDisplay: string;
                let openPlayParticipants: string[] = [];
                
                if (isOpenPlayEvent) {
                  // Open Play event
                  reservationDate = openPlayEvent.eventDate || new Date().toISOString();
                  timeSlot = openPlayEvent.startTime || 18;
                  timeSlotDisplay = `${openPlayEvent.startTime || 18}:00-${openPlayEvent.endTime || 20}:00`;
                  openPlayParticipants = (openPlayEvent.confirmedPlayers || []).map((p: any) => p.fullName);
                  players = openPlayParticipants; // For backward compatibility
                } else {
                  // Court reservation
                  players = reservation.players || [];
                  reservationDate = reservation.date || new Date().toISOString();
                  timeSlot = reservation.timeSlot || 0;
                  const endTimeSlot = reservation.endTimeSlot || (timeSlot + 1);
                  timeSlotDisplay = `${timeSlot}:00-${endTimeSlot}:00`;
                  
                }
                
                return {
                  ...payment,
                  memberName: payment.userId?.fullName || 'Unknown',
                  memberUsername: payment.userId?.username || 'unknown',
                  reservationDate,
                  timeSlot,
                  timeSlotDisplay,
                  players,
                  openPlayParticipants,
                  isOpenPlayEvent,
                  isPeakHour: payment.metadata?.isPeakHour || false
                };
              }),
              summary: {
                totalPayments: response.data.filter((p: any) => p.status === 'completed' || p.status === 'record').length,
                totalAmount: response.data.filter((p: any) => p.status === 'completed' || p.status === 'record').reduce((sum: number, p: any) => sum + p.amount, 0),
                pendingPayments: response.data.filter((p: any) => p.status === 'pending').length,
                completedPayments: response.data.filter((p: any) => p.status === 'completed').length,
                recordedPayments: response.data.filter((p: any) => p.status === 'record').length,
                totalServiceFees: response.data.filter((p: any) => p.status === 'completed' || p.status === 'record').reduce((sum: number, p: any) => sum + (p.amount * 0.10), 0),
                totalCourtRevenue: response.data.filter((p: any) => p.status === 'completed' || p.status === 'record').reduce((sum: number, p: any) => sum + (p.amount * 0.90), 0)
              },
              paymentMethodBreakdown: this.calculatePaymentMethodBreakdown(response.data),
              period: {
                startDate: params.startDate || '',
                endDate: params.endDate || ''
              }
            };
          }
          this.loading = false;
        },
        error: (error) => {
          console.error('Error loading payments report:', error);
          this.showMessage('Failed to load payments data', 'error');
          this.loading = false;
        }
      });
  }

  resetDateRange(): void {
    const endDate = new Date();
    const startDate = new Date();
    startDate.setDate(startDate.getDate() - 30);
    
    this.dateRangeForm.patchValue({
      startDate: startDate,
      endDate: endDate
    });
    
    this.loadReport();
  }

  formatDate(dateString: string): string {
    return new Date(dateString).toLocaleDateString('en-US', {
      month: 'short',
      day: 'numeric',
      year: 'numeric'
    });
  }

  formatPaymentMethod(method: string): string {
    const methodMap: {[key: string]: string} = {
      'cash': 'Cash',
      'bank_transfer': 'Bank Transfer',
      'gcash': 'GCash',
      'coins': 'Coins'
    };
    return methodMap[method] || method;
  }

  getPaymentMethodIcon(method: string): string {
    const iconMap: {[key: string]: string} = {
      'cash': 'payments',
      'bank_transfer': 'account_balance',
      'gcash': 'phone_android',
      'coins': 'monetization_on'
    };
    return iconMap[method] || 'payment';
  }

  exportToCSV(): void {
    if (!this.reportData || !this.reportData.payments.length) {
      return;
    }

    const headers = [
      'Payment Date',
      'Reference Number',
      'Member Name', 
      'Username',
      'Reservation Date',
      'Time Slot',
      'Players Count',
      'Event Type',
      'Participants',
      'Peak Hour',
      'Payment Method',
      'Total Amount',
      'Status',
      'Approved By',
      'Recorded By'
    ];

    const csvContent = [
      headers.join(','),
      ...this.reportData.payments.map(payment => [
        `"${payment.paymentDate ? this.formatDate(payment.paymentDate) : 'Not paid'}"`,
        `"${payment.referenceNumber}"`,
        `"${payment.memberName}"`,
        `"${payment.memberUsername}"`,
        `"${this.formatDate(payment.reservationDate)}"`,
        `"${payment.timeSlotDisplay}"`,
        payment.players.length,
        payment.isOpenPlayEvent ? 'Open Play Event' : 'Court Reservation',
        payment.isOpenPlayEvent ? `"${payment.openPlayParticipants.join(', ')}"` : `"${payment.players.join(', ')}"`,
        payment.isPeakHour ? 'Yes' : 'No',
        `"${this.formatPaymentMethod(payment.paymentMethod)}"`,
        payment.amount.toFixed(2),
        `"${payment.status}"`,
        `"${payment.approvedBy || ''}"`,
        `"${payment.recordedBy || ''}"`
      ].join(','))
    ].join('\n');

    // Add summary at the end
    const summaryRows = [
      '',
      'SUMMARY',
      `Total Payments,${this.reportData.summary.totalPayments}`,
      `Total Amount,₱${this.reportData.summary.totalAmount.toFixed(2)}`,
      `Pending Payments,${this.reportData.summary.pendingPayments}`,
      `Approved Payments,${this.reportData.summary.completedPayments}`,
      `Record Payments,${this.reportData.summary.recordedPayments}`
    ];

    const finalContent = csvContent + '\n' + summaryRows.join('\n');

    // Create and download file
    const blob = new Blob([finalContent], { type: 'text/csv;charset=utf-8;' });
    const link = document.createElement('a');
    
    if (link.download !== undefined) {
      const url = URL.createObjectURL(blob);
      link.setAttribute('href', url);
      
      const startDate = this.dateRangeForm.value.startDate;
      const endDate = this.dateRangeForm.value.endDate;
      const dateRange = startDate && endDate ? 
        `${startDate.toISOString().split('T')[0]}_to_${endDate.toISOString().split('T')[0]}` : 
        'last_30_days';
      
      link.setAttribute('download', `payment_management_${dateRange}.csv`);
      link.style.visibility = 'hidden';
      document.body.appendChild(link);
      link.click();
      document.body.removeChild(link);
    }
  }

  calculatePaymentMethodBreakdown(payments: any[]): Array<{paymentMethod: string; count: number; totalAmount: number}> {
    const methodMap = new Map<string, {count: number; totalAmount: number}>();
    
    payments.forEach(payment => {
      const method = payment.paymentMethod;
      if (methodMap.has(method)) {
        const current = methodMap.get(method)!;
        methodMap.set(method, {
          count: current.count + 1,
          totalAmount: current.totalAmount + payment.amount
        });
      } else {
        methodMap.set(method, {
          count: 1,
          totalAmount: payment.amount
        });
      }
    });
    
    return Array.from(methodMap.entries()).map(([paymentMethod, data]) => ({
      paymentMethod,
      ...data
    }));
  }

  getButtonTextForStatus(status: string): string {
    switch (status) {
      case 'pending': return 'Approve';
      case 'completed': return 'Record';
      case 'record': return '✓ Record';
      default: return '-';
    }
  }

  getButtonColorForStatus(status: string): string {
    switch (status) {
      case 'pending': return 'primary';
      case 'completed': return 'accent';
      default: return '';
    }
  }

  isButtonDisabled(status: string): boolean {
    return status === 'record' || status === 'failed' || status === 'refunded';
  }

  getStatusColor(status: string): string {
    switch (status) {
      case 'pending': return 'warn';
      case 'completed': return 'primary';
      case 'record': return 'accent';
      case 'failed': return 'warn';
      case 'refunded': return '';
      default: return '';
    }
  }

  onPaymentAction(payment: PaymentRecord): void {
    if (payment.status === 'pending') {
      this.approvePayment(payment);
    } else if (payment.status === 'completed') {
      this.recordPayment(payment);
    }
  }

  approvePayment(payment: PaymentRecord): void {
    const dialogData: PaymentConfirmationData = {
      action: 'approve',
      paymentId: payment._id,
      referenceNumber: payment.referenceNumber,
      memberName: payment.memberName,
      amount: payment.amount,
      paymentMethod: payment.paymentMethod,
      reservationDate: this.formatDate(payment.reservationDate),
      timeSlot: payment.timeSlotDisplay
    };

    const dialogRef = this.dialog.open(PaymentConfirmationDialogComponent, {
      width: '500px',
      maxWidth: '95vw',
      disableClose: true,
      data: dialogData
    });

    dialogRef.afterClosed().subscribe(result => {
      if (result && result.confirmed) {
        this.processingPaymentId = payment._id;
        
        this.http.put(`${this.baseUrl}/payments/${payment._id}/approve`, {})
          .subscribe({
            next: (response: any) => {
              if (response.success) {
                this.showMessage('Payment approved successfully', 'success');
                this.loadReport(); // Refresh the data
              }
              this.processingPaymentId = null;
            },
            error: (error) => {
              console.error('Error approving payment:', error);
              this.showMessage('Failed to approve payment', 'error');
              this.processingPaymentId = null;
            }
          });
      }
    });
  }

  recordPayment(payment: PaymentRecord): void {
    const dialogData: PaymentConfirmationData = {
      action: 'record',
      paymentId: payment._id,
      referenceNumber: payment.referenceNumber,
      memberName: payment.memberName,
      amount: payment.amount,
      paymentMethod: payment.paymentMethod,
      reservationDate: this.formatDate(payment.reservationDate),
      timeSlot: payment.timeSlotDisplay
    };

    const dialogRef = this.dialog.open(PaymentConfirmationDialogComponent, {
      width: '500px',
      maxWidth: '95vw',
      disableClose: true,
      data: dialogData
    });

    dialogRef.afterClosed().subscribe(result => {
      if (result && result.confirmed) {
        this.processingPaymentId = payment._id;
        
        this.http.put(`${this.baseUrl}/payments/${payment._id}/record`, {})
          .subscribe({
            next: (response: any) => {
              if (response.success) {
                this.showMessage('Payment recorded successfully', 'success');
                this.loadReport(); // Refresh the data
              }
              this.processingPaymentId = null;
            },
            error: (error) => {
              console.error('Error recording payment:', error);
              this.showMessage('Failed to record payment', 'error');
              this.processingPaymentId = null;
            }
          });
      }
    });
  }

  openRecordedPaymentsModal(): void {
    this.showRecordedModal = true;
    this.loadRecordedPayments();
  }

  closeRecordedModal(): void {
    this.showRecordedModal = false;
    this.recordedPayments = [];
  }

  loadRecordedPayments(): void {
    this.loadingRecordedPayments = true;
    
    // Fetch only completed payments (approved payments ready to be recorded)
    const params = { 
      status: 'completed',
      limit: '1000' // Get all completed payments ready for recording
    };

    this.http.get<{success: boolean, data: PaymentRecord[]}>(`${this.baseUrl}/payments`, { params })
      .subscribe({
        next: (response) => {
          if (response.success && response.data) {
            // Transform the payments data
            this.recordedPayments = response.data.map((payment: any) => {
              const reservation = payment.reservationId || {};
              const poll = payment.pollId || {};
              const openPlayEvent = poll.openPlayEvent || {};
              
              // Determine if this is an Open Play event
              const isOpenPlayEvent = !!payment.pollId;
              
              let players: string[] = [];
              let reservationDate: string;
              let timeSlot: number;
              let timeSlotDisplay: string;
              let openPlayParticipants: string[] = [];
              
              if (isOpenPlayEvent) {
                // Open Play event
                reservationDate = openPlayEvent.eventDate || new Date().toISOString();
                timeSlot = openPlayEvent.startTime || 18;
                timeSlotDisplay = `${openPlayEvent.startTime || 18}:00-${openPlayEvent.endTime || 20}:00`;
                openPlayParticipants = (openPlayEvent.confirmedPlayers || []).map((p: any) => p.fullName);
                players = openPlayParticipants; // For backward compatibility
              } else {
                // Court reservation
                players = reservation.players || [];
                reservationDate = reservation.date || new Date().toISOString();
                timeSlot = reservation.timeSlot || 0;
                const endTimeSlot = reservation.endTimeSlot || (timeSlot + 1);
                timeSlotDisplay = `${timeSlot}:00-${endTimeSlot}:00`;
              }
              
              return {
                ...payment,
                memberName: payment.userId?.fullName || 'Unknown',
                memberUsername: payment.userId?.username || 'unknown',
                reservationDate,
                timeSlot,
                timeSlotDisplay,
                players,
                openPlayParticipants,
                isOpenPlayEvent,
                isPeakHour: payment.metadata?.isPeakHour || false
              };
            });
          }
          this.loadingRecordedPayments = false;
        },
        error: (error) => {
          console.error('Error loading recorded payments:', error);
          this.showMessage('Failed to load recorded payments', 'error');
          this.loadingRecordedPayments = false;
        }
      });
  }

  formatDateTime(dateString: string): string {
    if (!dateString) return 'N/A';
    return new Date(dateString).toLocaleString('en-US', {
      month: 'short',
      day: 'numeric',
      year: 'numeric',
      hour: '2-digit',
      minute: '2-digit'
    });
  }

  formatTime(hour: number): string {
    // Convert 24-hour format to 12-hour format with AM/PM
    const date = new Date();
    date.setHours(hour, 0, 0, 0); // Set hours, minutes, seconds, milliseconds
    
    return date.toLocaleTimeString('en-US', {
      hour: 'numeric',
      minute: '2-digit',
      second: '2-digit'
    });
  }

  exportRecordedToCSV(): void {
    if (!this.recordedPayments.length) {
      return;
    }

    const headers = [
      'Timestamp',
      'Member Name',
      'Date',
      'Start Time',
      'End Time',
      'Event Type',
      'Participants',
      'Paid to Cash/GCash',
      'Amount',
      'Recorded By',
      'Reference Number'
    ];

    const csvContent = [
      headers.join(','),
      ...this.recordedPayments.map(payment => [
        `"${this.formatDateTime(payment.recordedAt || payment.paymentDate || '')}"`,
        `"${payment.memberName}"`,
        `"${this.formatDate(payment.reservationDate)}"`,
        `"${this.formatTime(payment.timeSlot)}"`,
        `"${this.formatTime(payment.timeSlot + 1)}"`,
        payment.isOpenPlayEvent ? 'Open Play Event' : 'Court Reservation',
        payment.isOpenPlayEvent ? `"${payment.openPlayParticipants.join(', ')}"` : `"${payment.players.join(', ')}"`,
        `"${this.formatPaymentMethod(payment.paymentMethod)}"`,
        payment.amount.toFixed(2),
        `"${payment.recordedBy || ''}"`,
        `"${payment.referenceNumber}"`
      ].join(','))
    ].join('\n');

    // Create and download file
    const blob = new Blob([csvContent], { type: 'text/csv;charset=utf-8;' });
    const link = document.createElement('a');
    
    if (link.download !== undefined) {
      const url = URL.createObjectURL(blob);
      link.setAttribute('href', url);
      
      const today = new Date().toISOString().split('T')[0];
      link.setAttribute('download', `recorded_payments_${today}.csv`);
      link.style.visibility = 'hidden';
      document.body.appendChild(link);
      link.click();
      document.body.removeChild(link);
    }
  }


  showMessage(message: string, type: 'success' | 'error' | 'warning'): void {
    this.snackBar.open(message, 'Close', {
      duration: 4000,
      panelClass: [`snackbar-${type}`],
      horizontalPosition: 'center',
      verticalPosition: 'bottom'
    });
  }

  goBack(): void {
    this.router.navigate(['/dashboard']);
  }

  // Tab filtering methods
  getActivePayments(): PaymentRecord[] {
    if (!this.reportData || !this.reportData.payments) {
      return [];
    }
    return this.reportData.payments.filter(payment =>
      payment.status === 'completed'
    );
  }

  getArchivedPayments(): PaymentRecord[] {
    if (!this.reportData || !this.reportData.payments) {
      return [];
    }
    return this.reportData.payments.filter(payment =>
      payment.status === 'record' || payment.status === 'refunded' || payment.status === 'failed'
    );
  }

  getStatusLabel(status: string): string {
    const statusLabels: { [key: string]: string } = {
      'pending': 'Pending',
      'completed': 'Approved',
      'record': 'Recorded',
      'failed': 'Cancelled',
      'refunded': 'Cancelled'
    };
    return statusLabels[status] || status;
  }

  getParticipantsList(payment: PaymentRecord): string {
    if (!payment.isOpenPlayEvent || !payment.openPlayParticipants.length) {
      return '';
    }
    
    // Show first few names, then "and X others" if too many
    if (payment.openPlayParticipants.length <= 3) {
      return payment.openPlayParticipants.join(', ');
    } else {
      const firstThree = payment.openPlayParticipants.slice(0, 3).join(', ');
      const remaining = payment.openPlayParticipants.length - 3;
      return `${firstThree} and ${remaining} other${remaining !== 1 ? 's' : ''}`;
    }
  }

  getPlayersList(payment: PaymentRecord): string {
    if (payment.isOpenPlayEvent || !payment.players || !payment.players.length) {
      return '';
    }
    
    // Show first few names, then "and X others" if too many
    if (payment.players.length <= 3) {
      return payment.players.join(', ');
    } else {
      const firstThree = payment.players.slice(0, 3).join(', ');
      const remaining = payment.players.length - 3;
      return `${firstThree} and ${remaining} other${remaining !== 1 ? 's' : ''}`;
    }
  }

  unrecordPayment(paymentId: string): void {
    // Find payment details for confirmation
    const payment = this.getArchivedPayments().find(p => p._id === paymentId);
    if (!payment) {
      this.snackBar.open('❌ Payment not found', 'Close', { duration: 3000 });
      return;
    }

    // Open modern confirmation dialog
    const dialogRef = this.dialog.open(UnrecordConfirmationDialogComponent, {
      width: '600px',
      data: {
        paymentId: payment._id,
        memberName: payment.memberName,
        amount: payment.amount,
        referenceNumber: payment.referenceNumber,
        description: payment.reservationDate ?
          `${new Date(payment.reservationDate).toLocaleDateString()} - ${payment.timeSlotDisplay}` :
          undefined
      } as UnrecordDialogData,
      disableClose: true,
      panelClass: ['modern-dialog']
    });

    dialogRef.afterClosed().subscribe(confirmed => {
      if (confirmed) {
        this.processing.push(paymentId);

        this.http.put(`${this.baseUrl}/payments/${paymentId}/unrecord`, {
          notes: 'Unrecorded via Admin Court Receipts Report'
        }).subscribe({
          next: (response: any) => {
            this.processing = this.processing.filter(id => id !== paymentId);
            this.snackBar.open('✅ Payment unrecorded successfully', 'Close', {
              duration: 4000,
              panelClass: ['success-snack']
            });

            // Refresh the report data to show the changes
            this.loadReport();
          },
          error: (error) => {
            this.processing = this.processing.filter(id => id !== paymentId);
            const message = error.error?.error || 'Failed to unrecord payment';
            this.snackBar.open(`❌ ${message}`, 'Close', {
              duration: 5000,
              panelClass: ['error-snack']
            });
          }
        });
      }
    });
  }

  cancelPayment(payment: PaymentRecord): void {
    // Open confirmation dialog
    const dialogData: PaymentConfirmationData = {
      action: 'cancel',
      paymentId: payment._id,
      referenceNumber: payment.referenceNumber,
      memberName: payment.memberName,
      amount: payment.amount,
      paymentMethod: payment.paymentMethod,
      reservationDate: this.formatDate(payment.reservationDate),
      timeSlot: payment.timeSlotDisplay
    };

    const dialogRef = this.dialog.open(PaymentConfirmationDialogComponent, {
      width: '500px',
      maxWidth: '95vw',
      disableClose: true,
      data: dialogData
    });

    dialogRef.afterClosed().subscribe(result => {
      if (result && result.confirmed) {
        this.processing.push(payment._id);

        this.http.put(`${this.baseUrl}/payments/${payment._id}/cancel`, {
          reason: result.reason || 'Cancelled by admin'
        }).subscribe({
          next: (response: any) => {
            this.processing = this.processing.filter(id => id !== payment._id);
            this.snackBar.open('✅ Payment cancelled successfully', 'Close', {
              duration: 4000,
              panelClass: ['success-snack']
            });

            // Refresh the report data to show the changes
            this.loadReport();
          },
          error: (error) => {
            this.processing = this.processing.filter(id => id !== payment._id);
            const message = error.error?.error || 'Failed to cancel payment';
            this.snackBar.open(`❌ ${message}`, 'Close', {
              duration: 5000,
              panelClass: ['error-snack']
            });
          }
        });
      }
    });
  }

  // Credit Deposits methods
  getCreditDeposits(): CreditTransaction[] {
    return this.creditDeposits;
  }

  loadCreditDeposits(): void {
    this.loadingCreditDeposits = true;
    const startDate = this.dateRangeForm.get('startDate')?.value;
    const endDate = this.dateRangeForm.get('endDate')?.value;

    const startDateStr = startDate ? startDate.toISOString().split('T')[0] : undefined;
    const endDateStr = endDate ? endDate.toISOString().split('T')[0] : undefined;

    this.creditService.getAllCreditDeposits(1, 100, undefined, startDateStr, endDateStr).subscribe({
      next: (response) => {
        if (response.success) {
          this.creditDeposits = response.data.transactions;
        }
        this.loadingCreditDeposits = false;
      },
      error: (error) => {
        console.error('Error loading credit deposits:', error);
        this.showMessage('Failed to load credit deposits', 'error');
        this.loadingCreditDeposits = false;
      }
    });
  }

  recordCreditDeposit(deposit: CreditTransaction): void {
    if (this.processing.includes(deposit._id)) {
      return; // Already processing
    }

    this.processing.push(deposit._id);
    this.creditService.recordCreditDeposit(deposit._id).subscribe({
      next: (response) => {
        if (response.success) {
          // Update the deposit status in the local array
          const index = this.creditDeposits.findIndex(d => d._id === deposit._id);
          if (index !== -1) {
            this.creditDeposits[index] = { ...this.creditDeposits[index], status: 'recorded' };
          }
          this.showMessage('Credit deposit recorded successfully', 'success');
        }
        this.processing = this.processing.filter(id => id !== deposit._id);
      },
      error: (error) => {
        console.error('Error recording credit deposit:', error);
        this.showMessage('Failed to record credit deposit', 'error');
        this.processing = this.processing.filter(id => id !== deposit._id);
      }
    });
  }

  getUserFullName(userId: string | { fullName: string }): string {
    if (typeof userId === 'string') {
      return 'Unknown User';
    }
    return userId.fullName;
  }

  getUserUsername(userId: string | { username: string }): string {
    if (typeof userId === 'string') {
      return 'unknown';
    }
    return userId.username;
  }

  getPaymentMethodLabel(method: string): string {
    const methodMap: {[key: string]: string} = {
      'cash': 'Cash',
      'bank_transfer': 'Bank Transfer',
      'gcash': 'GCash'
    };
    return methodMap[method] || method || 'N/A';
  }

  formatTimeFromDate(dateString: string): string {
    if (!dateString) return '';
    return new Date(dateString).toLocaleTimeString('en-US', {
      hour: 'numeric',
      minute: '2-digit',
      hour12: true
    });
  }

  // Amount editing methods
  handleAmountClick(payment: PaymentRecord): void {
    
    // Only allow admins to edit amounts
    if (!this.authService.isAdmin()) {
      this.snackBar.open('Only admins can edit payment amounts', 'Close', {
        duration: 3000
      });
      return;
    }

    // Check payment status restrictions
    if (payment.status === 'record') {
      this.snackBar.open('Recorded payments cannot be edited. Use unrecord feature first.', 'Close', {
        duration: 4000
      });
      return;
    }

    if (payment.status === 'refunded') {
      this.snackBar.open('Refunded payments cannot be edited.', 'Close', {
        duration: 4000
      });
      return;
    }

    // Allow editing pending, completed, and failed payments
    if (!['pending', 'completed', 'failed'].includes(payment.status)) {
      this.snackBar.open(`Cannot edit ${payment.status} payments.`, 'Close', {
        duration: 4000
      });
      return;
    }

    // If we get here, the payment can be edited
    this.openEditAmountModal(payment);
  }

  openEditAmountModal(payment: PaymentRecord): void {
    const dialogData: EditPaymentAmountData = {
      paymentId: payment._id,
      memberName: payment.memberName,
      currentAmount: payment.amount,
      reservationDate: payment.reservationDate,
      timeSlot: payment.timeSlotDisplay
    };

    const dialogRef = this.dialog.open(EditPaymentAmountDialogComponent, {
      width: '500px',
      maxWidth: '90vw',
      data: dialogData,
      disableClose: false,
      panelClass: 'edit-amount-dialog'
    });

    dialogRef.afterClosed().subscribe(newAmount => {
      if (newAmount && newAmount !== payment.amount) {
        this.updatePaymentAmount(payment, newAmount);
      }
    });
  }

  canEditPayment(payment: PaymentRecord): boolean {
    if (!this.authService.isAdmin()) {
      return false;
    }
    
    // Admins can edit pending, completed, and failed payments
    return ['pending', 'completed', 'failed'].includes(payment.status);
  }

  getAmountTitle(payment: PaymentRecord): string {
    if (!this.authService.isAdmin()) {
      return 'Only admins can edit payment amounts';
    }
    
    if (this.canEditPayment(payment)) {
      return 'Click to edit amount';
    }
    
    const titles: {[key: string]: string} = {
      'record': 'Payment recorded in financial reports - use unrecord feature first',
      'refunded': 'Refunded payments cannot be edited'
    };
    return titles[payment.status] || 'Amount cannot be edited';
  }

  getAmountIcon(status: string): string {
    // Show edit icon for editable payments
    if (['pending', 'completed', 'failed'].includes(status)) {
      return 'edit';
    }
    
    const icons: {[key: string]: string} = {
      'record': 'assignment',
      'refunded': 'money_off'
    };
    return icons[status] || 'lock';
  }

  private updatePaymentAmount(payment: PaymentRecord, newAmount: number): void {
    this.updatingPayment = true;

    const updateData = {
      customAmount: newAmount
    };

    this.http.put<any>(`${this.apiUrl}/payments/${payment._id}`, updateData)
      .subscribe({
        next: (response) => {
          if (response.success) {
            this.snackBar.open('Payment amount updated successfully', 'Close', {
              duration: 3000
            });
            
            // Update the payment in the local data
            if (this.reportData && this.reportData.payments) {
              const paymentIndex = this.reportData.payments.findIndex(p => p._id === payment._id);
              if (paymentIndex !== -1) {
                this.reportData.payments[paymentIndex].amount = newAmount;
              }
            }
          } else {
            this.snackBar.open(response.message || 'Failed to update payment amount', 'Close', {
              duration: 3000
            });
          }
        },
        error: (error) => {
          console.error('Error updating payment amount:', error);
          this.snackBar.open('Error updating payment amount', 'Close', {
            duration: 3000
          });
        },
        complete: () => {
          this.updatingPayment = false;
        }
      });
  }
>>>>>>> 823630ae
}<|MERGE_RESOLUTION|>--- conflicted
+++ resolved
@@ -1,4 +1,3 @@
-<<<<<<< HEAD
 import { Component, OnInit } from '@angular/core';
 import { CommonModule } from '@angular/common';
 import { MatCardModule } from '@angular/material/card';
@@ -390,16 +389,45 @@
                 <ng-container matColumnDef="actions">
                   <th mat-header-cell *matHeaderCellDef>Actions</th>
                   <td mat-cell *matCellDef="let payment">
-                    <button 
-                      mat-raised-button 
-                      [color]="getButtonColorForStatus(payment.status)"
-                      [disabled]="isButtonDisabled(payment.status) || processingPaymentId === payment._id"
-                      (click)="onPaymentAction(payment)"
-                      class="action-button">
-                      <mat-icon *ngIf="processingPaymentId === payment._id" class="spinner">hourglass_empty</mat-icon>
-                      <span *ngIf="processingPaymentId !== payment._id">{{getButtonTextForStatus(payment.status)}}</span>
-                      <span *ngIf="processingPaymentId === payment._id">Processing...</span>
-                    </button>
+                    <div class="action-buttons">
+                      <!-- Approve button for pending payments -->
+                      <button
+                        *ngIf="payment.status === 'pending'"
+                        mat-raised-button
+                        color="primary"
+                        [disabled]="processingPaymentId === payment._id || processing.includes(payment._id)"
+                        (click)="approvePayment(payment)"
+                        class="action-button">
+                        <mat-icon *ngIf="processing.includes(payment._id)" class="spinner">hourglass_empty</mat-icon>
+                        <span *ngIf="!processing.includes(payment._id)">Approve</span>
+                        <span *ngIf="processing.includes(payment._id)">Processing...</span>
+                      </button>
+
+                      <!-- Record and Cancel buttons for completed payments -->
+                      <button
+                        *ngIf="payment.status === 'completed'"
+                        mat-raised-button
+                        color="accent"
+                        [disabled]="processingPaymentId === payment._id || processing.includes(payment._id)"
+                        (click)="recordPayment(payment)"
+                        class="action-button"
+                        style="margin-right: 8px;">
+                        <mat-icon *ngIf="processing.includes(payment._id)" class="spinner">hourglass_empty</mat-icon>
+                        <span *ngIf="!processing.includes(payment._id)">Record</span>
+                        <span *ngIf="processing.includes(payment._id)">Processing...</span>
+                      </button>
+
+                      <button
+                        *ngIf="payment.status === 'completed'"
+                        mat-raised-button
+                        color="warn"
+                        [disabled]="processing.includes(payment._id)"
+                        (click)="cancelPayment(payment)"
+                        class="action-button cancel-button">
+                        <mat-icon>cancel</mat-icon>
+                        Cancel
+                      </button>
+                    </div>
                   </td>
                 </ng-container>
 
@@ -411,7 +439,7 @@
                   <div *ngIf="getActivePayments().length === 0" class="no-data">
                     <mat-icon>receipt_long</mat-icon>
                     <h3>No active payments found</h3>
-                    <p>No pending or completed court payments found for the selected date range.</p>
+                    <p>No approved court payments ready to be recorded for the selected date range.</p>
                   </div>
                 </div>
               </mat-tab>
@@ -1980,7 +2008,7 @@
     if (!this.reportData || !this.reportData.payments) {
       return [];
     }
-    return this.reportData.payments.filter(payment => 
+    return this.reportData.payments.filter(payment =>
       payment.status === 'completed'
     );
   }
@@ -1989,8 +2017,8 @@
     if (!this.reportData || !this.reportData.payments) {
       return [];
     }
-    return this.reportData.payments.filter(payment => 
-      payment.status === 'record'
+    return this.reportData.payments.filter(payment =>
+      payment.status === 'record' || payment.status === 'refunded' || payment.status === 'failed'
     );
   }
 
@@ -1999,8 +2027,8 @@
       'pending': 'Pending',
       'completed': 'Approved',
       'record': 'Recorded',
-      'failed': 'Failed',
-      'refunded': 'Refunded'
+      'failed': 'Cancelled',
+      'refunded': 'Cancelled'
     };
     return statusLabels[status] || status;
   }
@@ -2051,8 +2079,8 @@
         memberName: payment.memberName,
         amount: payment.amount,
         referenceNumber: payment.referenceNumber,
-        description: payment.reservationDate ? 
-          `${new Date(payment.reservationDate).toLocaleDateString()} - ${payment.timeSlotDisplay}` : 
+        description: payment.reservationDate ?
+          `${new Date(payment.reservationDate).toLocaleDateString()} - ${payment.timeSlotDisplay}` :
           undefined
       } as UnrecordDialogData,
       disableClose: true,
@@ -2068,18 +2096,68 @@
         }).subscribe({
           next: (response: any) => {
             this.processing = this.processing.filter(id => id !== paymentId);
-            this.snackBar.open('✅ Payment unrecorded successfully', 'Close', { 
+            this.snackBar.open('✅ Payment unrecorded successfully', 'Close', {
               duration: 4000,
               panelClass: ['success-snack']
             });
-            
+
             // Refresh the report data to show the changes
             this.loadReport();
           },
           error: (error) => {
             this.processing = this.processing.filter(id => id !== paymentId);
             const message = error.error?.error || 'Failed to unrecord payment';
-            this.snackBar.open(`❌ ${message}`, 'Close', { 
+            this.snackBar.open(`❌ ${message}`, 'Close', {
+              duration: 5000,
+              panelClass: ['error-snack']
+            });
+          }
+        });
+      }
+    });
+  }
+
+  cancelPayment(payment: PaymentRecord): void {
+    // Open confirmation dialog
+    const dialogData: PaymentConfirmationData = {
+      action: 'cancel',
+      paymentId: payment._id,
+      referenceNumber: payment.referenceNumber,
+      memberName: payment.memberName,
+      amount: payment.amount,
+      paymentMethod: payment.paymentMethod,
+      reservationDate: this.formatDate(payment.reservationDate),
+      timeSlot: payment.timeSlotDisplay
+    };
+
+    const dialogRef = this.dialog.open(PaymentConfirmationDialogComponent, {
+      width: '500px',
+      maxWidth: '95vw',
+      disableClose: true,
+      data: dialogData
+    });
+
+    dialogRef.afterClosed().subscribe(result => {
+      if (result && result.confirmed) {
+        this.processing.push(payment._id);
+
+        this.http.put(`${this.baseUrl}/payments/${payment._id}/cancel`, {
+          reason: result.reason || 'Cancelled by admin'
+        }).subscribe({
+          next: (response: any) => {
+            this.processing = this.processing.filter(id => id !== payment._id);
+            this.snackBar.open('✅ Payment cancelled successfully', 'Close', {
+              duration: 4000,
+              panelClass: ['success-snack']
+            });
+
+            // Refresh the report data to show the changes
+            this.loadReport();
+          },
+          error: (error) => {
+            this.processing = this.processing.filter(id => id !== payment._id);
+            const message = error.error?.error || 'Failed to cancel payment';
+            this.snackBar.open(`❌ ${message}`, 'Close', {
               duration: 5000,
               panelClass: ['error-snack']
             });
@@ -2314,2400 +2392,4 @@
         }
       });
   }
-=======
-import { Component, OnInit } from '@angular/core';
-import { CommonModule } from '@angular/common';
-import { MatCardModule } from '@angular/material/card';
-import { MatButtonModule } from '@angular/material/button';
-import { MatIconModule } from '@angular/material/icon';
-import { MatTableModule } from '@angular/material/table';
-import { MatDatepickerModule } from '@angular/material/datepicker';
-import { MatInputModule } from '@angular/material/input';
-import { MatFormFieldModule } from '@angular/material/form-field';
-import { MatNativeDateModule } from '@angular/material/core';
-import { MatProgressSpinnerModule } from '@angular/material/progress-spinner';
-import { MatChipsModule } from '@angular/material/chips';
-import { MatDividerModule } from '@angular/material/divider';
-import { MatDialogModule, MatDialog } from '@angular/material/dialog';
-import { MatSnackBar, MatSnackBarModule } from '@angular/material/snack-bar';
-import { MatTabsModule } from '@angular/material/tabs';
-import { FormControl, FormGroup, ReactiveFormsModule, FormsModule } from '@angular/forms';
-import { Router } from '@angular/router';
-import { HttpClient } from '@angular/common/http';
-import { AuthService } from '../../services/auth.service';
-import { CreditService, CreditTransaction } from '../../services/credit.service';
-import { PaymentConfirmationDialogComponent, PaymentConfirmationData } from '../payment-confirmation-dialog/payment-confirmation-dialog.component';
-import { UnrecordConfirmationDialogComponent, UnrecordDialogData } from '../unrecord-confirmation-dialog/unrecord-confirmation-dialog.component';
-import { EditPaymentAmountDialogComponent, EditPaymentAmountData } from '../edit-payment-amount-dialog/edit-payment-amount-dialog.component';
-import { environment } from '../../../environments/environment';
-
-interface PaymentRecord {
-  _id: string;
-  paymentDate?: string;
-  referenceNumber: string;
-  amount: number;
-  serviceFee?: number;
-  courtRevenue?: number;
-  paymentMethod: string;
-  status: 'pending' | 'completed' | 'failed' | 'refunded' | 'record';
-  memberName: string;
-  memberUsername: string;
-  reservationDate: string;
-  timeSlot: number;
-  timeSlotDisplay: string;
-  players: string[];
-  isPeakHour: boolean;
-  approvedBy?: string;
-  approvedAt?: string;
-  recordedBy?: string;
-  recordedAt?: string;
-  userId: {
-    _id: string;
-    username: string;
-    fullName: string;
-  };
-  // Open Play Event data
-  pollId?: {
-    _id: string;
-    title: string;
-    openPlayEvent?: {
-      eventDate: Date;
-      startTime: number;
-      endTime: number;
-      confirmedPlayers: Array<{
-        _id: string;
-        username: string;
-        fullName: string;
-      }>;
-    };
-  };
-  isOpenPlayEvent: boolean;
-  openPlayParticipants: string[];
-}
-
-interface PaymentsReportData {
-  payments: PaymentRecord[];
-  summary: {
-    totalPayments: number;
-    totalAmount: number;
-    pendingPayments: number;
-    completedPayments: number;
-    recordedPayments: number;
-    totalServiceFees: number;
-    totalCourtRevenue: number;
-  };
-  paymentMethodBreakdown: Array<{
-    paymentMethod: string;
-    count: number;
-    totalAmount: number;
-  }>;
-  period: {
-    startDate: string;
-    endDate: string;
-  };
-}
-
-@Component({
-  selector: 'app-court-receipts-report',
-  standalone: true,
-  imports: [
-    CommonModule,
-    MatCardModule,
-    MatButtonModule,
-    MatIconModule,
-    MatTableModule,
-    MatDatepickerModule,
-    MatInputModule,
-    MatFormFieldModule,
-    MatNativeDateModule,
-    MatProgressSpinnerModule,
-    MatSnackBarModule,
-    MatChipsModule,
-    MatDividerModule,
-    MatDialogModule,
-    MatTabsModule,
-    ReactiveFormsModule,
-    FormsModule
-  ],
-  template: `
-    <div class="report-container">
-      <!-- Header -->
-      <div class="report-header">
-        <div class="header-info">
-          <button mat-icon-button (click)="goBack()" class="back-button">
-            <mat-icon>arrow_back</mat-icon>
-          </button>
-          <div class="title-section">
-            <h1>Payment Management</h1>
-            <p class="subtitle">Payment approval and recording workflow for admin verification</p>
-          </div>
-        </div>
-        
-        <!-- Date Range Filter -->
-        <mat-card class="filter-card">
-          <mat-card-header>
-            <mat-card-title>Date Range Filter</mat-card-title>
-          </mat-card-header>
-          <mat-card-content>
-            <form [formGroup]="dateRangeForm" class="date-filter-form">
-              <mat-form-field appearance="outline">
-                <mat-label>Start Date</mat-label>
-                <input matInput [matDatepicker]="startPicker" formControlName="startDate">
-                <mat-datepicker-toggle matSuffix [for]="startPicker"></mat-datepicker-toggle>
-                <mat-datepicker #startPicker></mat-datepicker>
-              </mat-form-field>
-              
-              <mat-form-field appearance="outline">
-                <mat-label>End Date</mat-label>
-                <input matInput [matDatepicker]="endPicker" formControlName="endDate">
-                <mat-datepicker-toggle matSuffix [for]="endPicker"></mat-datepicker-toggle>
-                <mat-datepicker #endPicker></mat-datepicker>
-              </mat-form-field>
-              
-              <div class="filter-actions">
-                <button mat-raised-button color="accent" (click)="openRecordedPaymentsModal()" class="recorded-payments-btn">
-                  <mat-icon>verified</mat-icon>
-                  View Record
-                </button>
-                <button mat-raised-button color="primary" (click)="loadReport()" [disabled]="loading">
-                  <mat-icon>refresh</mat-icon>
-                  Update Report
-                </button>
-                <button mat-button (click)="resetDateRange()">
-                  <mat-icon>clear</mat-icon>
-                  Clear Filter
-                </button>
-                <button mat-button (click)="exportToCSV()" [disabled]="!reportData || reportData.payments.length === 0">
-                  <mat-icon>download</mat-icon>
-                  Export CSV
-                </button>
-              </div>
-            </form>
-          </mat-card-content>
-        </mat-card>
-      </div>
-
-      <div *ngIf="loading" class="loading-container">
-        <mat-progress-spinner mode="indeterminate" diameter="50"></mat-progress-spinner>
-        <p>Loading court receipts...</p>
-      </div>
-
-      <div *ngIf="!loading && reportData">
-        <!-- Summary Cards -->
-        <div class="summary-grid">
-          <mat-card class="summary-card total">
-            <mat-card-content>
-              <div class="summary-content">
-                <mat-icon class="summary-icon">payments</mat-icon>
-                <div class="summary-details">
-                  <h3>Total Payments</h3>
-                  <p class="summary-value">₱{{reportData.summary.totalAmount.toFixed(2)}}</p>
-                  <p class="summary-label">{{reportData.summary.totalPayments}} payments</p>
-                </div>
-              </div>
-            </mat-card-content>
-          </mat-card>
-
-          <mat-card class="summary-card pending">
-            <mat-card-content>
-              <div class="summary-content">
-                <mat-icon class="summary-icon">pending</mat-icon>
-                <div class="summary-details">
-                  <h3>Pending Approval</h3>
-                  <p class="summary-value">{{reportData.summary.pendingPayments}}</p>
-                  <p class="summary-label">Need admin approval</p>
-                </div>
-              </div>
-            </mat-card-content>
-          </mat-card>
-
-          <mat-card class="summary-card completed">
-            <mat-card-content>
-              <div class="summary-content">
-                <mat-icon class="summary-icon">check_circle</mat-icon>
-                <div class="summary-details">
-                  <h3>Approved</h3>
-                  <p class="summary-value">{{reportData.summary.completedPayments}}</p>
-                  <p class="summary-label">Ready to record</p>
-                </div>
-              </div>
-            </mat-card-content>
-          </mat-card>
-
-          <mat-card class="summary-card recorded">
-            <mat-card-content>
-              <div class="summary-content">
-                <mat-icon class="summary-icon">verified</mat-icon>
-                <div class="summary-details">
-                  <h3>Recorded</h3>
-                  <p class="summary-value">{{reportData.summary.recordedPayments}}</p>
-                  <p class="summary-label">Fully processed</p>
-                </div>
-              </div>
-            </mat-card-content>
-          </mat-card>
-        </div>
-
-        <!-- Service Fee Breakdown -->
-        <div class="service-fee-grid">
-          <mat-card class="summary-card service-fee">
-            <mat-card-content>
-              <div class="summary-content">
-                <mat-icon class="summary-icon">monetization_on</mat-icon>
-                <div class="summary-details">
-                  <h3>App Service Fees (10%)</h3>
-                  <p class="summary-value">₱{{reportData.summary.totalServiceFees?.toFixed(2) || '0.00'}}</p>
-                  <p class="summary-label">Revenue from app fees</p>
-                </div>
-              </div>
-            </mat-card-content>
-          </mat-card>
-
-          <mat-card class="summary-card court-revenue">
-            <mat-card-content>
-              <div class="summary-content">
-                <mat-icon class="summary-icon">sports_tennis</mat-icon>
-                <div class="summary-details">
-                  <h3>Court Revenue (90%)</h3>
-                  <p class="summary-value">₱{{reportData.summary.totalCourtRevenue?.toFixed(2) || '0.00'}}</p>
-                  <p class="summary-label">Revenue to tennis club</p>
-                </div>
-              </div>
-            </mat-card-content>
-          </mat-card>
-        </div>
-
-        <!-- Payment Method Breakdown -->
-        <mat-card class="breakdown-card">
-          <mat-card-header>
-            <mat-card-title>Payment Method Breakdown</mat-card-title>
-          </mat-card-header>
-          <mat-card-content>
-            <div class="payment-method-grid">
-              <div *ngFor="let method of reportData.paymentMethodBreakdown" class="payment-method-item">
-                <div class="method-header">
-                  <mat-icon>{{getPaymentMethodIcon(method.paymentMethod)}}</mat-icon>
-                  <h4>{{formatPaymentMethod(method.paymentMethod)}}</h4>
-                </div>
-                <div class="method-stats">
-                  <span class="count">{{method.count}} payments</span>
-                  <span class="total">₱{{method.totalAmount.toFixed(2)}}</span>
-                </div>
-              </div>
-            </div>
-          </mat-card-content>
-        </mat-card>
-
-        <!-- Payments Table -->
-        <mat-card class="receipts-table-card">
-          <mat-card-header>
-            <mat-card-title>Court Payment Management</mat-card-title>
-            <mat-card-subtitle>Payment approval and recording workflow for admin verification</mat-card-subtitle>
-          </mat-card-header>
-          <mat-card-content>
-            <mat-tab-group>
-              <!-- Active Payments Tab -->
-              <mat-tab label="Active Payments">
-                <div class="tab-content">
-                  <div class="table-container">
-                    <table mat-table [dataSource]="getActivePayments()" class="receipts-table">
-                
-                <!-- Payment Date Column -->
-                <ng-container matColumnDef="paymentDate">
-                  <th mat-header-cell *matHeaderCellDef>Payment Date</th>
-                  <td mat-cell *matCellDef="let payment">
-                    <span *ngIf="payment.paymentDate">{{formatDate(payment.paymentDate)}}</span>
-                    <span *ngIf="!payment.paymentDate" class="no-date">Not paid</span>
-                  </td>
-                </ng-container>
-
-                <!-- Reference Number Column -->
-                <ng-container matColumnDef="referenceNumber">
-                  <th mat-header-cell *matHeaderCellDef>Reference #</th>
-                  <td mat-cell *matCellDef="let payment">
-                    {{payment.referenceNumber}}
-                  </td>
-                </ng-container>
-
-                <!-- Member Column -->
-                <ng-container matColumnDef="member">
-                  <th mat-header-cell *matHeaderCellDef>Member</th>
-                  <td mat-cell *matCellDef="let payment">
-                    <div class="member-info">
-                      <strong>{{payment.memberName}}</strong>
-                      <small>@{{payment.memberUsername}}</small>
-                    </div>
-                  </td>
-                </ng-container>
-
-                <!-- Reservation Details Column -->
-                <ng-container matColumnDef="reservation">
-                  <th mat-header-cell *matHeaderCellDef>Reservation</th>
-                  <td mat-cell *matCellDef="let payment">
-                    <div class="reservation-info">
-                      <div class="reservation-date">{{formatDate(payment.reservationDate)}}</div>
-                      <div class="time-slot">
-                        {{payment.timeSlotDisplay}}
-                        <mat-chip *ngIf="payment.isPeakHour" class="peak-chip">Peak</mat-chip>
-                        <mat-chip *ngIf="payment.isOpenPlayEvent" class="open-play-chip">Open Play</mat-chip>
-                      </div>
-                      <div class="participants-info" *ngIf="!payment.isOpenPlayEvent && payment.players && payment.players.length > 0">
-                        <div class="participants-count">{{payment.players.length}} players</div>
-                        <div class="participants-list">{{getPlayersList(payment)}}</div>
-                      </div>
-                      <div class="participants-info" *ngIf="payment.isOpenPlayEvent">
-                        <div class="participants-count">{{payment.openPlayParticipants.length}} participants</div>
-                        <div class="participants-list">{{getParticipantsList(payment)}}</div>
-                      </div>
-                    </div>
-                  </td>
-                </ng-container>
-
-                <!-- Payment Method Column -->
-                <ng-container matColumnDef="paymentMethod">
-                  <th mat-header-cell *matHeaderCellDef>Payment Method</th>
-                  <td mat-cell *matCellDef="let payment">
-                    <div class="payment-method">
-                      <mat-icon>{{getPaymentMethodIcon(payment.paymentMethod)}}</mat-icon>
-                      {{formatPaymentMethod(payment.paymentMethod)}}
-                    </div>
-                  </td>
-                </ng-container>
-
-                <!-- Total Amount Column -->
-                <ng-container matColumnDef="totalAmount">
-                  <th mat-header-cell *matHeaderCellDef>Total Amount</th>
-                  <td mat-cell *matCellDef="let payment">
-                    <div class="amount-container">
-                      <!-- Show all amounts with click handler that provides appropriate feedback -->
-                      <div class="amount-display" 
-                           [class.editable]="canEditPayment(payment)"
-                           [class.readonly]="!canEditPayment(payment)"
-                           (click)="handleAmountClick(payment)"
-                           [title]="getAmountTitle(payment)">
-                        <strong class="total-amount">₱{{payment.amount.toFixed(2)}}</strong>
-                        <mat-icon class="action-icon">{{getAmountIcon(payment.status)}}</mat-icon>
-                      </div>
-                    </div>
-                  </td>
-                </ng-container>
-
-                <!-- Status Column -->
-                <ng-container matColumnDef="status">
-                  <th mat-header-cell *matHeaderCellDef>Status</th>
-                  <td mat-cell *matCellDef="let payment">
-                    <mat-chip [color]="getStatusColor(payment.status)" selected>
-                      {{payment.status | titlecase}}
-                    </mat-chip>
-                  </td>
-                </ng-container>
-
-                <!-- Actions Column -->
-                <ng-container matColumnDef="actions">
-                  <th mat-header-cell *matHeaderCellDef>Actions</th>
-                  <td mat-cell *matCellDef="let payment">
-                    <div class="action-buttons">
-                      <!-- Approve button for pending payments -->
-                      <button
-                        *ngIf="payment.status === 'pending'"
-                        mat-raised-button
-                        color="primary"
-                        [disabled]="processingPaymentId === payment._id || processing.includes(payment._id)"
-                        (click)="approvePayment(payment)"
-                        class="action-button">
-                        <mat-icon *ngIf="processing.includes(payment._id)" class="spinner">hourglass_empty</mat-icon>
-                        <span *ngIf="!processing.includes(payment._id)">Approve</span>
-                        <span *ngIf="processing.includes(payment._id)">Processing...</span>
-                      </button>
-
-                      <!-- Record and Cancel buttons for completed payments -->
-                      <button
-                        *ngIf="payment.status === 'completed'"
-                        mat-raised-button
-                        color="accent"
-                        [disabled]="processingPaymentId === payment._id || processing.includes(payment._id)"
-                        (click)="recordPayment(payment)"
-                        class="action-button"
-                        style="margin-right: 8px;">
-                        <mat-icon *ngIf="processing.includes(payment._id)" class="spinner">hourglass_empty</mat-icon>
-                        <span *ngIf="!processing.includes(payment._id)">Record</span>
-                        <span *ngIf="processing.includes(payment._id)">Processing...</span>
-                      </button>
-
-                      <button
-                        *ngIf="payment.status === 'completed'"
-                        mat-raised-button
-                        color="warn"
-                        [disabled]="processing.includes(payment._id)"
-                        (click)="cancelPayment(payment)"
-                        class="action-button cancel-button">
-                        <mat-icon>cancel</mat-icon>
-                        Cancel
-                      </button>
-                    </div>
-                  </td>
-                </ng-container>
-
-                      <tr mat-header-row *matHeaderRowDef="displayedColumns"></tr>
-                      <tr mat-row *matRowDef="let row; columns: displayedColumns;"></tr>
-                    </table>
-                  </div>
-
-                  <div *ngIf="getActivePayments().length === 0" class="no-data">
-                    <mat-icon>receipt_long</mat-icon>
-                    <h3>No active payments found</h3>
-                    <p>No approved court payments ready to be recorded for the selected date range.</p>
-                  </div>
-                </div>
-              </mat-tab>
-
-              <!-- Credit Purchases Tab -->
-              <mat-tab label="Credit Purchases">
-                <div class="tab-content">
-                  <div class="table-container">
-                    <table mat-table [dataSource]="getCreditDeposits()" class="receipts-table">
-                
-                      <!-- Request Date Column -->
-                      <ng-container matColumnDef="requestDate">
-                        <th mat-header-cell *matHeaderCellDef>Request Date</th>
-                        <td mat-cell *matCellDef="let deposit">
-                          <div class="date-cell">
-                            <span class="date">{{formatDate(deposit.createdAt)}}</span>
-                            <span class="time">{{formatTimeFromDate(deposit.createdAt)}}</span>
-                          </div>
-                        </td>
-                      </ng-container>
-
-                      <!-- Member Column -->
-                      <ng-container matColumnDef="member">
-                        <th mat-header-cell *matHeaderCellDef>Member</th>
-                        <td mat-cell *matCellDef="let deposit">
-                          <div class="member-cell">
-                            <strong>{{getUserFullName(deposit.userId)}}</strong>
-                            <span class="username">@{{getUserUsername(deposit.userId)}}</span>
-                          </div>
-                        </td>
-                      </ng-container>
-
-                      <!-- Amount Column -->
-                      <ng-container matColumnDef="amount">
-                        <th mat-header-cell *matHeaderCellDef>Amount</th>
-                        <td mat-cell *matCellDef="let deposit">
-                          <div class="amount-cell">
-                            <span class="amount">₱{{deposit.amount.toFixed(2)}}</span>
-                          </div>
-                        </td>
-                      </ng-container>
-
-                      <!-- Payment Method Column -->
-                      <ng-container matColumnDef="paymentMethod">
-                        <th mat-header-cell *matHeaderCellDef>Payment Method</th>
-                        <td mat-cell *matCellDef="let deposit">
-                          <mat-chip [class]="'payment-method-' + deposit.metadata?.paymentMethod">
-                            {{getPaymentMethodLabel(deposit.metadata?.paymentMethod)}}
-                          </mat-chip>
-                        </td>
-                      </ng-container>
-
-                      <!-- Status Column -->
-                      <ng-container matColumnDef="status">
-                        <th mat-header-cell *matHeaderCellDef>Status</th>
-                        <td mat-cell *matCellDef="let deposit">
-                          <mat-chip [class]="'status-' + deposit.status">
-                            {{deposit.status | titlecase}}
-                          </mat-chip>
-                        </td>
-                      </ng-container>
-
-                      <!-- Actions Column -->
-                      <ng-container matColumnDef="actions">
-                        <th mat-header-cell *matHeaderCellDef>Actions</th>
-                        <td mat-cell *matCellDef="let deposit">
-                          <div class="action-buttons">
-                            <button 
-                              *ngIf="deposit.status === 'pending' || deposit.status === 'completed'" 
-                              mat-raised-button 
-                              color="primary" 
-                              (click)="recordCreditDeposit(deposit)"
-                              [disabled]="loading">
-                              <mat-icon>verified</mat-icon>
-                              Record
-                            </button>
-                            <span *ngIf="deposit.status === 'recorded'" class="recorded-label">
-                              <mat-icon>check_circle</mat-icon>
-                              Recorded
-                            </span>
-                          </div>
-                        </td>
-                      </ng-container>
-
-                      <tr mat-header-row *matHeaderRowDef="creditDepositsColumns"></tr>
-                      <tr mat-row *matRowDef="let row; columns: creditDepositsColumns;"></tr>
-                    </table>
-
-                    <div *ngIf="getCreditDeposits().length === 0" class="no-data">
-                      <mat-icon>account_balance</mat-icon>
-                      <p>No credit purchases found for the selected date range.</p>
-                    </div>
-                  </div>
-                </div>
-              </mat-tab>
-
-              <!-- Archived Payments Tab -->
-              <mat-tab label="Archived Payments">
-                <div class="tab-content">
-                  <div class="table-container">
-                    <table mat-table [dataSource]="getArchivedPayments()" class="receipts-table">
-                
-                      <!-- Payment Date Column -->
-                      <ng-container matColumnDef="paymentDate">
-                        <th mat-header-cell *matHeaderCellDef>Payment Date</th>
-                        <td mat-cell *matCellDef="let payment">
-                          <span *ngIf="payment.paymentDate">{{formatDate(payment.paymentDate)}}</span>
-                          <span *ngIf="!payment.paymentDate" class="no-date">Not paid</span>
-                        </td>
-                      </ng-container>
-
-                      <!-- Reference Number Column -->
-                      <ng-container matColumnDef="referenceNumber">
-                        <th mat-header-cell *matHeaderCellDef>Reference #</th>
-                        <td mat-cell *matCellDef="let payment">
-                          {{payment.referenceNumber}}
-                        </td>
-                      </ng-container>
-
-                      <!-- Member Column -->
-                      <ng-container matColumnDef="member">
-                        <th mat-header-cell *matHeaderCellDef>Member</th>
-                        <td mat-cell *matCellDef="let payment">
-                          <div class="member-info">
-                            <div class="member-name">{{payment.memberName}}</div>
-                            <div class="member-username">@{{payment.memberUsername}}</div>
-                          </div>
-                        </td>
-                      </ng-container>
-
-                      <!-- Reservation Details Column -->
-                      <ng-container matColumnDef="reservation">
-                        <th mat-header-cell *matHeaderCellDef>Reservation</th>
-                        <td mat-cell *matCellDef="let payment">
-                          <div class="reservation-info">
-                            <div class="date">{{formatDate(payment.reservationDate)}}</div>
-                            <div class="time">
-                              {{payment.timeSlotDisplay}}
-                              <mat-chip *ngIf="payment.isOpenPlayEvent" class="open-play-chip">Open Play</mat-chip>
-                            </div>
-                            <div class="participants-info" *ngIf="!payment.isOpenPlayEvent && payment.players.length > 0">
-                              <div class="participants-count">{{payment.players.length}} players</div>
-                              <div class="participants-list">{{getPlayersList(payment)}}</div>
-                            </div>
-                            <div class="participants-info" *ngIf="payment.isOpenPlayEvent">
-                              <div class="participants-count">{{payment.openPlayParticipants.length}} participants</div>
-                              <div class="participants-list">{{getParticipantsList(payment)}}</div>
-                            </div>
-                          </div>
-                        </td>
-                      </ng-container>
-
-                      <!-- Amount Column -->
-                      <ng-container matColumnDef="totalAmount">
-                        <th mat-header-cell *matHeaderCellDef>Amount</th>
-                        <td mat-cell *matCellDef="let payment">
-                          <div class="amount-display">
-                            <span class="amount">₱{{payment.amount.toFixed(2)}}</span>
-                          </div>
-                        </td>
-                      </ng-container>
-
-                      <!-- Payment Method Column -->
-                      <ng-container matColumnDef="paymentMethod">
-                        <th mat-header-cell *matHeaderCellDef>Payment Method</th>
-                        <td mat-cell *matCellDef="let payment">
-                          <mat-chip-set>
-                            <mat-chip>{{formatPaymentMethod(payment.paymentMethod)}}</mat-chip>
-                          </mat-chip-set>
-                        </td>
-                      </ng-container>
-
-                      <!-- Status Column -->
-                      <ng-container matColumnDef="status">
-                        <th mat-header-cell *matHeaderCellDef>Status</th>
-                        <td mat-cell *matCellDef="let payment">
-                          <mat-chip-set>
-                            <mat-chip [color]="getStatusColor(payment.status)" selected>
-                              {{getStatusLabel(payment.status)}}
-                            </mat-chip>
-                          </mat-chip-set>
-                        </td>
-                      </ng-container>
-
-                      <!-- Recorded Date Column -->
-                      <ng-container matColumnDef="recordedDate">
-                        <th mat-header-cell *matHeaderCellDef>Recorded Date</th>
-                        <td mat-cell *matCellDef="let payment">
-                          <span *ngIf="payment.recordedAt">{{formatDate(payment.recordedAt)}}</span>
-                          <span *ngIf="!payment.recordedAt" class="no-date">-</span>
-                        </td>
-                      </ng-container>
-
-                      <!-- Actions Column -->
-                      <ng-container matColumnDef="actions">
-                        <th mat-header-cell *matHeaderCellDef>Actions</th>
-                        <td mat-cell *matCellDef="let payment">
-                          <div class="action-buttons">
-                            <button 
-                              *ngIf="payment.status === 'record'"
-                              mat-raised-button 
-                              color="warn"
-                              class="unrecord-button"
-                              (click)="unrecordPayment(payment._id)"
-                              [disabled]="processing.includes(payment._id)"
-                              matTooltip="Unrecord payment and remove from Court Usage Report"
-                              style="margin-top: 5px;">
-                              <mat-icon>undo</mat-icon>
-                              {{processing.includes(payment._id) ? 'Unrecording...' : 'Unrecord'}}
-                            </button>
-                          </div>
-                        </td>
-                      </ng-container>
-
-                      <tr mat-header-row *matHeaderRowDef="archivedDisplayedColumns"></tr>
-                      <tr mat-row *matRowDef="let row; columns: archivedDisplayedColumns;"></tr>
-                    </table>
-                  </div>
-
-                  <div *ngIf="getArchivedPayments().length === 0" class="no-data">
-                    <mat-icon>archive</mat-icon>
-                    <h3>No archived payments found</h3>
-                    <p>No archived court payments found for the selected date range.</p>
-                  </div>
-                </div>
-              </mat-tab>
-            </mat-tab-group>
-          </mat-card-content>
-        </mat-card>
-      </div>
-    </div>
-
-    <!-- Record Payments Modal -->
-    <div *ngIf="showRecordedModal" class="modal-overlay" (click)="closeRecordedModal()">
-      <div class="recorded-modal" (click)="$event.stopPropagation()">
-        <mat-card class="modal-card">
-          <mat-card-header>
-            <div class="modal-header">
-              <mat-card-title>
-                <mat-icon>verified</mat-icon>
-                Record Payments
-              </mat-card-title>
-              <button mat-icon-button (click)="closeRecordedModal()" class="close-button">
-                <mat-icon>close</mat-icon>
-              </button>
-            </div>
-          </mat-card-header>
-          <mat-card-content>
-            <div *ngIf="loadingRecordedPayments" class="loading-recorded">
-              <mat-progress-spinner mode="indeterminate" diameter="40"></mat-progress-spinner>
-              <p>Loading recorded payments...</p>
-            </div>
-
-            <div *ngIf="!loadingRecordedPayments && recordedPayments.length === 0" class="no-recorded-data">
-              <mat-icon>verified</mat-icon>
-              <h3>No Record Payments</h3>
-              <p>No payments have been recorded yet.</p>
-            </div>
-
-            <div *ngIf="!loadingRecordedPayments && recordedPayments.length > 0" class="recorded-table-container">
-              <table mat-table [dataSource]="recordedPayments" class="recorded-table">
-                
-                <!-- Timestamp Column -->
-                <ng-container matColumnDef="timestamp">
-                  <th mat-header-cell *matHeaderCellDef>Timestamp</th>
-                  <td mat-cell *matCellDef="let payment">
-                    {{formatDateTime(payment.recordedAt || payment.paymentDate)}}
-                  </td>
-                </ng-container>
-
-                <!-- Member Column -->
-                <ng-container matColumnDef="member">
-                  <th mat-header-cell *matHeaderCellDef>Member</th>
-                  <td mat-cell *matCellDef="let payment">
-                    {{payment.memberName}}
-                  </td>
-                </ng-container>
-
-                <!-- Date Column -->
-                <ng-container matColumnDef="date">
-                  <th mat-header-cell *matHeaderCellDef>Date</th>
-                  <td mat-cell *matCellDef="let payment">
-                    {{formatDate(payment.reservationDate)}}
-                  </td>
-                </ng-container>
-
-                <!-- Start Time Column -->
-                <ng-container matColumnDef="startTime">
-                  <th mat-header-cell *matHeaderCellDef>Start Time</th>
-                  <td mat-cell *matCellDef="let payment">
-                    {{formatTime(payment.timeSlot)}}
-                  </td>
-                </ng-container>
-
-                <!-- End Time Column -->
-                <ng-container matColumnDef="endTime">
-                  <th mat-header-cell *matHeaderCellDef>End Time</th>
-                  <td mat-cell *matCellDef="let payment">
-                    {{formatTime(payment.timeSlot + 1)}}
-                  </td>
-                </ng-container>
-
-                <!-- Paid To Column -->
-                <ng-container matColumnDef="paidTo">
-                  <th mat-header-cell *matHeaderCellDef>Paid to Cash/GCash</th>
-                  <td mat-cell *matCellDef="let payment">
-                    <div class="payment-method-badge">
-                      <mat-icon>{{getPaymentMethodIcon(payment.paymentMethod)}}</mat-icon>
-                      {{formatPaymentMethod(payment.paymentMethod)}}
-                    </div>
-                  </td>
-                </ng-container>
-
-                <!-- Amount Column -->
-                <ng-container matColumnDef="amount">
-                  <th mat-header-cell *matHeaderCellDef>Amount</th>
-                  <td mat-cell *matCellDef="let payment">
-                    <strong class="amount-value">₱{{payment.amount.toFixed(2)}}</strong>
-                  </td>
-                </ng-container>
-
-                <tr mat-header-row *matHeaderRowDef="recordedColumns"></tr>
-                <tr mat-row *matRowDef="let row; columns: recordedColumns;"></tr>
-              </table>
-            </div>
-
-            <div class="modal-actions">
-              <button mat-button (click)="exportRecordedToCSV()" [disabled]="recordedPayments.length === 0">
-                <mat-icon>download</mat-icon>
-                Export Record Payments
-              </button>
-              <button mat-raised-button color="primary" (click)="closeRecordedModal()">
-                Close
-              </button>
-            </div>
-          </mat-card-content>
-        </mat-card>
-      </div>
-    </div>
-
-  `,
-  styles: [`
-    .report-container {
-      padding: 20px;
-      max-width: 1400px;
-      margin: 0 auto;
-    }
-
-    .report-header {
-      margin-bottom: 24px;
-    }
-
-    .header-info {
-      display: flex;
-      align-items: center;
-      margin-bottom: 16px;
-    }
-
-    .back-button {
-      margin-right: 12px;
-    }
-
-    .title-section h1 {
-      margin: 0;
-      color: #1976d2;
-    }
-
-    .subtitle {
-      margin: 4px 0 0 0;
-      color: #666;
-      font-size: 14px;
-    }
-
-    .filter-card {
-      margin-bottom: 24px;
-    }
-
-    .date-filter-form {
-      display: flex;
-      gap: 16px;
-      align-items: flex-end;
-      flex-wrap: wrap;
-    }
-
-    .filter-actions {
-      display: flex;
-      gap: 12px;
-    }
-
-    .loading-container {
-      display: flex;
-      flex-direction: column;
-      align-items: center;
-      padding: 40px;
-      text-align: center;
-    }
-
-    .summary-grid {
-      display: grid;
-      grid-template-columns: repeat(auto-fit, minmax(280px, 1fr));
-      gap: 16px;
-      margin-bottom: 24px;
-    }
-
-    .service-fee-grid {
-      display: grid;
-      grid-template-columns: repeat(auto-fit, minmax(280px, 1fr));
-      gap: 16px;
-      margin-bottom: 24px;
-    }
-
-    .summary-card {
-      border-left: 4px solid #1976d2;
-    }
-
-    .summary-card.pending {
-      border-left-color: #ff9800;
-    }
-
-    .summary-card.completed {
-      border-left-color: #2196f3;
-    }
-
-    .summary-card.recorded {
-      border-left-color: #4caf50;
-    }
-
-    .summary-card.service-fee {
-      border-left-color: #ff9800;
-    }
-
-    .summary-card.court-revenue {
-      border-left-color: #4caf50;
-    }
-
-    .summary-content {
-      display: flex;
-      align-items: center;
-      gap: 16px;
-    }
-
-    .summary-icon {
-      font-size: 32px;
-      width: 32px;
-      height: 32px;
-      color: #1976d2;
-    }
-
-    .summary-card.pending .summary-icon {
-      color: #ff9800;
-    }
-
-    .summary-card.completed .summary-icon {
-      color: #2196f3;
-    }
-
-    .summary-card.recorded .summary-icon {
-      color: #4caf50;
-    }
-
-    .summary-card.service-fee .summary-icon {
-      color: #ff9800;
-    }
-
-    .summary-card.court-revenue .summary-icon {
-      color: #4caf50;
-    }
-
-    .summary-details h3 {
-      margin: 0 0 8px 0;
-      font-size: 16px;
-      color: #333;
-    }
-
-    .summary-value {
-      font-size: 24px;
-      font-weight: bold;
-      margin: 0 0 4px 0;
-      color: #1976d2;
-    }
-
-    .summary-card.pending .summary-value {
-      color: #ff9800;
-    }
-
-    .summary-card.completed .summary-value {
-      color: #2196f3;
-    }
-
-    .summary-card.recorded .summary-value {
-      color: #4caf50;
-    }
-
-    .summary-card.service-fee .summary-value {
-      color: #ff9800;
-    }
-
-    .summary-card.court-revenue .summary-value {
-      color: #4caf50;
-    }
-
-    .summary-label {
-      margin: 0;
-      font-size: 12px;
-      color: #666;
-    }
-
-    .breakdown-card {
-      margin-bottom: 24px;
-    }
-
-    .payment-method-grid {
-      display: grid;
-      grid-template-columns: repeat(auto-fit, minmax(200px, 1fr));
-      gap: 16px;
-    }
-
-    .payment-method-item {
-      padding: 16px;
-      border: 1px solid #e0e0e0;
-      border-radius: 8px;
-    }
-
-    .method-header {
-      display: flex;
-      align-items: center;
-      gap: 8px;
-      margin-bottom: 12px;
-    }
-
-    .method-header mat-icon {
-      color: #1976d2;
-    }
-
-    .method-header h4 {
-      margin: 0;
-      font-size: 14px;
-    }
-
-    .method-stats {
-      display: flex;
-      flex-direction: column;
-      gap: 4px;
-    }
-
-    .count {
-      font-size: 12px;
-      color: #666;
-    }
-
-    .total {
-      font-weight: bold;
-      color: #1976d2;
-    }
-
-
-    .receipts-table-card {
-      margin-bottom: 24px;
-    }
-
-    .table-container {
-      overflow-x: auto;
-      max-width: 100%;
-    }
-
-    .tab-content {
-      padding-top: 20px;
-    }
-
-    .receipts-table {
-      width: 100%;
-      min-width: 1000px;
-    }
-
-    .member-info strong {
-      display: block;
-      font-size: 14px;
-    }
-
-    .member-info small {
-      color: #666;
-      font-size: 12px;
-    }
-
-    .reservation-info {
-      display: flex;
-      flex-direction: column;
-      gap: 4px;
-    }
-
-    .reservation-date {
-      font-weight: 500;
-      font-size: 13px;
-    }
-
-    .time-slot {
-      display: flex;
-      align-items: center;
-      gap: 8px;
-      font-size: 12px;
-      color: #666;
-    }
-
-    .peak-chip {
-      font-size: 10px;
-      height: 20px;
-      background-color: #ff9800;
-      color: white;
-    }
-
-    .open-play-chip {
-      font-size: 10px;
-      height: 20px;
-      background-color: #4caf50;
-      color: white;
-    }
-
-    .players-count {
-      font-size: 12px;
-      color: #666;
-    }
-
-    .participants-info {
-      display: flex;
-      flex-direction: column;
-      gap: 2px;
-    }
-
-    .participants-count {
-      font-size: 12px;
-      color: #666;
-      font-weight: 500;
-    }
-
-    .participants-list {
-      font-size: 11px;
-      color: #888;
-      line-height: 1.2;
-    }
-
-    .payment-method {
-      display: flex;
-      align-items: center;
-      gap: 8px;
-      font-size: 13px;
-    }
-
-    .payment-method mat-icon {
-      font-size: 16px;
-      width: 16px;
-      height: 16px;
-    }
-
-    .total-amount {
-      color: #1976d2;
-      font-size: 15px;
-    }
-
-
-    .no-date {
-      color: #999;
-      font-style: italic;
-      font-size: 12px;
-    }
-
-    .action-button {
-      min-width: 100px;
-      font-size: 12px;
-    }
-
-    .action-button .spinner {
-      animation: spin 1s linear infinite;
-      font-size: 16px;
-      margin-right: 4px;
-    }
-
-    @keyframes spin {
-      0% { transform: rotate(0deg); }
-      100% { transform: rotate(360deg); }
-    }
-
-    mat-chip {
-      font-size: 11px;
-      min-height: 24px;
-    }
-
-    mat-chip.mat-chip-selected.mat-warn {
-      background-color: #ff9800;
-      color: white;
-    }
-
-    mat-chip.mat-chip-selected.mat-primary {
-      background-color: #2196f3;
-      color: white;
-    }
-
-    mat-chip.mat-chip-selected.mat-accent {
-      background-color: #4caf50;
-      color: white;
-    }
-
-    /* Modal Styles */
-    .modal-overlay {
-      position: fixed;
-      top: 0;
-      left: 0;
-      width: 100%;
-      height: 100%;
-      background-color: rgba(0, 0, 0, 0.5);
-      display: flex;
-      align-items: center;
-      justify-content: center;
-      z-index: 1000;
-    }
-
-    .recorded-modal {
-      width: 90%;
-      max-width: 1200px;
-      max-height: 90vh;
-      overflow: hidden;
-    }
-
-    .modal-card {
-      margin: 0;
-      height: 100%;
-      display: flex;
-      flex-direction: column;
-    }
-
-    .modal-header {
-      display: flex;
-      justify-content: space-between;
-      align-items: center;
-      width: 100%;
-    }
-
-    .modal-header mat-card-title {
-      display: flex;
-      align-items: center;
-      gap: 8px;
-      margin: 0;
-    }
-
-    .close-button {
-      color: #666;
-    }
-
-    .close-button:hover {
-      color: #333;
-    }
-
-    .loading-recorded {
-      display: flex;
-      flex-direction: column;
-      align-items: center;
-      padding: 40px;
-      text-align: center;
-    }
-
-    .no-recorded-data {
-      display: flex;
-      flex-direction: column;
-      align-items: center;
-      padding: 40px;
-      text-align: center;
-      color: #666;
-    }
-
-    .no-recorded-data mat-icon {
-      font-size: 48px;
-      width: 48px;
-      height: 48px;
-      margin-bottom: 16px;
-      color: #4caf50;
-    }
-
-    .no-recorded-data h3 {
-      margin: 0 0 8px 0;
-    }
-
-    .no-recorded-data p {
-      margin: 0;
-      font-size: 14px;
-    }
-
-    .recorded-table-container {
-      overflow-x: auto;
-      max-height: 60vh;
-      overflow-y: auto;
-    }
-
-    .recorded-table {
-      width: 100%;
-      min-width: 800px;
-    }
-
-    .recorded-table th {
-      background-color: #f5f5f5;
-      font-weight: 600;
-    }
-
-    .payment-method-badge {
-      display: flex;
-      align-items: center;
-      gap: 4px;
-      font-size: 13px;
-    }
-
-    .payment-method-badge mat-icon {
-      font-size: 16px;
-      width: 16px;
-      height: 16px;
-    }
-
-    .amount-value {
-      color: #2196f3;
-      font-size: 14px;
-    }
-
-    .modal-actions {
-      display: flex;
-      justify-content: space-between;
-      margin-top: 16px;
-      padding-top: 16px;
-      border-top: 1px solid #e0e0e0;
-    }
-
-    .recorded-payments-btn {
-      margin-right: 12px;
-    }
-
-    .no-data {
-      text-align: center;
-      padding: 40px;
-      color: #666;
-    }
-
-    .no-data mat-icon {
-      font-size: 48px;
-      width: 48px;
-      height: 48px;
-      margin-bottom: 16px;
-    }
-
-    .no-data h3 {
-      margin: 0 0 8px 0;
-    }
-
-    .no-data p {
-      margin: 0;
-      font-size: 14px;
-    }
-
-    @media (max-width: 768px) {
-      .report-container {
-        padding: 16px;
-      }
-      
-      .date-filter-form {
-        flex-direction: column;
-        align-items: stretch;
-      }
-      
-      .summary-grid {
-        grid-template-columns: 1fr;
-      }
-    }
-
-    /* Amount Display Styles */
-    .amount-container {
-      width: 100%;
-    }
-
-    .amount-display {
-      display: flex;
-      align-items: center;
-      gap: 8px;
-      padding: 8px 12px;
-      border-radius: 8px;
-      transition: all 0.2s ease;
-      border: 1px solid transparent;
-      min-width: 110px;
-    }
-
-    /* Editable amounts (pending payments) */
-    .amount-display.editable {
-      cursor: pointer;
-      background: rgba(59, 130, 246, 0.03);
-    }
-
-    .amount-display.editable:hover {
-      background: rgba(59, 130, 246, 0.08);
-      border-color: rgba(59, 130, 246, 0.2);
-      transform: translateY(-1px);
-      box-shadow: 0 2px 8px rgba(59, 130, 246, 0.15);
-    }
-
-    .amount-display.editable:hover .total-amount {
-      color: #1d4ed8;
-    }
-
-    /* Read-only amounts (completed/recorded payments) */
-    .amount-display.readonly {
-      cursor: default;
-      background: rgba(107, 114, 128, 0.03);
-    }
-
-    .amount-display.readonly:hover {
-      background: rgba(107, 114, 128, 0.05);
-    }
-
-    .amount-display .total-amount {
-      font-weight: 600;
-      font-size: 14px;
-      color: #1e293b;
-      transition: color 0.2s ease;
-    }
-
-    /* Action icon for all payment types */
-    .action-icon {
-      font-size: 16px;
-      width: 16px;
-      height: 16px;
-      transition: all 0.2s ease;
-    }
-
-    /* Edit icon for pending payments */
-    .amount-display.editable .action-icon {
-      color: #94a3b8;
-      opacity: 0;
-    }
-
-    .amount-display.editable:hover .action-icon {
-      opacity: 1;
-      color: #3b82f6;
-    }
-
-    /* Status icon for completed payments */
-    .amount-display.readonly .action-icon {
-      color: #6b7280;
-      opacity: 0.7;
-    }
-
-    .amount-display.readonly:hover .action-icon {
-      opacity: 1;
-    }
-
-    /* Modal Panel Styling */
-    ::ng-deep .edit-amount-dialog .mat-mdc-dialog-container {
-      padding: 0;
-      border-radius: 16px;
-      box-shadow: 0 20px 60px rgba(0, 0, 0, 0.15);
-    }
-  `]
-})
-export class CourtReceiptsReportComponent implements OnInit {
-  reportData: PaymentsReportData | null = null;
-  loading = false;
-  processingPaymentId: string | null = null;
-  processing: string[] = [];
-  
-  // Recorded payments modal
-  showRecordedModal = false;
-  loadingRecordedPayments = false;
-  recordedPayments: PaymentRecord[] = [];
-  recordedColumns = ['timestamp', 'member', 'date', 'startTime', 'endTime', 'paidTo', 'amount'];
-  
-  // Credit deposits data
-  creditDeposits: CreditTransaction[] = [];
-  creditDepositsColumns = ['requestDate', 'member', 'amount', 'paymentMethod', 'status', 'actions'];
-  loadingCreditDeposits = false;
-  
-  // Amount editing
-  updatingPayment = false;
-  
-  private apiUrl = environment.apiUrl;
-  
-  
-  dateRangeForm = new FormGroup({
-    startDate: new FormControl<Date | null>(null),
-    endDate: new FormControl<Date | null>(null)
-  });
-
-  displayedColumns: string[] = [
-    'paymentDate',
-    'referenceNumber', 
-    'member',
-    'reservation',
-    'paymentMethod',
-    'totalAmount',
-    'status',
-    'actions'
-  ];
-  
-  archivedDisplayedColumns: string[] = [
-    'paymentDate',
-    'referenceNumber',
-    'member', 
-    'reservation',
-    'paymentMethod',
-    'totalAmount',
-    'status',
-    'recordedDate',
-    'actions'
-  ];
-
-  private baseUrl = environment.apiUrl;
-
-  constructor(
-    private http: HttpClient,
-    private router: Router,
-    private authService: AuthService,
-    private creditService: CreditService,
-    private dialog: MatDialog,
-    private snackBar: MatSnackBar
-  ) {
-    // Set default date range to last 30 days
-    const endDate = new Date();
-    const startDate = new Date();
-    startDate.setDate(startDate.getDate() - 30);
-    
-    this.dateRangeForm.patchValue({
-      startDate: startDate,
-      endDate: endDate
-    });
-  }
-
-  ngOnInit(): void {
-    // Check if user is admin
-    if (!this.authService.isAdmin()) {
-      this.router.navigate(['/dashboard']);
-      return;
-    }
-    
-    this.loadReport();
-    this.loadCreditDeposits();
-  }
-
-  loadReport(): void {
-    this.loading = true;
-    this.loadCreditDeposits();
-    
-    const params: any = {};
-    if (this.dateRangeForm.value.startDate) {
-      params.startDate = this.dateRangeForm.value.startDate.toISOString();
-    }
-    if (this.dateRangeForm.value.endDate) {
-      params.endDate = this.dateRangeForm.value.endDate.toISOString();
-    }
-
-    this.http.get<{success: boolean, data: PaymentRecord[]}>(`${this.baseUrl}/payments`, { params })
-      .subscribe({
-        next: (response) => {
-          if (response.success && response.data) {
-            // Transform the payments data to match our interface
-            this.reportData = {
-              payments: response.data.map((payment: any) => {
-                const reservation = payment.reservationId || {};
-                const poll = payment.pollId || {};
-                const openPlayEvent = poll.openPlayEvent || {};
-                
-                // Determine if this is an Open Play event
-                const isOpenPlayEvent = !!payment.pollId;
-                
-                let players: string[] = [];
-                let reservationDate: string;
-                let timeSlot: number;
-                let timeSlotDisplay: string;
-                let openPlayParticipants: string[] = [];
-                
-                if (isOpenPlayEvent) {
-                  // Open Play event
-                  reservationDate = openPlayEvent.eventDate || new Date().toISOString();
-                  timeSlot = openPlayEvent.startTime || 18;
-                  timeSlotDisplay = `${openPlayEvent.startTime || 18}:00-${openPlayEvent.endTime || 20}:00`;
-                  openPlayParticipants = (openPlayEvent.confirmedPlayers || []).map((p: any) => p.fullName);
-                  players = openPlayParticipants; // For backward compatibility
-                } else {
-                  // Court reservation
-                  players = reservation.players || [];
-                  reservationDate = reservation.date || new Date().toISOString();
-                  timeSlot = reservation.timeSlot || 0;
-                  const endTimeSlot = reservation.endTimeSlot || (timeSlot + 1);
-                  timeSlotDisplay = `${timeSlot}:00-${endTimeSlot}:00`;
-                  
-                }
-                
-                return {
-                  ...payment,
-                  memberName: payment.userId?.fullName || 'Unknown',
-                  memberUsername: payment.userId?.username || 'unknown',
-                  reservationDate,
-                  timeSlot,
-                  timeSlotDisplay,
-                  players,
-                  openPlayParticipants,
-                  isOpenPlayEvent,
-                  isPeakHour: payment.metadata?.isPeakHour || false
-                };
-              }),
-              summary: {
-                totalPayments: response.data.filter((p: any) => p.status === 'completed' || p.status === 'record').length,
-                totalAmount: response.data.filter((p: any) => p.status === 'completed' || p.status === 'record').reduce((sum: number, p: any) => sum + p.amount, 0),
-                pendingPayments: response.data.filter((p: any) => p.status === 'pending').length,
-                completedPayments: response.data.filter((p: any) => p.status === 'completed').length,
-                recordedPayments: response.data.filter((p: any) => p.status === 'record').length,
-                totalServiceFees: response.data.filter((p: any) => p.status === 'completed' || p.status === 'record').reduce((sum: number, p: any) => sum + (p.amount * 0.10), 0),
-                totalCourtRevenue: response.data.filter((p: any) => p.status === 'completed' || p.status === 'record').reduce((sum: number, p: any) => sum + (p.amount * 0.90), 0)
-              },
-              paymentMethodBreakdown: this.calculatePaymentMethodBreakdown(response.data),
-              period: {
-                startDate: params.startDate || '',
-                endDate: params.endDate || ''
-              }
-            };
-          }
-          this.loading = false;
-        },
-        error: (error) => {
-          console.error('Error loading payments report:', error);
-          this.showMessage('Failed to load payments data', 'error');
-          this.loading = false;
-        }
-      });
-  }
-
-  resetDateRange(): void {
-    const endDate = new Date();
-    const startDate = new Date();
-    startDate.setDate(startDate.getDate() - 30);
-    
-    this.dateRangeForm.patchValue({
-      startDate: startDate,
-      endDate: endDate
-    });
-    
-    this.loadReport();
-  }
-
-  formatDate(dateString: string): string {
-    return new Date(dateString).toLocaleDateString('en-US', {
-      month: 'short',
-      day: 'numeric',
-      year: 'numeric'
-    });
-  }
-
-  formatPaymentMethod(method: string): string {
-    const methodMap: {[key: string]: string} = {
-      'cash': 'Cash',
-      'bank_transfer': 'Bank Transfer',
-      'gcash': 'GCash',
-      'coins': 'Coins'
-    };
-    return methodMap[method] || method;
-  }
-
-  getPaymentMethodIcon(method: string): string {
-    const iconMap: {[key: string]: string} = {
-      'cash': 'payments',
-      'bank_transfer': 'account_balance',
-      'gcash': 'phone_android',
-      'coins': 'monetization_on'
-    };
-    return iconMap[method] || 'payment';
-  }
-
-  exportToCSV(): void {
-    if (!this.reportData || !this.reportData.payments.length) {
-      return;
-    }
-
-    const headers = [
-      'Payment Date',
-      'Reference Number',
-      'Member Name', 
-      'Username',
-      'Reservation Date',
-      'Time Slot',
-      'Players Count',
-      'Event Type',
-      'Participants',
-      'Peak Hour',
-      'Payment Method',
-      'Total Amount',
-      'Status',
-      'Approved By',
-      'Recorded By'
-    ];
-
-    const csvContent = [
-      headers.join(','),
-      ...this.reportData.payments.map(payment => [
-        `"${payment.paymentDate ? this.formatDate(payment.paymentDate) : 'Not paid'}"`,
-        `"${payment.referenceNumber}"`,
-        `"${payment.memberName}"`,
-        `"${payment.memberUsername}"`,
-        `"${this.formatDate(payment.reservationDate)}"`,
-        `"${payment.timeSlotDisplay}"`,
-        payment.players.length,
-        payment.isOpenPlayEvent ? 'Open Play Event' : 'Court Reservation',
-        payment.isOpenPlayEvent ? `"${payment.openPlayParticipants.join(', ')}"` : `"${payment.players.join(', ')}"`,
-        payment.isPeakHour ? 'Yes' : 'No',
-        `"${this.formatPaymentMethod(payment.paymentMethod)}"`,
-        payment.amount.toFixed(2),
-        `"${payment.status}"`,
-        `"${payment.approvedBy || ''}"`,
-        `"${payment.recordedBy || ''}"`
-      ].join(','))
-    ].join('\n');
-
-    // Add summary at the end
-    const summaryRows = [
-      '',
-      'SUMMARY',
-      `Total Payments,${this.reportData.summary.totalPayments}`,
-      `Total Amount,₱${this.reportData.summary.totalAmount.toFixed(2)}`,
-      `Pending Payments,${this.reportData.summary.pendingPayments}`,
-      `Approved Payments,${this.reportData.summary.completedPayments}`,
-      `Record Payments,${this.reportData.summary.recordedPayments}`
-    ];
-
-    const finalContent = csvContent + '\n' + summaryRows.join('\n');
-
-    // Create and download file
-    const blob = new Blob([finalContent], { type: 'text/csv;charset=utf-8;' });
-    const link = document.createElement('a');
-    
-    if (link.download !== undefined) {
-      const url = URL.createObjectURL(blob);
-      link.setAttribute('href', url);
-      
-      const startDate = this.dateRangeForm.value.startDate;
-      const endDate = this.dateRangeForm.value.endDate;
-      const dateRange = startDate && endDate ? 
-        `${startDate.toISOString().split('T')[0]}_to_${endDate.toISOString().split('T')[0]}` : 
-        'last_30_days';
-      
-      link.setAttribute('download', `payment_management_${dateRange}.csv`);
-      link.style.visibility = 'hidden';
-      document.body.appendChild(link);
-      link.click();
-      document.body.removeChild(link);
-    }
-  }
-
-  calculatePaymentMethodBreakdown(payments: any[]): Array<{paymentMethod: string; count: number; totalAmount: number}> {
-    const methodMap = new Map<string, {count: number; totalAmount: number}>();
-    
-    payments.forEach(payment => {
-      const method = payment.paymentMethod;
-      if (methodMap.has(method)) {
-        const current = methodMap.get(method)!;
-        methodMap.set(method, {
-          count: current.count + 1,
-          totalAmount: current.totalAmount + payment.amount
-        });
-      } else {
-        methodMap.set(method, {
-          count: 1,
-          totalAmount: payment.amount
-        });
-      }
-    });
-    
-    return Array.from(methodMap.entries()).map(([paymentMethod, data]) => ({
-      paymentMethod,
-      ...data
-    }));
-  }
-
-  getButtonTextForStatus(status: string): string {
-    switch (status) {
-      case 'pending': return 'Approve';
-      case 'completed': return 'Record';
-      case 'record': return '✓ Record';
-      default: return '-';
-    }
-  }
-
-  getButtonColorForStatus(status: string): string {
-    switch (status) {
-      case 'pending': return 'primary';
-      case 'completed': return 'accent';
-      default: return '';
-    }
-  }
-
-  isButtonDisabled(status: string): boolean {
-    return status === 'record' || status === 'failed' || status === 'refunded';
-  }
-
-  getStatusColor(status: string): string {
-    switch (status) {
-      case 'pending': return 'warn';
-      case 'completed': return 'primary';
-      case 'record': return 'accent';
-      case 'failed': return 'warn';
-      case 'refunded': return '';
-      default: return '';
-    }
-  }
-
-  onPaymentAction(payment: PaymentRecord): void {
-    if (payment.status === 'pending') {
-      this.approvePayment(payment);
-    } else if (payment.status === 'completed') {
-      this.recordPayment(payment);
-    }
-  }
-
-  approvePayment(payment: PaymentRecord): void {
-    const dialogData: PaymentConfirmationData = {
-      action: 'approve',
-      paymentId: payment._id,
-      referenceNumber: payment.referenceNumber,
-      memberName: payment.memberName,
-      amount: payment.amount,
-      paymentMethod: payment.paymentMethod,
-      reservationDate: this.formatDate(payment.reservationDate),
-      timeSlot: payment.timeSlotDisplay
-    };
-
-    const dialogRef = this.dialog.open(PaymentConfirmationDialogComponent, {
-      width: '500px',
-      maxWidth: '95vw',
-      disableClose: true,
-      data: dialogData
-    });
-
-    dialogRef.afterClosed().subscribe(result => {
-      if (result && result.confirmed) {
-        this.processingPaymentId = payment._id;
-        
-        this.http.put(`${this.baseUrl}/payments/${payment._id}/approve`, {})
-          .subscribe({
-            next: (response: any) => {
-              if (response.success) {
-                this.showMessage('Payment approved successfully', 'success');
-                this.loadReport(); // Refresh the data
-              }
-              this.processingPaymentId = null;
-            },
-            error: (error) => {
-              console.error('Error approving payment:', error);
-              this.showMessage('Failed to approve payment', 'error');
-              this.processingPaymentId = null;
-            }
-          });
-      }
-    });
-  }
-
-  recordPayment(payment: PaymentRecord): void {
-    const dialogData: PaymentConfirmationData = {
-      action: 'record',
-      paymentId: payment._id,
-      referenceNumber: payment.referenceNumber,
-      memberName: payment.memberName,
-      amount: payment.amount,
-      paymentMethod: payment.paymentMethod,
-      reservationDate: this.formatDate(payment.reservationDate),
-      timeSlot: payment.timeSlotDisplay
-    };
-
-    const dialogRef = this.dialog.open(PaymentConfirmationDialogComponent, {
-      width: '500px',
-      maxWidth: '95vw',
-      disableClose: true,
-      data: dialogData
-    });
-
-    dialogRef.afterClosed().subscribe(result => {
-      if (result && result.confirmed) {
-        this.processingPaymentId = payment._id;
-        
-        this.http.put(`${this.baseUrl}/payments/${payment._id}/record`, {})
-          .subscribe({
-            next: (response: any) => {
-              if (response.success) {
-                this.showMessage('Payment recorded successfully', 'success');
-                this.loadReport(); // Refresh the data
-              }
-              this.processingPaymentId = null;
-            },
-            error: (error) => {
-              console.error('Error recording payment:', error);
-              this.showMessage('Failed to record payment', 'error');
-              this.processingPaymentId = null;
-            }
-          });
-      }
-    });
-  }
-
-  openRecordedPaymentsModal(): void {
-    this.showRecordedModal = true;
-    this.loadRecordedPayments();
-  }
-
-  closeRecordedModal(): void {
-    this.showRecordedModal = false;
-    this.recordedPayments = [];
-  }
-
-  loadRecordedPayments(): void {
-    this.loadingRecordedPayments = true;
-    
-    // Fetch only completed payments (approved payments ready to be recorded)
-    const params = { 
-      status: 'completed',
-      limit: '1000' // Get all completed payments ready for recording
-    };
-
-    this.http.get<{success: boolean, data: PaymentRecord[]}>(`${this.baseUrl}/payments`, { params })
-      .subscribe({
-        next: (response) => {
-          if (response.success && response.data) {
-            // Transform the payments data
-            this.recordedPayments = response.data.map((payment: any) => {
-              const reservation = payment.reservationId || {};
-              const poll = payment.pollId || {};
-              const openPlayEvent = poll.openPlayEvent || {};
-              
-              // Determine if this is an Open Play event
-              const isOpenPlayEvent = !!payment.pollId;
-              
-              let players: string[] = [];
-              let reservationDate: string;
-              let timeSlot: number;
-              let timeSlotDisplay: string;
-              let openPlayParticipants: string[] = [];
-              
-              if (isOpenPlayEvent) {
-                // Open Play event
-                reservationDate = openPlayEvent.eventDate || new Date().toISOString();
-                timeSlot = openPlayEvent.startTime || 18;
-                timeSlotDisplay = `${openPlayEvent.startTime || 18}:00-${openPlayEvent.endTime || 20}:00`;
-                openPlayParticipants = (openPlayEvent.confirmedPlayers || []).map((p: any) => p.fullName);
-                players = openPlayParticipants; // For backward compatibility
-              } else {
-                // Court reservation
-                players = reservation.players || [];
-                reservationDate = reservation.date || new Date().toISOString();
-                timeSlot = reservation.timeSlot || 0;
-                const endTimeSlot = reservation.endTimeSlot || (timeSlot + 1);
-                timeSlotDisplay = `${timeSlot}:00-${endTimeSlot}:00`;
-              }
-              
-              return {
-                ...payment,
-                memberName: payment.userId?.fullName || 'Unknown',
-                memberUsername: payment.userId?.username || 'unknown',
-                reservationDate,
-                timeSlot,
-                timeSlotDisplay,
-                players,
-                openPlayParticipants,
-                isOpenPlayEvent,
-                isPeakHour: payment.metadata?.isPeakHour || false
-              };
-            });
-          }
-          this.loadingRecordedPayments = false;
-        },
-        error: (error) => {
-          console.error('Error loading recorded payments:', error);
-          this.showMessage('Failed to load recorded payments', 'error');
-          this.loadingRecordedPayments = false;
-        }
-      });
-  }
-
-  formatDateTime(dateString: string): string {
-    if (!dateString) return 'N/A';
-    return new Date(dateString).toLocaleString('en-US', {
-      month: 'short',
-      day: 'numeric',
-      year: 'numeric',
-      hour: '2-digit',
-      minute: '2-digit'
-    });
-  }
-
-  formatTime(hour: number): string {
-    // Convert 24-hour format to 12-hour format with AM/PM
-    const date = new Date();
-    date.setHours(hour, 0, 0, 0); // Set hours, minutes, seconds, milliseconds
-    
-    return date.toLocaleTimeString('en-US', {
-      hour: 'numeric',
-      minute: '2-digit',
-      second: '2-digit'
-    });
-  }
-
-  exportRecordedToCSV(): void {
-    if (!this.recordedPayments.length) {
-      return;
-    }
-
-    const headers = [
-      'Timestamp',
-      'Member Name',
-      'Date',
-      'Start Time',
-      'End Time',
-      'Event Type',
-      'Participants',
-      'Paid to Cash/GCash',
-      'Amount',
-      'Recorded By',
-      'Reference Number'
-    ];
-
-    const csvContent = [
-      headers.join(','),
-      ...this.recordedPayments.map(payment => [
-        `"${this.formatDateTime(payment.recordedAt || payment.paymentDate || '')}"`,
-        `"${payment.memberName}"`,
-        `"${this.formatDate(payment.reservationDate)}"`,
-        `"${this.formatTime(payment.timeSlot)}"`,
-        `"${this.formatTime(payment.timeSlot + 1)}"`,
-        payment.isOpenPlayEvent ? 'Open Play Event' : 'Court Reservation',
-        payment.isOpenPlayEvent ? `"${payment.openPlayParticipants.join(', ')}"` : `"${payment.players.join(', ')}"`,
-        `"${this.formatPaymentMethod(payment.paymentMethod)}"`,
-        payment.amount.toFixed(2),
-        `"${payment.recordedBy || ''}"`,
-        `"${payment.referenceNumber}"`
-      ].join(','))
-    ].join('\n');
-
-    // Create and download file
-    const blob = new Blob([csvContent], { type: 'text/csv;charset=utf-8;' });
-    const link = document.createElement('a');
-    
-    if (link.download !== undefined) {
-      const url = URL.createObjectURL(blob);
-      link.setAttribute('href', url);
-      
-      const today = new Date().toISOString().split('T')[0];
-      link.setAttribute('download', `recorded_payments_${today}.csv`);
-      link.style.visibility = 'hidden';
-      document.body.appendChild(link);
-      link.click();
-      document.body.removeChild(link);
-    }
-  }
-
-
-  showMessage(message: string, type: 'success' | 'error' | 'warning'): void {
-    this.snackBar.open(message, 'Close', {
-      duration: 4000,
-      panelClass: [`snackbar-${type}`],
-      horizontalPosition: 'center',
-      verticalPosition: 'bottom'
-    });
-  }
-
-  goBack(): void {
-    this.router.navigate(['/dashboard']);
-  }
-
-  // Tab filtering methods
-  getActivePayments(): PaymentRecord[] {
-    if (!this.reportData || !this.reportData.payments) {
-      return [];
-    }
-    return this.reportData.payments.filter(payment =>
-      payment.status === 'completed'
-    );
-  }
-
-  getArchivedPayments(): PaymentRecord[] {
-    if (!this.reportData || !this.reportData.payments) {
-      return [];
-    }
-    return this.reportData.payments.filter(payment =>
-      payment.status === 'record' || payment.status === 'refunded' || payment.status === 'failed'
-    );
-  }
-
-  getStatusLabel(status: string): string {
-    const statusLabels: { [key: string]: string } = {
-      'pending': 'Pending',
-      'completed': 'Approved',
-      'record': 'Recorded',
-      'failed': 'Cancelled',
-      'refunded': 'Cancelled'
-    };
-    return statusLabels[status] || status;
-  }
-
-  getParticipantsList(payment: PaymentRecord): string {
-    if (!payment.isOpenPlayEvent || !payment.openPlayParticipants.length) {
-      return '';
-    }
-    
-    // Show first few names, then "and X others" if too many
-    if (payment.openPlayParticipants.length <= 3) {
-      return payment.openPlayParticipants.join(', ');
-    } else {
-      const firstThree = payment.openPlayParticipants.slice(0, 3).join(', ');
-      const remaining = payment.openPlayParticipants.length - 3;
-      return `${firstThree} and ${remaining} other${remaining !== 1 ? 's' : ''}`;
-    }
-  }
-
-  getPlayersList(payment: PaymentRecord): string {
-    if (payment.isOpenPlayEvent || !payment.players || !payment.players.length) {
-      return '';
-    }
-    
-    // Show first few names, then "and X others" if too many
-    if (payment.players.length <= 3) {
-      return payment.players.join(', ');
-    } else {
-      const firstThree = payment.players.slice(0, 3).join(', ');
-      const remaining = payment.players.length - 3;
-      return `${firstThree} and ${remaining} other${remaining !== 1 ? 's' : ''}`;
-    }
-  }
-
-  unrecordPayment(paymentId: string): void {
-    // Find payment details for confirmation
-    const payment = this.getArchivedPayments().find(p => p._id === paymentId);
-    if (!payment) {
-      this.snackBar.open('❌ Payment not found', 'Close', { duration: 3000 });
-      return;
-    }
-
-    // Open modern confirmation dialog
-    const dialogRef = this.dialog.open(UnrecordConfirmationDialogComponent, {
-      width: '600px',
-      data: {
-        paymentId: payment._id,
-        memberName: payment.memberName,
-        amount: payment.amount,
-        referenceNumber: payment.referenceNumber,
-        description: payment.reservationDate ?
-          `${new Date(payment.reservationDate).toLocaleDateString()} - ${payment.timeSlotDisplay}` :
-          undefined
-      } as UnrecordDialogData,
-      disableClose: true,
-      panelClass: ['modern-dialog']
-    });
-
-    dialogRef.afterClosed().subscribe(confirmed => {
-      if (confirmed) {
-        this.processing.push(paymentId);
-
-        this.http.put(`${this.baseUrl}/payments/${paymentId}/unrecord`, {
-          notes: 'Unrecorded via Admin Court Receipts Report'
-        }).subscribe({
-          next: (response: any) => {
-            this.processing = this.processing.filter(id => id !== paymentId);
-            this.snackBar.open('✅ Payment unrecorded successfully', 'Close', {
-              duration: 4000,
-              panelClass: ['success-snack']
-            });
-
-            // Refresh the report data to show the changes
-            this.loadReport();
-          },
-          error: (error) => {
-            this.processing = this.processing.filter(id => id !== paymentId);
-            const message = error.error?.error || 'Failed to unrecord payment';
-            this.snackBar.open(`❌ ${message}`, 'Close', {
-              duration: 5000,
-              panelClass: ['error-snack']
-            });
-          }
-        });
-      }
-    });
-  }
-
-  cancelPayment(payment: PaymentRecord): void {
-    // Open confirmation dialog
-    const dialogData: PaymentConfirmationData = {
-      action: 'cancel',
-      paymentId: payment._id,
-      referenceNumber: payment.referenceNumber,
-      memberName: payment.memberName,
-      amount: payment.amount,
-      paymentMethod: payment.paymentMethod,
-      reservationDate: this.formatDate(payment.reservationDate),
-      timeSlot: payment.timeSlotDisplay
-    };
-
-    const dialogRef = this.dialog.open(PaymentConfirmationDialogComponent, {
-      width: '500px',
-      maxWidth: '95vw',
-      disableClose: true,
-      data: dialogData
-    });
-
-    dialogRef.afterClosed().subscribe(result => {
-      if (result && result.confirmed) {
-        this.processing.push(payment._id);
-
-        this.http.put(`${this.baseUrl}/payments/${payment._id}/cancel`, {
-          reason: result.reason || 'Cancelled by admin'
-        }).subscribe({
-          next: (response: any) => {
-            this.processing = this.processing.filter(id => id !== payment._id);
-            this.snackBar.open('✅ Payment cancelled successfully', 'Close', {
-              duration: 4000,
-              panelClass: ['success-snack']
-            });
-
-            // Refresh the report data to show the changes
-            this.loadReport();
-          },
-          error: (error) => {
-            this.processing = this.processing.filter(id => id !== payment._id);
-            const message = error.error?.error || 'Failed to cancel payment';
-            this.snackBar.open(`❌ ${message}`, 'Close', {
-              duration: 5000,
-              panelClass: ['error-snack']
-            });
-          }
-        });
-      }
-    });
-  }
-
-  // Credit Deposits methods
-  getCreditDeposits(): CreditTransaction[] {
-    return this.creditDeposits;
-  }
-
-  loadCreditDeposits(): void {
-    this.loadingCreditDeposits = true;
-    const startDate = this.dateRangeForm.get('startDate')?.value;
-    const endDate = this.dateRangeForm.get('endDate')?.value;
-
-    const startDateStr = startDate ? startDate.toISOString().split('T')[0] : undefined;
-    const endDateStr = endDate ? endDate.toISOString().split('T')[0] : undefined;
-
-    this.creditService.getAllCreditDeposits(1, 100, undefined, startDateStr, endDateStr).subscribe({
-      next: (response) => {
-        if (response.success) {
-          this.creditDeposits = response.data.transactions;
-        }
-        this.loadingCreditDeposits = false;
-      },
-      error: (error) => {
-        console.error('Error loading credit deposits:', error);
-        this.showMessage('Failed to load credit deposits', 'error');
-        this.loadingCreditDeposits = false;
-      }
-    });
-  }
-
-  recordCreditDeposit(deposit: CreditTransaction): void {
-    if (this.processing.includes(deposit._id)) {
-      return; // Already processing
-    }
-
-    this.processing.push(deposit._id);
-    this.creditService.recordCreditDeposit(deposit._id).subscribe({
-      next: (response) => {
-        if (response.success) {
-          // Update the deposit status in the local array
-          const index = this.creditDeposits.findIndex(d => d._id === deposit._id);
-          if (index !== -1) {
-            this.creditDeposits[index] = { ...this.creditDeposits[index], status: 'recorded' };
-          }
-          this.showMessage('Credit deposit recorded successfully', 'success');
-        }
-        this.processing = this.processing.filter(id => id !== deposit._id);
-      },
-      error: (error) => {
-        console.error('Error recording credit deposit:', error);
-        this.showMessage('Failed to record credit deposit', 'error');
-        this.processing = this.processing.filter(id => id !== deposit._id);
-      }
-    });
-  }
-
-  getUserFullName(userId: string | { fullName: string }): string {
-    if (typeof userId === 'string') {
-      return 'Unknown User';
-    }
-    return userId.fullName;
-  }
-
-  getUserUsername(userId: string | { username: string }): string {
-    if (typeof userId === 'string') {
-      return 'unknown';
-    }
-    return userId.username;
-  }
-
-  getPaymentMethodLabel(method: string): string {
-    const methodMap: {[key: string]: string} = {
-      'cash': 'Cash',
-      'bank_transfer': 'Bank Transfer',
-      'gcash': 'GCash'
-    };
-    return methodMap[method] || method || 'N/A';
-  }
-
-  formatTimeFromDate(dateString: string): string {
-    if (!dateString) return '';
-    return new Date(dateString).toLocaleTimeString('en-US', {
-      hour: 'numeric',
-      minute: '2-digit',
-      hour12: true
-    });
-  }
-
-  // Amount editing methods
-  handleAmountClick(payment: PaymentRecord): void {
-    
-    // Only allow admins to edit amounts
-    if (!this.authService.isAdmin()) {
-      this.snackBar.open('Only admins can edit payment amounts', 'Close', {
-        duration: 3000
-      });
-      return;
-    }
-
-    // Check payment status restrictions
-    if (payment.status === 'record') {
-      this.snackBar.open('Recorded payments cannot be edited. Use unrecord feature first.', 'Close', {
-        duration: 4000
-      });
-      return;
-    }
-
-    if (payment.status === 'refunded') {
-      this.snackBar.open('Refunded payments cannot be edited.', 'Close', {
-        duration: 4000
-      });
-      return;
-    }
-
-    // Allow editing pending, completed, and failed payments
-    if (!['pending', 'completed', 'failed'].includes(payment.status)) {
-      this.snackBar.open(`Cannot edit ${payment.status} payments.`, 'Close', {
-        duration: 4000
-      });
-      return;
-    }
-
-    // If we get here, the payment can be edited
-    this.openEditAmountModal(payment);
-  }
-
-  openEditAmountModal(payment: PaymentRecord): void {
-    const dialogData: EditPaymentAmountData = {
-      paymentId: payment._id,
-      memberName: payment.memberName,
-      currentAmount: payment.amount,
-      reservationDate: payment.reservationDate,
-      timeSlot: payment.timeSlotDisplay
-    };
-
-    const dialogRef = this.dialog.open(EditPaymentAmountDialogComponent, {
-      width: '500px',
-      maxWidth: '90vw',
-      data: dialogData,
-      disableClose: false,
-      panelClass: 'edit-amount-dialog'
-    });
-
-    dialogRef.afterClosed().subscribe(newAmount => {
-      if (newAmount && newAmount !== payment.amount) {
-        this.updatePaymentAmount(payment, newAmount);
-      }
-    });
-  }
-
-  canEditPayment(payment: PaymentRecord): boolean {
-    if (!this.authService.isAdmin()) {
-      return false;
-    }
-    
-    // Admins can edit pending, completed, and failed payments
-    return ['pending', 'completed', 'failed'].includes(payment.status);
-  }
-
-  getAmountTitle(payment: PaymentRecord): string {
-    if (!this.authService.isAdmin()) {
-      return 'Only admins can edit payment amounts';
-    }
-    
-    if (this.canEditPayment(payment)) {
-      return 'Click to edit amount';
-    }
-    
-    const titles: {[key: string]: string} = {
-      'record': 'Payment recorded in financial reports - use unrecord feature first',
-      'refunded': 'Refunded payments cannot be edited'
-    };
-    return titles[payment.status] || 'Amount cannot be edited';
-  }
-
-  getAmountIcon(status: string): string {
-    // Show edit icon for editable payments
-    if (['pending', 'completed', 'failed'].includes(status)) {
-      return 'edit';
-    }
-    
-    const icons: {[key: string]: string} = {
-      'record': 'assignment',
-      'refunded': 'money_off'
-    };
-    return icons[status] || 'lock';
-  }
-
-  private updatePaymentAmount(payment: PaymentRecord, newAmount: number): void {
-    this.updatingPayment = true;
-
-    const updateData = {
-      customAmount: newAmount
-    };
-
-    this.http.put<any>(`${this.apiUrl}/payments/${payment._id}`, updateData)
-      .subscribe({
-        next: (response) => {
-          if (response.success) {
-            this.snackBar.open('Payment amount updated successfully', 'Close', {
-              duration: 3000
-            });
-            
-            // Update the payment in the local data
-            if (this.reportData && this.reportData.payments) {
-              const paymentIndex = this.reportData.payments.findIndex(p => p._id === payment._id);
-              if (paymentIndex !== -1) {
-                this.reportData.payments[paymentIndex].amount = newAmount;
-              }
-            }
-          } else {
-            this.snackBar.open(response.message || 'Failed to update payment amount', 'Close', {
-              duration: 3000
-            });
-          }
-        },
-        error: (error) => {
-          console.error('Error updating payment amount:', error);
-          this.snackBar.open('Error updating payment amount', 'Close', {
-            duration: 3000
-          });
-        },
-        complete: () => {
-          this.updatingPayment = false;
-        }
-      });
-  }
->>>>>>> 823630ae
 }