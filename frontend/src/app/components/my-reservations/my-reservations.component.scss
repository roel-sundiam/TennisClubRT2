<<<<<<< HEAD
/* Modern My Reservations Page - Following Design System */

// Design System Colors
$primary-gradient: linear-gradient(135deg, #1e40af 0%, #3b82f6 50%, #2563eb 100%);
$background-gradient: linear-gradient(135deg, #f8fafc 0%, #e2e8f0 50%, #cbd5e0 100%);
$text-primary: #1a202c;
$text-secondary: #4a5568;
$text-muted: #718096;
$text-white: #ffffff;
$text-white-secondary: rgba(255, 255, 255, 0.9);

// Semantic Colors
$success: #4CAF50;
$success-light: rgba(76, 175, 80, 0.1);
$warning: #FF9800;
$warning-light: rgba(255, 152, 0, 0.1);
$error: #e53e3e;
$error-light: rgba(229, 62, 62, 0.1);
$admin: #d32f2f;
$admin-light: rgba(211, 47, 47, 0.1);
$homeowner: #8b5cf6;
$homeowner-light: rgba(139, 92, 246, 0.1);

// Spacing and Layout
$container-max-width: 1400px;
$container-padding: 2rem;
$container-padding-mobile: 1rem;

// Page Structure following Design System
.page-container {
  min-height: 100vh;
  background: $background-gradient;
  
  @media (prefers-contrast: high) {
    background: #000;
  }
}

.page-content {
  max-width: $container-max-width;
  margin: 0 auto;
  padding: $container-padding;
  
  @media (max-width: 768px) {
    padding: $container-padding-mobile;
  }
}

// Modern Page Header
.page-header {
  display: flex;
  align-items: flex-start;
  justify-content: space-between;
  margin-bottom: 2rem;
  gap: 2rem;
  
  @media (max-width: 768px) {
    flex-direction: column;
    align-items: stretch;
    gap: 1.5rem;
  }
}

.page-title-section {
  flex: 1;
  
  .page-title {
    display: flex;
    align-items: center;
    gap: 0.75rem;
    margin-bottom: 0.5rem;
    
    .page-icon {
      font-size: 2rem;
      width: 2rem;
      height: 2rem;
      color: #3b82f6;
    }
    
    h1 {
      font-size: 2.25rem;
      font-weight: 700;
      color: $text-primary;
      margin: 0;
      
      @media (max-width: 768px) {
        font-size: 1.75rem;
      }
    }
  }
  
  .page-subtitle {
    font-size: 1.125rem;
    color: $text-secondary;
    margin: 0;
    font-weight: 400;
    
    @media (max-width: 768px) {
      font-size: 1rem;
    }
  }
}

.page-actions {
  flex-shrink: 0;
  
  @media (max-width: 768px) {
    align-self: stretch;
  }
  
  .btn-primary {
    background: $primary-gradient;
    color: $text-white;
    border: none;
    border-radius: 12px;
    padding: 0.75rem 1.5rem;
    font-weight: 600;
    font-size: 1rem;
    min-height: 48px;
    box-shadow: 0 4px 12px rgba(59, 130, 246, 0.3);
    transition: all 0.3s ease;
    
    &:hover {
      transform: translateY(-2px);
      box-shadow: 0 8px 24px rgba(59, 130, 246, 0.4);
    }
    
    &:active {
      transform: translateY(0);
    }
    
    mat-icon {
      margin-right: 0.5rem;
    }
    
    @media (max-width: 768px) {
      width: 100%;
    }
  }
}

// Content Wrapper
.content-wrapper {
  background: rgba(255, 255, 255, 0.95);
  backdrop-filter: blur(20px);
  border-radius: 20px;
  border: 1px solid rgba(255, 255, 255, 0.2);
  box-shadow: 0 8px 32px rgba(0, 0, 0, 0.1);
  overflow: hidden;
  transition: all 0.4s cubic-bezier(0.175, 0.885, 0.32, 1.275);
  
  &:hover {
    box-shadow: 0 12px 40px rgba(0, 0, 0, 0.15);
  }
}

// Modern Compact 1-Liner Tabs
.reservations-tabs {
  background: transparent;
  
  ::ng-deep {
    .mat-mdc-tab-header {
      border-bottom: none;
      background: transparent;
      min-height: 36px; // Reduced from default 48px
      padding: 0.5rem 1rem;
      margin-bottom: 1rem;
      
      @media (max-width: 768px) {
        min-height: 32px; // Even more compact on mobile
        padding: 0.25rem 0.5rem;
      }
    }
    
    .mat-mdc-tab-header-pagination {
      display: none; // Hide pagination arrows for cleaner look
    }
    
    .mat-mdc-tab-list {
      display: flex;
      gap: 0.5rem; // Space between tabs
      justify-content: flex-start;
      
      @media (max-width: 768px) {
        gap: 0.25rem; // Tighter spacing on mobile
        justify-content: space-around; // Distribute evenly on mobile
      }
    }
    
    .mat-mdc-tab {
      // Pill-style modern tabs
      min-width: auto; // Let content determine width
      padding: 0; // Remove default padding
      margin: 0;
      border-radius: 18px; // Pill shape
      overflow: hidden;
      transition: all 0.3s cubic-bezier(0.175, 0.885, 0.32, 1.275);
      position: relative;
      
      // Custom button styling
      .mdc-tab {
        background: rgba(248, 250, 252, 0.8);
        backdrop-filter: blur(10px);
        border: 1px solid rgba(226, 232, 240, 0.5);
        border-radius: 18px;
        padding: 0.5rem 1rem;
        font-weight: 500;
        font-size: 0.9rem;
        color: #4a5568;
        text-transform: none;
        transition: all 0.3s ease;
        position: relative;
        overflow: hidden;
        min-height: 32px;
        
        @media (max-width: 768px) {
          padding: 0.375rem 0.75rem;
          font-size: 0.8rem;
          min-height: 28px;
        }
        
        // Hover effect
        &:hover {
          background: rgba(59, 130, 246, 0.1);
          border-color: rgba(59, 130, 246, 0.3);
          transform: translateY(-1px) scale(1.02);
          box-shadow: 0 2px 8px rgba(59, 130, 246, 0.15);
        }
        
        // Shimmer effect on hover
        &::before {
          content: '';
          position: absolute;
          top: 0;
          left: -100%;
          width: 100%;
          height: 100%;
          background: linear-gradient(90deg, transparent, rgba(255, 255, 255, 0.4), transparent);
          transition: left 0.6s;
        }
        
        &:hover::before {
          left: 100%;
        }
        
        .mdc-tab__text-label {
          color: inherit;
          font-weight: inherit;
          font-size: inherit;
          line-height: 1.2;
        }
      }
      
      // Active tab styling
      &.mdc-tab--active {
        .mdc-tab {
          background: $primary-gradient;
          color: white;
          border-color: transparent;
          box-shadow: 0 4px 12px rgba(59, 130, 246, 0.3);
          transform: scale(1.05);
          
          &:hover {
            background: $primary-gradient;
            transform: scale(1.05) translateY(-1px);
            box-shadow: 0 6px 16px rgba(59, 130, 246, 0.4);
          }
          
          .mdc-tab__text-label {
            color: white;
            font-weight: 600;
          }
        }
      }
      
      // Disabled state
      &[aria-disabled="true"] {
        opacity: 0.5;
        pointer-events: none;
        
        .mdc-tab {
          background: rgba(156, 163, 175, 0.2);
          color: #9ca3af;
          border-color: rgba(156, 163, 175, 0.3);
          
          &:hover {
            transform: none;
            box-shadow: none;
          }
        }
      }
    }
    
    // Remove default ink bar
    .mat-ink-bar {
      display: none;
    }
    
    // Remove default ripple effects that conflict with our design
    .mat-ripple-element {
      display: none;
    }
  }
}

// Compact tabs specific class for additional customization
.modern-compact-tabs {
  ::ng-deep {
    .mat-mdc-tab-header {
      // Additional compact styling if needed
      
      @media (max-width: 480px) {
        // Extra small screens
        min-height: 30px;
        padding: 0.125rem 0.25rem;
        
        .mat-mdc-tab {
          .mdc-tab {
            padding: 0.25rem 0.5rem;
            font-size: 0.75rem;
            min-height: 26px;
            border-radius: 13px;
          }
        }
      }
    }
  }
}

.tab-content {
  padding: 2rem;
  min-height: 400px;
  
  @media (max-width: 768px) {
    padding: 1rem;
  }
}

// Loading State
.loading-container {
  display: flex;
  flex-direction: column;
  align-items: center;
  justify-content: center;
  padding: 4rem 2rem;
  gap: 1.5rem;
  
  mat-spinner {
    ::ng-deep circle {
      stroke: #3b82f6;
    }
  }
  
  p {
    color: $text-secondary;
    font-size: 1.125rem;
    font-weight: 500;
  }
}

// Empty States
.no-reservations {
  display: flex;
  flex-direction: column;
  align-items: center;
  justify-content: center;
  padding: 4rem 2rem;
  text-align: center;
  
  .large-icon {
    font-size: 5rem;
    width: 5rem;
    height: 5rem;
    color: rgba(59, 130, 246, 0.3);
    margin-bottom: 1.5rem;
  }
  
  h2 {
    font-size: 1.75rem;
    font-weight: 600;
    margin: 0 0 1rem 0;
    color: $text-secondary;
  }
  
  p {
    font-size: 1.125rem;
    margin: 0 0 2rem 0;
    color: $text-muted;
    max-width: 400px;
    line-height: 1.6;
  }
  
  button {
    background: $primary-gradient;
    color: $text-white;
    border: none;
    border-radius: 12px;
    padding: 0.75rem 2rem;
    font-weight: 600;
    min-height: 48px;
    box-shadow: 0 4px 12px rgba(59, 130, 246, 0.3);
    transition: all 0.3s ease;
    
    &:hover {
      transform: translateY(-2px);
      box-shadow: 0 8px 24px rgba(59, 130, 246, 0.4);
    }
    
    mat-icon {
      margin-right: 0.5rem;
    }
  }
}

// Reservations List - Updated for compact cards
.reservations-list {
  display: flex;
  flex-direction: column;
  gap: 0.75rem;
}

// Modern Compact Reservation Cards (1-liner)
.reservation-card-compact {
  display: flex;
  align-items: center;
  justify-content: space-between;
  background: rgba(255, 255, 255, 0.98);
  backdrop-filter: blur(25px);
  border-radius: 16px;
  border: 1px solid rgba(59, 130, 246, 0.1);
  border-left: 4px solid #3b82f6;
  box-shadow: 0 3px 12px rgba(0, 0, 0, 0.04), 0 1px 3px rgba(0, 0, 0, 0.1);
  padding: 1rem 1.5rem;
  min-height: 70px;
  transition: all 0.4s cubic-bezier(0.175, 0.885, 0.32, 1.275);
  animation: cardSlideIn 0.4s ease-out;
  position: relative;
  overflow: hidden;
  
  // Subtle gradient overlay for depth
  &::before {
    content: '';
    position: absolute;
    top: 0;
    left: 0;
    right: 0;
    height: 1px;
    background: linear-gradient(90deg, transparent, rgba(59, 130, 246, 0.3), transparent);
    opacity: 0;
    transition: opacity 0.3s ease;
  }
  
  &:hover {
    transform: translateY(-3px) scale(1.005);
    box-shadow: 0 12px 32px rgba(0, 0, 0, 0.08), 0 4px 16px rgba(59, 130, 246, 0.1);
    border-color: rgba(59, 130, 246, 0.3);
    background: rgba(255, 255, 255, 1);
    
    &::before {
      opacity: 1;
    }
  }
  
  &.past {
    opacity: 0.85;
    background: rgba(248, 249, 250, 0.96);
    border-left-color: #9ca3af;
    
    .date-badge {
      background: linear-gradient(135deg, #6b7280, #9ca3af) !important;
      box-shadow: 0 2px 8px rgba(107, 114, 128, 0.25) !important;
    }
    
    &:hover {
      transform: translateY(-2px) scale(1.002);
      opacity: 0.95;
    }
  }
  
  &.all-reservations {
    border-left-width: 4px;
    border-left-style: solid;
    
    // Enhanced border colors based on status
    &:has(.status-confirmed) {
      border-left-color: #10b981;
    }
    
    &:has(.status-pending) {
      border-left-color: #f59e0b;
      
      &::after {
        content: '';
        position: absolute;
        left: 0;
        top: 0;
        bottom: 0;
        width: 4px;
        background: linear-gradient(180deg, #f59e0b, #d97706);
        animation: gentlePulse 2s infinite;
      }
    }
    
    &:has(.status-cancelled) {
      border-left-color: #ef4444;
    }
  }
  
  .card-left {
    display: flex;
    align-items: center;
    gap: 1rem;
    flex: 1;
    min-width: 0;
  }
  
  .card-right {
    display: flex;
    align-items: center;
    gap: 1rem;
    flex-shrink: 0;
  }
}
// Compact Card Components - Clean minimal date badge
.date-badge {
  display: flex;
  flex-direction: column;
  align-items: center;
  justify-content: center;
  background: rgba(59, 130, 246, 0.08);
  border: 1px solid rgba(59, 130, 246, 0.15);
  border-radius: 16px;
  padding: 0.5rem;
  min-width: 64px;
  height: 58px;
  box-shadow: none;
  position: relative;
  transition: all 0.3s cubic-bezier(0.175, 0.885, 0.32, 1.275);
  
  &:hover {
    background: rgba(59, 130, 246, 0.12);
    border-color: rgba(59, 130, 246, 0.25);
    transform: translateY(-2px);
  }
  
  &.past {
    background: rgba(107, 114, 128, 0.08);
    border-color: rgba(107, 114, 128, 0.15);
    
    &:hover {
      background: rgba(107, 114, 128, 0.12);
      border-color: rgba(107, 114, 128, 0.25);
    }
  }
  
  .date-day {
    font-size: 0.7rem;
    font-weight: 600;
    text-transform: uppercase;
    letter-spacing: 0.5px;
    color: #3b82f6;
    opacity: 0.8;
    line-height: 1;
  }
  
  .date-info {
    font-size: 0.9rem;
    font-weight: 700;
    margin-top: 0.125rem;
    line-height: 1;
    color: #1e40af;
  }
  
  &.past {
    .date-day, .date-info {
      color: #6b7280;
    }
  }
}

.reservation-main {
  display: flex;
  flex-direction: column;
  gap: 0.25rem;
  min-width: 0;
  
  .time-slot {
    font-size: 1.125rem;
    font-weight: 700;
    color: $text-primary;
    line-height: 1.2;
  }
  
  .user-info, .players-info, .block-info {
    display: flex;
    align-items: center;
    gap: 0.375rem;
    font-size: 0.875rem;
    color: $text-secondary;
    line-height: 1.2;

    .inline-icon {
      font-size: 0.9rem;
      width: 0.9rem;
      height: 0.9rem;
      color: #3b82f6;
    }

    .user-text, .players-text {
      font-weight: 500;
      white-space: nowrap;
      overflow: hidden;
      text-overflow: ellipsis;
    }
  }

  .block-info {
    padding: 0.25rem 0.5rem;
    background: rgba(239, 68, 68, 0.08);
    border-radius: 8px;
    border-left: 3px solid #ef4444;

    .inline-icon {
      color: #ef4444;
      font-size: 1rem;
      width: 1rem;
      height: 1rem;
    }

    .block-text {
      color: $text-primary;
      font-weight: 500;

      strong {
        color: #dc2626;
        font-weight: 600;
      }
    }
  }
}

.status-chips {
  display: flex;
  flex-direction: column;
  gap: 0.375rem;
  align-items: flex-end;
  
  .status-chip, .payment-chip {
    font-size: 0.65rem;
    font-weight: 700;
    padding: 0.375rem 0.75rem;
    border-radius: 12px;
    line-height: 1;
    text-transform: uppercase;
    letter-spacing: 0.025em;
    position: relative;
    overflow: hidden;
    transition: all 0.3s cubic-bezier(0.175, 0.885, 0.32, 1.275);
    
    &::before {
      content: '';
      position: absolute;
      top: 0;
      left: -100%;
      width: 100%;
      height: 100%;
      background: linear-gradient(90deg, transparent, rgba(255, 255, 255, 0.3), transparent);
      transition: left 0.6s;
    }
    
    // Status colors with gradients and animations
    &.status-confirmed {
      background: linear-gradient(135deg, #10b981, #059669);
      color: white;
      border: none;
      box-shadow: 0 2px 8px rgba(16, 185, 129, 0.3);
      
      &:hover {
        transform: translateY(-1px) scale(1.02);
        box-shadow: 0 4px 12px rgba(16, 185, 129, 0.4);
        
        &::before {
          left: 100%;
        }
      }
    }
    
    &.status-pending {
      background: none;
      color: #f59e0b;
      border: none;
      box-shadow: none;
      padding: 0;
      font-weight: 600;
      position: relative;
      
      // Remove any inherited animations
      animation: none;
      
      // Subtle underline effect
      &::before {
        content: '';
        position: absolute;
        bottom: -1px;
        left: 0;
        right: 0;
        height: 1px;
        background: currentColor;
        opacity: 0.4;
        transform: scaleX(0);
        transition: transform 0.3s ease;
      }
      
      &:hover {
        transform: none;
        box-shadow: none;
        color: #d97706;
        
        &::before {
          transform: scaleX(1);
          opacity: 0.6;
        }
      }
    }
    
    &.status-cancelled {
      background: linear-gradient(135deg, #ef4444, #dc2626);
      color: white;
      border: none;
      box-shadow: 0 2px 8px rgba(239, 68, 68, 0.3);
      
      &:hover {
        transform: translateY(-1px) scale(1.02);
        box-shadow: 0 4px 12px rgba(239, 68, 68, 0.4);
        
        &::before {
          left: 100%;
        }
      }
    }
    
    &.status-completed {
      background: linear-gradient(135deg, #6b7280, #4b5563);
      color: white;
      border: none;
      box-shadow: 0 2px 8px rgba(107, 114, 128, 0.3);
      
      &:hover {
        transform: translateY(-1px) scale(1.02);
        box-shadow: 0 4px 12px rgba(107, 114, 128, 0.4);
        
        &::before {
          left: 100%;
        }
      }
    }
    
    // Payment colors with gradients and animations
    &.payment-paid {
      background: linear-gradient(135deg, #10b981, #059669);
      color: white;
      border: none;
      box-shadow: 0 2px 8px rgba(16, 185, 129, 0.3);
      
      &:hover {
        transform: translateY(-1px) scale(1.02);
        box-shadow: 0 4px 12px rgba(16, 185, 129, 0.4);
        
        &::before {
          left: 100%;
        }
      }
    }
    
    &.payment-pending {
      background: linear-gradient(135deg, #f59e0b, #d97706);
      color: white;
      border: none;
      box-shadow: 0 2px 8px rgba(245, 158, 11, 0.3);
      animation: gentlePulse 2.5s infinite;
      
      &::after {
        content: '⏳';
        margin-left: 0.25rem;
        font-size: 0.6rem;
      }
      
      &:hover {
        transform: translateY(-1px) scale(1.02);
        box-shadow: 0 4px 12px rgba(245, 158, 11, 0.4);
        animation: none;
        
        &::before {
          left: 100%;
        }
      }
    }
    
    &.payment-overdue {
      background: linear-gradient(135deg, #ef4444, #dc2626);
      color: white;
      border: none;
      box-shadow: 0 2px 8px rgba(239, 68, 68, 0.3);
      animation: urgentPulse 1.5s infinite;
      
      &::after {
        content: '⚠️';
        margin-left: 0.25rem;
        font-size: 0.6rem;
      }
      
      &:hover {
        transform: translateY(-1px) scale(1.02);
        box-shadow: 0 4px 12px rgba(239, 68, 68, 0.4);
        animation: none;
        
        &::before {
          left: 100%;
        }
      }
    }
  }
}

.fee-weather {
  display: flex;
  flex-direction: column;
  align-items: flex-end;
  gap: 0.25rem;
  
  .fee {
    font-size: 1rem;
    font-weight: 700;
    color: #059669;
    line-height: 1;
  }
  
  .weather {
    display: flex;
    align-items: center;
    gap: 0.25rem;
    font-size: 0.75rem;
    color: $text-muted;
    font-weight: 500;
    line-height: 1;
    
    .weather-icon {
      font-size: 0.9rem;
      width: 0.9rem;
      height: 0.9rem;
      color: #3b82f6;
    }
    
    .rain-chance {
      background: rgba(37, 99, 235, 0.1);
      color: #2563eb;
      font-weight: 600;
      padding: 0.125rem 0.25rem;
      border-radius: 4px;
      font-size: 0.65rem;
    }
  }
}

.card-actions {
  display: flex;
  gap: 0.5rem;
  
  .action-btn {
    width: 38px;
    height: 36px;
    border-radius: 12px;
    border: 1px solid rgba(0, 0, 0, 0.08);
    background: rgba(255, 255, 255, 0.9);
    backdrop-filter: blur(10px);
    box-shadow: 0 1px 3px rgba(0, 0, 0, 0.06);
    transition: all 0.25s cubic-bezier(0.175, 0.885, 0.32, 1.275);
    position: relative;
    overflow: hidden;
    display: flex;
    align-items: center;
    justify-content: center;
    
    mat-icon {
      font-size: 1rem;
      width: 1rem;
      height: 1rem;
      transition: transform 0.2s ease;
    }
    
    &.edit-btn {
      color: #3b82f6;
      
      &:hover:not(:disabled) {
        background: rgba(59, 130, 246, 0.08);
        border-color: rgba(59, 130, 246, 0.2);
        color: #2563eb;
        transform: translateY(-2px) scale(1.05);
        box-shadow: 0 4px 16px rgba(59, 130, 246, 0.15);
        
        mat-icon {
          transform: rotate(5deg) scale(1.1);
        }
      }
      
      &:active {
        transform: translateY(0) scale(1.02);
      }
    }
    
    &.cancel-btn {
      color: #ef4444;
      
      &:hover:not(:disabled) {
        background: rgba(239, 68, 68, 0.08);
        border-color: rgba(239, 68, 68, 0.2);
        color: #dc2626;
        transform: translateY(-2px) scale(1.05);
        box-shadow: 0 4px 16px rgba(239, 68, 68, 0.15);
        
        mat-icon {
          transform: rotate(-5deg) scale(1.1);
        }
      }
      
      &:active {
        transform: translateY(0) scale(1.02);
      }
    }
    
    &:disabled {
      opacity: 0.4;
      cursor: not-allowed;
      background: rgba(156, 163, 175, 0.05);
      color: #9ca3af;
      border-color: rgba(156, 163, 175, 0.1);
      box-shadow: none;
      
      &:hover {
        transform: none;
      }
    }
  }
}



// Card Entrance Animation
@keyframes cardSlideIn {
  from {
    opacity: 0;
    transform: translateY(20px);
  }
  to {
    opacity: 1;
    transform: translateY(0);
  }
}

// Tab Animations
@keyframes tabActivation {
  0% {
    transform: scale(1);
    box-shadow: 0 2px 4px rgba(59, 130, 246, 0.1);
  }
  50% {
    transform: scale(1.1);
    box-shadow: 0 6px 20px rgba(59, 130, 246, 0.4);
  }
  100% {
    transform: scale(1.05);
    box-shadow: 0 4px 12px rgba(59, 130, 246, 0.3);
  }
}

@keyframes tabHover {
  0% {
    transform: translateY(0) scale(1);
  }
  100% {
    transform: translateY(-1px) scale(1.02);
  }
}

// Status Chip Animations
@keyframes gentlePulse {
  0%, 100% {
    box-shadow: 0 2px 8px rgba(245, 158, 11, 0.3);
    transform: scale(1);
  }
  50% {
    box-shadow: 0 4px 12px rgba(245, 158, 11, 0.5);
    transform: scale(1.02);
  }
}

@keyframes urgentPulse {
  0%, 100% {
    box-shadow: 0 2px 8px rgba(239, 68, 68, 0.3);
    transform: scale(1);
  }
  25% {
    box-shadow: 0 4px 16px rgba(239, 68, 68, 0.6);
    transform: scale(1.05);
  }
  75% {
    box-shadow: 0 6px 20px rgba(239, 68, 68, 0.4);
    transform: scale(1.03);
  }
}

// Mobile Responsiveness - Ultra-Compact Single-Line Cards
@media (max-width: 768px) {

  // Mobile: Move action buttons to upper right corner of card
  .reservation-card-compact {
    position: relative; // Enable absolute positioning for child elements

    // Hide the original card-actions in the bottom layout
    .card-right .card-actions {
      display: none !important;
    }

  }

  // Create floating action buttons in upper right corner
  .reservation-card-compact .card-actions-mobile {
    position: absolute !important;
    top: 0.75rem !important;
    right: 0.75rem !important;
    display: flex !important;
    gap: 0.5rem !important;
    z-index: 10 !important;
    background: rgba(255, 255, 255, 0.95) !important;
    backdrop-filter: blur(10px) !important;
    border-radius: 12px !important;
    padding: 0.25rem !important;
    box-shadow: 0 2px 8px rgba(0, 0, 0, 0.15) !important;

    .action-btn {
      display: flex !important;
      align-items: center !important;
      justify-content: center !important;
      width: 36px !important;
      height: 36px !important;
      border-radius: 10px !important;
      border: 1px solid rgba(0, 0, 0, 0.1) !important;
      background: rgba(255, 255, 255, 0.9) !important;
      transition: all 0.2s ease !important;

      &.edit-btn {
        color: #3b82f6 !important;

        mat-icon {
          font-size: 1rem !important;
          width: 1rem !important;
          height: 1rem !important;
          color: #3b82f6 !important;
        }

        &:hover:not(:disabled) {
          background: rgba(59, 130, 246, 0.1) !important;
          transform: scale(1.05) !important;
        }
      }

      &.cancel-btn {
        color: #ef4444 !important;
        border: 1px solid rgba(239, 68, 68, 0.3) !important;
        background: rgba(239, 68, 68, 0.05) !important;

        mat-icon {
          font-size: 1.1rem !important;
          width: 1.1rem !important;
          height: 1.1rem !important;
          color: #ef4444 !important;
          font-weight: bold !important;
        }

        &:hover:not(:disabled) {
          background: rgba(239, 68, 68, 0.1) !important;
          border-color: rgba(239, 68, 68, 0.5) !important;
          transform: scale(1.05) !important;
        }
      }

      &:disabled {
        opacity: 0.5 !important;
        cursor: not-allowed !important;
        transform: none !important;
      }
    }
  }
  // Force rain chance visibility on mobile
  .reservation-card-compact .fee-weather .weather .rain-chance {
    display: inline-block !important;
    visibility: visible !important;
    opacity: 1 !important;
    background: rgba(37, 99, 235, 0.18) !important;
    color: #1e40af !important;
    font-weight: 800 !important;
    padding: 0.125rem 0.3rem !important;
    border-radius: 6px !important;
    font-size: 0.6rem !important;
    line-height: 1 !important;
    margin-left: 0.25rem !important;
    white-space: nowrap !important;
    border: 1px solid rgba(37, 99, 235, 0.25) !important;
    box-shadow: 0 1px 3px rgba(37, 99, 235, 0.15) !important;
  }
  .reservation-card-compact {
    // Square card layout for mobile - applies to all tabs
    flex-direction: column;
    align-items: flex-start;
    justify-content: flex-start;
    gap: 0.75rem;
    padding: 1.25rem;
    min-height: 160px; // Increased height to ensure action buttons are visible
    border-radius: 4px; // Sharp edges instead of rounded
    
    // Special styling for All tab - square cards
    &.all-reservations {
      flex-direction: column;
      align-items: flex-start;
      justify-content: flex-start;
      gap: 0.75rem;
      padding: 1.25rem;
      min-height: 140px; // Much taller to accommodate all content
      border-radius: 4px; // Sharp edges instead of rounded
    }
    
    .card-left {
      flex-direction: column;
      align-items: flex-start;
      gap: 0.5rem;
      width: 100%;
      min-width: 0;
      
      .reservation-main {
        align-items: flex-start;
        gap: 0.5rem;
        width: 100%;
        
        .time-slot {
          font-size: 1.1rem;
          font-weight: 700;
          line-height: 1.2;
          color: $text-primary;
          margin-bottom: 0.25rem;
        }
        
        .user-info, .players-info {
          font-size: 0.85rem;
          color: $text-muted;
          line-height: 1.3;
          width: 100%;
          
          .inline-icon {
            font-size: 0.9rem;
            width: 0.9rem;
            height: 0.9rem;
            margin-right: 0.5rem;
            opacity: 0.8;
          }
          
          .user-text, .players-text {
            white-space: normal; // Allow text wrapping
            overflow: visible; // Show all text
            text-overflow: initial; // Remove ellipsis
            max-width: none; // Remove width constraint
            font-weight: 600;
            word-wrap: break-word;
          }
        }
      }
    }
    
    // Special styling for All tab cards
    &.all-reservations .card-left {
      flex-direction: column;
      align-items: flex-start;
      gap: 0.5rem;
      width: 100%;
      min-width: 0;
      
      .reservation-main {
        align-items: flex-start;
        gap: 0.5rem;
        width: 100%;
        
        .time-slot {
          font-size: 1.1rem;
          font-weight: 700;
          line-height: 1.2;
          color: $text-primary;
          margin-bottom: 0.25rem;
        }
        
        .user-info, .players-info {
          font-size: 0.85rem;
          color: $text-muted;
          line-height: 1.3;
          width: 100%;
          
          .inline-icon {
            font-size: 0.9rem;
            width: 0.9rem;
            height: 0.9rem;
            margin-right: 0.5rem;
            opacity: 0.8;
          }
          
          .user-text, .players-text {
            white-space: normal; // Allow text wrapping
            overflow: visible; // Show all text
            text-overflow: initial; // Remove ellipsis
            max-width: none; // Remove width constraint
            font-weight: 600;
            word-wrap: break-word;
          }
        }
        
        // Combine user and players into single line with separator
        .user-info + .players-info::before {
          content: " • ";
          color: $text-muted;
          margin: 0 0.25rem;
        }
        
        // Hide user info in "Up" and "Past" tabs on mobile to save space
        .user-info {
          display: none;
        }
        
        // Show user info only in "All" tab
        &.show-user-info .user-info {
          display: flex;
        }
      }
    }
    
    .card-right {
      flex-direction: row;
      align-items: center;
      justify-content: space-between;
      gap: 0.75rem;
      width: 100%;
      margin-top: 0.5rem;
      padding-top: 0.75rem;
      border-top: 1px solid rgba(59, 130, 246, 0.15);
      
      // Remove divider line for vertical layout
      &::before {
        display: none;
      }
      
      .card-actions {
        margin-left: auto; // Push actions to the right
        display: flex !important; // Force display on mobile
        gap: 0.5rem;
        flex-shrink: 0;

        .action-btn {
          display: flex !important; // Force display
          align-items: center;
          justify-content: center;
          width: 44px;
          height: 44px;
          border-radius: 12px;
          background: rgba(255, 255, 255, 0.95);
          border: 1px solid rgba(0, 0, 0, 0.08);
          box-shadow: 0 2px 6px rgba(0, 0, 0, 0.1);
          transition: all 0.2s ease;

          // Force visibility even when disabled for debugging
          &:disabled {
            opacity: 0.6 !important; // Still visible when disabled
            cursor: not-allowed;
            background: rgba(200, 200, 200, 0.3) !important;
          }

          &.cancel-btn {
            border: 2px solid rgba(239, 68, 68, 0.5) !important;
            background: rgba(239, 68, 68, 0.12) !important;
            color: #ef4444 !important;

            mat-icon {
              font-size: 1.3rem !important; // Even larger for visibility
              width: 1.3rem !important;
              height: 1.3rem !important;
              color: #ef4444 !important;
              font-weight: bold !important;
            }

            // Force visibility when disabled
            &:disabled {
              border: 2px solid rgba(239, 68, 68, 0.3) !important;
              background: rgba(239, 68, 68, 0.06) !important;
              color: rgba(239, 68, 68, 0.6) !important;

              mat-icon {
                color: rgba(239, 68, 68, 0.6) !important;
              }
            }
          }

          &.edit-btn {
            color: #3b82f6 !important;

            mat-icon {
              font-size: 1.2rem !important;
              width: 1.2rem !important;
              height: 1.2rem !important;
              color: #3b82f6 !important;
            }

            // Force visibility when disabled
            &:disabled {
              color: rgba(59, 130, 246, 0.6) !important;

              mat-icon {
                color: rgba(59, 130, 246, 0.6) !important;
              }
            }
          }
        }
      }
    }
    
    // Special styling for All tab cards
    &.all-reservations .card-right {
      flex-direction: row;
      align-items: center;
      gap: 0.75rem;
      width: 100%;
      margin-top: 0.5rem;
      padding-top: 0.75rem;
      border-top: 1px solid rgba(59, 130, 246, 0.15);
      
      // Remove divider line for vertical layout
      &::before {
        display: none;
      }
      
      .status-chips {
        flex-direction: row;
        gap: 0.25rem;
        align-items: center;
        
        .status-chip, .payment-chip {
          font-size: 0.7rem;
          font-weight: 600;
          letter-spacing: 0.02em;
          line-height: 1;
          text-transform: uppercase;
          transition: all 0.2s ease;
          
          // Hide payment chip text, show only status color
          &.payment-pending::after,
          &.payment-overdue::after {
            display: none;
          }
        }
        
        // Plain text styling for PENDING status
        .status-pending {
          background: none !important;
          color: #f59e0b !important;
          padding: 0 !important;
          border: none !important;
          box-shadow: none !important;
          border-radius: 0 !important;
          font-weight: 600 !important;
          position: relative;
          
          // Subtle underline effect
          &::after {
            content: '';
            position: absolute;
            bottom: -1px;
            left: 0;
            right: 0;
            height: 1px;
            background: currentColor;
            opacity: 0.4;
            transform: scaleX(0);
            transition: transform 0.3s ease;
          }
          
          &:hover {
            transform: none !important;
            box-shadow: none !important;
            color: #d97706 !important;
            
            &::after {
              transform: scaleX(1);
              opacity: 0.6;
            }
          }
        }
        
        // Keep button style for other statuses
        .status-confirmed,
        .status-cancelled,
        .status-completed {
          padding: 0.3rem 0.6rem;
          border-radius: 12px;
          box-shadow: 0 1px 3px rgba(0, 0, 0, 0.1);
          
          &:hover {
            transform: translateY(-1px) scale(1.05);
            box-shadow: 0 2px 6px rgba(0, 0, 0, 0.15);
          }
        }
        
        // Hide payment chip entirely on mobile to save space
        .payment-chip {
          display: none !important;
        }
        
        // Specifically hide paid and pending payment status buttons
        .payment-chip.payment-paid,
        .payment-chip.payment-pending {
          display: none !important;
        }
      }
      
      .fee-weather {
        align-items: flex-end;
        gap: 0.25rem;
        
        .fee {
          font-size: 0.9rem; // Slightly larger for better prominence
          font-weight: 800; // Extra bold
          color: #059669;
          line-height: 1;
          text-shadow: 0 1px 2px rgba(5, 150, 105, 0.1);
          
          // Add currency symbol styling
          &::before {
            content: '';
            font-weight: 600;
            opacity: 0.8;
          }
        }
        
        .weather {
          font-size: 0.7rem; // Slightly larger for better readability
          gap: 0.15rem; // Tight spacing for mobile
          align-items: center;
          background: rgba(59, 130, 246, 0.05);
          padding: 0.15rem 0.4rem;
          border-radius: 8px;
          border: 1px solid rgba(59, 130, 246, 0.1);
          white-space: nowrap; // Prevent wrapping
          
          .weather-icon {
            font-size: 0.8rem;
            width: 0.8rem;
            height: 0.8rem;
            color: #3b82f6;
            flex-shrink: 0; // Don't shrink icon
          }
          
          // Compact rain chance display for mobile
          .rain-chance {
            display: inline-block !important; // Force visibility
            background: rgba(37, 99, 235, 0.15);
            color: #1e40af;
            font-weight: 800;
            padding: 0.125rem 0.25rem;
            border-radius: 6px;
            font-size: 0.6rem;
            line-height: 1;
            margin-left: 0.25rem;
            white-space: nowrap;
            border: 1px solid rgba(37, 99, 235, 0.2);
            box-shadow: 0 1px 2px rgba(37, 99, 235, 0.1);
          }
        }
      }
      
      .card-actions {
        gap: 0.5rem; // Better spacing for touch targets

        .action-btn {
          width: 44px; // Larger buttons for better touch targets (minimum accessibility size)
          height: 44px;
          border-radius: 12px; // More rounded for modern look
          border: 1px solid rgba(0, 0, 0, 0.08);
          background: rgba(255, 255, 255, 0.95);
          backdrop-filter: blur(10px);
          box-shadow: 0 2px 6px rgba(0, 0, 0, 0.1);
          transition: all 0.2s cubic-bezier(0.175, 0.885, 0.32, 1.275);
          display: flex;
          align-items: center;
          justify-content: center;

          mat-icon {
            font-size: 1.1rem; // Larger icons for better visibility
            width: 1.1rem;
            height: 1.1rem;
            transition: transform 0.2s ease;
          }
          
          &.edit-btn {
            color: #3b82f6;
            
            &:hover:not(:disabled) {
              background: rgba(59, 130, 246, 0.08);
              border-color: rgba(59, 130, 246, 0.2);
              color: #2563eb;
              transform: translateY(-2px) scale(1.05);
              box-shadow: 0 4px 12px rgba(59, 130, 246, 0.15);
              
              mat-icon {
                transform: rotate(5deg) scale(1.1);
              }
            }
          }
          
          &.cancel-btn {
            color: #ef4444;
            border: 2px solid rgba(239, 68, 68, 0.2); // More prominent border
            background: rgba(239, 68, 68, 0.05); // Subtle background tint

            &:hover:not(:disabled) {
              background: rgba(239, 68, 68, 0.1);
              border-color: rgba(239, 68, 68, 0.4);
              color: #dc2626;
              transform: translateY(-2px) scale(1.05);
              box-shadow: 0 4px 12px rgba(239, 68, 68, 0.2);

              mat-icon {
                transform: rotate(-5deg) scale(1.15);
              }
            }
          }
          
          &:disabled {
            opacity: 0.4;
            cursor: not-allowed;
            background: rgba(156, 163, 175, 0.05);
            color: #9ca3af;
            border-color: rgba(156, 163, 175, 0.1);
            
            &:hover {
              transform: none;
              box-shadow: none;
            }
          }
        }
      }
    }
  }
  
  // Compact inline date badge for mobile - Clean minimal design
  .date-badge {
    flex-direction: row; // Horizontal layout
    align-items: center;
    justify-content: center;
    min-width: 52px; // Smaller width
    height: 32px; // Much smaller height
    padding: 0.375rem 0.5rem;
    border-radius: 16px; // More rounded for modern look
    background: rgba(59, 130, 246, 0.08); // Very subtle background
    border: 1px solid rgba(59, 130, 246, 0.15); // Soft border
    box-shadow: none; // Remove heavy shadow
    transition: all 0.2s ease;
    
    &.past {
      background: rgba(107, 114, 128, 0.08);
      border-color: rgba(107, 114, 128, 0.15);
    }
    
    &:hover {
      background: rgba(59, 130, 246, 0.12);
      border-color: rgba(59, 130, 246, 0.25);
      transform: translateY(-1px);
    }
    
    .date-day {
      font-size: 0.6rem; // Smaller
      font-weight: 600;
      margin-right: 0.25rem; // Space between day and date
      color: #3b82f6; // Blue color instead of white
      opacity: 0.8;
      line-height: 1;
    }
    
    .date-info {
      font-size: 0.7rem; // Smaller
      font-weight: 700;
      color: #1e40af; // Darker blue
      line-height: 1;
    }
    
    &.past {
      .date-day, .date-info {
        color: #6b7280; // Gray for past dates
      }
    }
  }
  
  // Special handling for All Reservations tab to show user info
  .all-reservations {
    .reservation-main {
      &.show-user-info .user-info {
        display: flex !important;
      }
    }
  }
  
  // Ultra-compact version for very small screens
  @media (max-width: 480px) {
    .reservation-card-compact {
      gap: 0.5rem;
      padding: 0.625rem 0.75rem;
      min-height: 48px; // Even more compact

      .card-left {
        gap: 0.5rem;

        .reservation-main {
          .time-slot {
            font-size: 0.875rem; // Smaller on tiny screens
          }

          .user-info, .players-info {
            font-size: 0.7rem;

            .user-text, .players-text {
              max-width: 100px; // Shorter on tiny screens
            }
          }
        }
      }

      .card-right {
        gap: 0.375rem;

        .action-btn {
          width: 40px; // Keep larger for accessibility even on small screens
          height: 40px;
          display: flex;
          align-items: center;
          justify-content: center;

          mat-icon {
            font-size: 1rem; // Keep icons visible
            width: 1rem;
            height: 1rem;
          }

          // Extra prominence for cancel button on small screens
          &.cancel-btn {
            border: 2px solid rgba(239, 68, 68, 0.4);
            background: rgba(239, 68, 68, 0.08);

            mat-icon {
              font-size: 1.1rem; // Slightly larger cancel icon
              width: 1.1rem;
              height: 1.1rem;
              font-weight: bold;
            }
          }
        }
      }
    }
    
    .date-badge {
      min-width: 44px;
      height: 28px;
      padding: 0.25rem 0.375rem;
      
      .date-day {
        font-size: 0.55rem;
      }
      
      .date-info {
        font-size: 0.65rem;
      }
    }
  }
}

// Snackbar Styles
::ng-deep {
  .success-snackbar {
    background: linear-gradient(135deg, $success, #388e3c) !important;
    color: white !important;
  }
  
  .error-snackbar {
    background: linear-gradient(135deg, $error, #c62828) !important;
    color: white !important;
  }
  
  .info-snackbar {
    background: $primary-gradient !important;
    color: white !important;
  }
}

// Accessibility
button:focus {
  outline: 3px solid #3182ce;
  outline-offset: 2px;
}

// High Contrast Mode
@media (prefers-contrast: high) {
  .content-wrapper {
    background: white;
    border: 2px solid #333;
  }
  
  .reservation-card {
    border: 2px solid #333;
    background: white;
  }
  
  .btn-primary {
    background: #000 !important;
    border: 2px solid #fff;
  }
}

// Modal Styles (keeping existing modern modal)
.modal-overlay {
  position: fixed;
  top: 0;
  left: 0;
  width: 100%;
  height: 100%;
  background: rgba(0, 0, 0, 0.6);
  backdrop-filter: blur(4px);
  display: flex;
  align-items: center;
  justify-content: center;
  z-index: 1000;
  padding: 1rem;
  animation: modalFadeIn 0.3s ease-out;
}

.modal-content {
  background: white;
  border-radius: 16px;
  box-shadow: 0 24px 48px rgba(0, 0, 0, 0.2);
  max-width: 500px;
  width: 100%;
  max-height: 90vh;
  overflow-y: auto;
  animation: modalSlideIn 0.3s ease-out;
}

.modal-header {
  display: flex;
  justify-content: space-between;
  align-items: center;
  padding: 1.5rem 1.5rem 0 1.5rem;
  border-bottom: 1px solid #e5e7eb;
  margin-bottom: 1.5rem;
  
  h2 {
    margin: 0;
    font-size: 1.5rem;
    font-weight: 600;
    color: #1f2937;
  }
  
  .modal-close {
    background: none;
    border: none;
    font-size: 2rem;
    cursor: pointer;
    color: #6b7280;
    width: 40px;
    height: 40px;
    display: flex;
    align-items: center;
    justify-content: center;
    border-radius: 50%;
    transition: all 0.2s ease;
    
    &:hover {
      background: #f3f4f6;
      color: #374151;
    }
  }
}

.modal-body {
  padding: 0 1.5rem;
  text-align: center;
  
  .warning-icon {
    font-size: 4rem;
    margin-bottom: 1rem;
    opacity: 0.8;
  }
  
  p {
    font-size: 1.1rem;
    color: #374151;
    margin: 0 0 1.5rem 0;
    line-height: 1.6;
  }
  
  .reservation-details {
    background: #f8fafc;
    border: 1px solid #e2e8f0;
    border-radius: 12px;
    padding: 1rem;
    margin: 1.5rem 0;
    text-align: left;
    font-size: 0.95rem;
    line-height: 1.8;
    color: #4b5563;
    
    strong {
      color: #1f2937;
      font-weight: 600;
    }
  }
  
  .warning-text {
    font-size: 0.9rem;
    color: #dc2626;
    font-style: italic;
    margin: 1rem 0 0 0;
  }
}

.modal-actions {
  padding: 1.5rem;
  display: flex;
  gap: 1rem;
  justify-content: center;
  
  button {
    padding: 0.75rem 1.5rem;
    border: none;
    border-radius: 8px;
    font-size: 1rem;
    font-weight: 600;
    cursor: pointer;
    transition: all 0.2s ease;
    min-width: 140px;
    
    &.btn-secondary {
      background: #f3f4f6;
      color: #374151;
      border: 2px solid #d1d5db;
      
      &:hover {
        background: #e5e7eb;
        border-color: #9ca3af;
        transform: translateY(-1px);
      }
    }
    
    &.btn-danger {
      background: linear-gradient(135deg, #dc2626, #b91c1c);
      color: white;
      box-shadow: 0 4px 12px rgba(220, 38, 38, 0.3);
      
      &:hover {
        background: linear-gradient(135deg, #b91c1c, #991b1b);
        box-shadow: 0 6px 16px rgba(220, 38, 38, 0.4);
        transform: translateY(-2px);
      }
      
      &:active {
        transform: translateY(0);
      }
    }
  }
}

// Modal animations
@keyframes modalFadeIn {
  from { opacity: 0; }
  to { opacity: 1; }
}

@keyframes modalSlideIn {
  from {
    transform: translateY(30px);
    opacity: 0;
  }
  to {
    transform: translateY(0);
    opacity: 1;
  }
}

// Mobile modal adjustments
@media (max-width: 768px) {
  .modal-overlay {
    padding: 0.5rem;
  }
  
  .modal-content {
    max-width: none;
    width: 100%;
    border-radius: 12px;
  }
  
  .modal-header {
    padding: 1rem 1rem 0 1rem;
    
    h2 {
      font-size: 1.3rem;
    }
  }
  
  .modal-body {
    padding: 0 1rem;
    
    .warning-icon {
      font-size: 3rem;
    }
    
    p {
      font-size: 1rem;
    }
  }
  
  .modal-actions {
    padding: 1rem;
    flex-direction: column;
    
    button {
      width: 100%;
      min-width: auto;
    }
  }
}

// Homeowner's Day Styling
.reservation-card-compact.homeowner-day {
  background: $homeowner-light;
  border-left: 4px solid $homeowner !important;
  
  .date-badge {
    background: $homeowner;
    color: $text-white;
    
    .date-day {
      color: $text-white;
    }
    
    .date-info {
      color: $text-white-secondary;
    }
  }
  
  .time-slot {
    color: $homeowner;
    font-weight: 600;
  }
  
  .players-text {
    color: $homeowner;
    font-weight: 500;
  }
  
  .inline-icon {
    color: $homeowner;
  }
  
  // Hide fee for Homeowner's Day (it's ₱0)
  .fee {
    display: none;
  }
  
  // Hide status chip for cleaner look
  .status-chips {
    display: none;
  }
  
  // Show weather info with purple styling
  .weather {
    color: $homeowner;

    .weather-icon {
      color: $homeowner;
    }

    .rain-chance {
      color: $homeowner;
      font-weight: 500;
    }
  }
}

// Admin Stats Card
.admin-stats-card {
  background: linear-gradient(135deg, #ffffff 0%, #f8fafc 100%);
  border-radius: 16px;
  padding: 1.5rem;
  margin-bottom: 2rem;
  box-shadow: 0 4px 6px rgba(0, 0, 0, 0.07),
              0 1px 3px rgba(0, 0, 0, 0.06);
  border: 1px solid rgba(59, 130, 246, 0.1);

  h3 {
    display: flex;
    align-items: center;
    gap: 0.5rem;
    margin: 0 0 1.5rem 0;
    font-size: 1.25rem;
    font-weight: 600;
    color: $text-primary;

    mat-icon {
      color: #3b82f6;
      font-size: 1.5rem;
      width: 1.5rem;
      height: 1.5rem;
    }
  }

  .stats-grid {
    display: grid;
    grid-template-columns: repeat(auto-fit, minmax(200px, 1fr));
    gap: 1rem;

    @media (max-width: 768px) {
      grid-template-columns: repeat(2, 1fr);
      gap: 0.75rem;
    }

    @media (max-width: 480px) {
      grid-template-columns: 1fr;
    }
  }

  .stat-item {
    background: white;
    padding: 1rem;
    border-radius: 12px;
    display: flex;
    flex-direction: column;
    gap: 0.5rem;
    border-left: 4px solid #e2e8f0;
    transition: all 0.2s ease;
    box-shadow: 0 1px 3px rgba(0, 0, 0, 0.05);

    &:hover {
      transform: translateY(-2px);
      box-shadow: 0 4px 8px rgba(0, 0, 0, 0.1);
    }

    .stat-label {
      font-size: 0.875rem;
      color: $text-secondary;
      font-weight: 500;
      text-transform: uppercase;
      letter-spacing: 0.05em;
    }

    .stat-value {
      font-size: 1.75rem;
      font-weight: 700;
      color: $text-primary;
    }

    // Status-specific colors
    &.status-pending {
      border-left-color: #FF9800;
      background: linear-gradient(135deg, #ffffff 0%, rgba(255, 152, 0, 0.03) 100%);

      .stat-value {
        color: #F57C00;
      }
    }

    &.status-confirmed {
      border-left-color: #2196F3;
      background: linear-gradient(135deg, #ffffff 0%, rgba(33, 150, 243, 0.03) 100%);

      .stat-value {
        color: #1976D2;
      }
    }

    &.status-cancelled {
      border-left-color: #e53e3e;
      background: linear-gradient(135deg, #ffffff 0%, rgba(229, 62, 62, 0.03) 100%);

      .stat-value {
        color: #c53030;
      }
    }

    &.status-completed {
      border-left-color: #4CAF50;
      background: linear-gradient(135deg, #ffffff 0%, rgba(76, 175, 80, 0.03) 100%);

      .stat-value {
        color: #388E3C;
      }
    }

    // Revenue colors
    &.revenue-total {
      border-left-color: #8b5cf6;
      background: linear-gradient(135deg, #ffffff 0%, rgba(139, 92, 246, 0.03) 100%);

      .stat-value {
        color: #7c3aed;
      }
    }

    &.revenue-paid {
      border-left-color: #10b981;
      background: linear-gradient(135deg, #ffffff 0%, rgba(16, 185, 129, 0.03) 100%);

      .stat-value {
        color: #059669;
      }
    }

    &.revenue-pending {
      border-left-color: #f59e0b;
      background: linear-gradient(135deg, #ffffff 0%, rgba(245, 158, 11, 0.03) 100%);

      .stat-value {
        color: #d97706;
      }
    }
  }
}

// Admin Report specific styling
.reservation-card-compact.admin-report {
  // Cancelled reservations styling
  &.cancelled-reservation {
    opacity: 0.7;
    background: rgba(229, 62, 62, 0.05);

    .date-badge.cancelled {
      background: #e53e3e;
      color: white;
    }
  }

  // Completed reservations styling
  &.completed-reservation {
    background: rgba(76, 175, 80, 0.05);
  }

  // Show payment status chip for admin report
  .payment-chip {
    display: inline-flex !important;
  }
=======
/* Modern My Reservations Page - Following Design System */

// Design System Colors
$primary-gradient: linear-gradient(135deg, #1e40af 0%, #3b82f6 50%, #2563eb 100%);
$background-gradient: linear-gradient(135deg, #f8fafc 0%, #e2e8f0 50%, #cbd5e0 100%);
$text-primary: #1a202c;
$text-secondary: #4a5568;
$text-muted: #718096;
$text-white: #ffffff;
$text-white-secondary: rgba(255, 255, 255, 0.9);

// Semantic Colors
$success: #4CAF50;
$success-light: rgba(76, 175, 80, 0.1);
$warning: #FF9800;
$warning-light: rgba(255, 152, 0, 0.1);
$error: #e53e3e;
$error-light: rgba(229, 62, 62, 0.1);
$admin: #d32f2f;
$admin-light: rgba(211, 47, 47, 0.1);
$homeowner: #8b5cf6;
$homeowner-light: rgba(139, 92, 246, 0.1);

// Spacing and Layout
$container-max-width: 1400px;
$container-padding: 2rem;
$container-padding-mobile: 1rem;

// Page Structure following Design System
.page-container {
  min-height: 100vh;
  background: $background-gradient;
  
  @media (prefers-contrast: high) {
    background: #000;
  }
}

.page-content {
  max-width: $container-max-width;
  margin: 0 auto;
  padding: $container-padding;
  
  @media (max-width: 768px) {
    padding: $container-padding-mobile;
  }
}

// Modern Page Header
.page-header {
  display: flex;
  align-items: flex-start;
  justify-content: space-between;
  margin-bottom: 2rem;
  gap: 2rem;
  
  @media (max-width: 768px) {
    flex-direction: column;
    align-items: stretch;
    gap: 1.5rem;
  }
}

.page-title-section {
  flex: 1;
  
  .page-title {
    display: flex;
    align-items: center;
    gap: 0.75rem;
    margin-bottom: 0.5rem;
    
    .page-icon {
      font-size: 2rem;
      width: 2rem;
      height: 2rem;
      color: #3b82f6;
    }
    
    h1 {
      font-size: 2.25rem;
      font-weight: 700;
      color: $text-primary;
      margin: 0;
      
      @media (max-width: 768px) {
        font-size: 1.75rem;
      }
    }
  }
  
  .page-subtitle {
    font-size: 1.125rem;
    color: $text-secondary;
    margin: 0;
    font-weight: 400;
    
    @media (max-width: 768px) {
      font-size: 1rem;
    }
  }
}

.page-actions {
  flex-shrink: 0;
  
  @media (max-width: 768px) {
    align-self: stretch;
  }
  
  .btn-primary {
    background: $primary-gradient;
    color: $text-white;
    border: none;
    border-radius: 12px;
    padding: 0.75rem 1.5rem;
    font-weight: 600;
    font-size: 1rem;
    min-height: 48px;
    box-shadow: 0 4px 12px rgba(59, 130, 246, 0.3);
    transition: all 0.3s ease;
    
    &:hover {
      transform: translateY(-2px);
      box-shadow: 0 8px 24px rgba(59, 130, 246, 0.4);
    }
    
    &:active {
      transform: translateY(0);
    }
    
    mat-icon {
      margin-right: 0.5rem;
    }
    
    @media (max-width: 768px) {
      width: 100%;
    }
  }
}

// Content Wrapper
.content-wrapper {
  background: rgba(255, 255, 255, 0.95);
  backdrop-filter: blur(20px);
  border-radius: 20px;
  border: 1px solid rgba(255, 255, 255, 0.2);
  box-shadow: 0 8px 32px rgba(0, 0, 0, 0.1);
  overflow: hidden;
  transition: all 0.4s cubic-bezier(0.175, 0.885, 0.32, 1.275);
  
  &:hover {
    box-shadow: 0 12px 40px rgba(0, 0, 0, 0.15);
  }
}

// Modern Compact 1-Liner Tabs
.reservations-tabs {
  background: transparent;
  
  ::ng-deep {
    .mat-mdc-tab-header {
      border-bottom: none;
      background: transparent;
      min-height: 36px; // Reduced from default 48px
      padding: 0.5rem 1rem;
      margin-bottom: 1rem;
      
      @media (max-width: 768px) {
        min-height: 32px; // Even more compact on mobile
        padding: 0.25rem 0.5rem;
      }
    }
    
    .mat-mdc-tab-header-pagination {
      display: none; // Hide pagination arrows for cleaner look
    }
    
    .mat-mdc-tab-list {
      display: flex;
      gap: 0.5rem; // Space between tabs
      justify-content: flex-start;
      
      @media (max-width: 768px) {
        gap: 0.25rem; // Tighter spacing on mobile
        justify-content: space-around; // Distribute evenly on mobile
      }
    }
    
    .mat-mdc-tab {
      // Pill-style modern tabs
      min-width: auto; // Let content determine width
      padding: 0; // Remove default padding
      margin: 0;
      border-radius: 18px; // Pill shape
      overflow: hidden;
      transition: all 0.3s cubic-bezier(0.175, 0.885, 0.32, 1.275);
      position: relative;
      
      // Custom button styling
      .mdc-tab {
        background: rgba(248, 250, 252, 0.8);
        backdrop-filter: blur(10px);
        border: 1px solid rgba(226, 232, 240, 0.5);
        border-radius: 18px;
        padding: 0.5rem 1rem;
        font-weight: 500;
        font-size: 0.9rem;
        color: #4a5568;
        text-transform: none;
        transition: all 0.3s ease;
        position: relative;
        overflow: hidden;
        min-height: 32px;
        
        @media (max-width: 768px) {
          padding: 0.375rem 0.75rem;
          font-size: 0.8rem;
          min-height: 28px;
        }
        
        // Hover effect
        &:hover {
          background: rgba(59, 130, 246, 0.1);
          border-color: rgba(59, 130, 246, 0.3);
          transform: translateY(-1px) scale(1.02);
          box-shadow: 0 2px 8px rgba(59, 130, 246, 0.15);
        }
        
        // Shimmer effect on hover
        &::before {
          content: '';
          position: absolute;
          top: 0;
          left: -100%;
          width: 100%;
          height: 100%;
          background: linear-gradient(90deg, transparent, rgba(255, 255, 255, 0.4), transparent);
          transition: left 0.6s;
        }
        
        &:hover::before {
          left: 100%;
        }
        
        .mdc-tab__text-label {
          color: inherit;
          font-weight: inherit;
          font-size: inherit;
          line-height: 1.2;
        }
      }
      
      // Active tab styling
      &.mdc-tab--active {
        .mdc-tab {
          background: $primary-gradient;
          color: white;
          border-color: transparent;
          box-shadow: 0 4px 12px rgba(59, 130, 246, 0.3);
          transform: scale(1.05);
          
          &:hover {
            background: $primary-gradient;
            transform: scale(1.05) translateY(-1px);
            box-shadow: 0 6px 16px rgba(59, 130, 246, 0.4);
          }
          
          .mdc-tab__text-label {
            color: white;
            font-weight: 600;
          }
        }
      }
      
      // Disabled state
      &[aria-disabled="true"] {
        opacity: 0.5;
        pointer-events: none;
        
        .mdc-tab {
          background: rgba(156, 163, 175, 0.2);
          color: #9ca3af;
          border-color: rgba(156, 163, 175, 0.3);
          
          &:hover {
            transform: none;
            box-shadow: none;
          }
        }
      }
    }
    
    // Remove default ink bar
    .mat-ink-bar {
      display: none;
    }
    
    // Remove default ripple effects that conflict with our design
    .mat-ripple-element {
      display: none;
    }
  }
}

// Compact tabs specific class for additional customization
.modern-compact-tabs {
  ::ng-deep {
    .mat-mdc-tab-header {
      // Additional compact styling if needed
      
      @media (max-width: 480px) {
        // Extra small screens
        min-height: 30px;
        padding: 0.125rem 0.25rem;
        
        .mat-mdc-tab {
          .mdc-tab {
            padding: 0.25rem 0.5rem;
            font-size: 0.75rem;
            min-height: 26px;
            border-radius: 13px;
          }
        }
      }
    }
  }
}

.tab-content {
  padding: 2rem;
  min-height: 400px;
  
  @media (max-width: 768px) {
    padding: 1rem;
  }
}

// Loading State
.loading-container {
  display: flex;
  flex-direction: column;
  align-items: center;
  justify-content: center;
  padding: 4rem 2rem;
  gap: 1.5rem;
  
  mat-spinner {
    ::ng-deep circle {
      stroke: #3b82f6;
    }
  }
  
  p {
    color: $text-secondary;
    font-size: 1.125rem;
    font-weight: 500;
  }
}

// Empty States
.no-reservations {
  display: flex;
  flex-direction: column;
  align-items: center;
  justify-content: center;
  padding: 4rem 2rem;
  text-align: center;
  
  .large-icon {
    font-size: 5rem;
    width: 5rem;
    height: 5rem;
    color: rgba(59, 130, 246, 0.3);
    margin-bottom: 1.5rem;
  }
  
  h2 {
    font-size: 1.75rem;
    font-weight: 600;
    margin: 0 0 1rem 0;
    color: $text-secondary;
  }
  
  p {
    font-size: 1.125rem;
    margin: 0 0 2rem 0;
    color: $text-muted;
    max-width: 400px;
    line-height: 1.6;
  }
  
  button {
    background: $primary-gradient;
    color: $text-white;
    border: none;
    border-radius: 12px;
    padding: 0.75rem 2rem;
    font-weight: 600;
    min-height: 48px;
    box-shadow: 0 4px 12px rgba(59, 130, 246, 0.3);
    transition: all 0.3s ease;
    
    &:hover {
      transform: translateY(-2px);
      box-shadow: 0 8px 24px rgba(59, 130, 246, 0.4);
    }
    
    mat-icon {
      margin-right: 0.5rem;
    }
  }
}

// Reservations List - Updated for compact cards
.reservations-list {
  display: flex;
  flex-direction: column;
  gap: 0.75rem;
}

// Modern Compact Reservation Cards (1-liner)
.reservation-card-compact {
  display: flex;
  align-items: center;
  justify-content: space-between;
  background: rgba(255, 255, 255, 0.98);
  backdrop-filter: blur(25px);
  border-radius: 16px;
  border: 1px solid rgba(59, 130, 246, 0.1);
  border-left: 4px solid #3b82f6;
  box-shadow: 0 3px 12px rgba(0, 0, 0, 0.04), 0 1px 3px rgba(0, 0, 0, 0.1);
  padding: 1rem 1.5rem;
  min-height: 70px;
  transition: all 0.4s cubic-bezier(0.175, 0.885, 0.32, 1.275);
  animation: cardSlideIn 0.4s ease-out;
  position: relative;
  overflow: hidden;
  
  // Subtle gradient overlay for depth
  &::before {
    content: '';
    position: absolute;
    top: 0;
    left: 0;
    right: 0;
    height: 1px;
    background: linear-gradient(90deg, transparent, rgba(59, 130, 246, 0.3), transparent);
    opacity: 0;
    transition: opacity 0.3s ease;
  }
  
  &:hover {
    transform: translateY(-3px) scale(1.005);
    box-shadow: 0 12px 32px rgba(0, 0, 0, 0.08), 0 4px 16px rgba(59, 130, 246, 0.1);
    border-color: rgba(59, 130, 246, 0.3);
    background: rgba(255, 255, 255, 1);
    
    &::before {
      opacity: 1;
    }
  }
  
  &.past {
    opacity: 0.85;
    background: rgba(248, 249, 250, 0.96);
    border-left-color: #9ca3af;
    
    .date-badge {
      background: linear-gradient(135deg, #6b7280, #9ca3af) !important;
      box-shadow: 0 2px 8px rgba(107, 114, 128, 0.25) !important;
    }
    
    &:hover {
      transform: translateY(-2px) scale(1.002);
      opacity: 0.95;
    }
  }
  
  &.all-reservations {
    border-left-width: 4px;
    border-left-style: solid;
    
    // Enhanced border colors based on status
    &:has(.status-confirmed) {
      border-left-color: #10b981;
    }
    
    &:has(.status-pending) {
      border-left-color: #f59e0b;
      
      &::after {
        content: '';
        position: absolute;
        left: 0;
        top: 0;
        bottom: 0;
        width: 4px;
        background: linear-gradient(180deg, #f59e0b, #d97706);
        animation: gentlePulse 2s infinite;
      }
    }
    
    &:has(.status-cancelled) {
      border-left-color: #ef4444;
    }
  }
  
  .card-left {
    display: flex;
    align-items: center;
    gap: 1rem;
    flex: 1;
    min-width: 0;
  }
  
  .card-right {
    display: flex;
    align-items: center;
    gap: 1rem;
    flex-shrink: 0;
  }
}
// Compact Card Components - Clean minimal date badge
.date-badge {
  display: flex;
  flex-direction: column;
  align-items: center;
  justify-content: center;
  background: rgba(59, 130, 246, 0.08);
  border: 1px solid rgba(59, 130, 246, 0.15);
  border-radius: 16px;
  padding: 0.5rem;
  min-width: 64px;
  height: 58px;
  box-shadow: none;
  position: relative;
  transition: all 0.3s cubic-bezier(0.175, 0.885, 0.32, 1.275);
  
  &:hover {
    background: rgba(59, 130, 246, 0.12);
    border-color: rgba(59, 130, 246, 0.25);
    transform: translateY(-2px);
  }
  
  &.past {
    background: rgba(107, 114, 128, 0.08);
    border-color: rgba(107, 114, 128, 0.15);
    
    &:hover {
      background: rgba(107, 114, 128, 0.12);
      border-color: rgba(107, 114, 128, 0.25);
    }
  }
  
  .date-day {
    font-size: 0.7rem;
    font-weight: 600;
    text-transform: uppercase;
    letter-spacing: 0.5px;
    color: #3b82f6;
    opacity: 0.8;
    line-height: 1;
  }
  
  .date-info {
    font-size: 0.9rem;
    font-weight: 700;
    margin-top: 0.125rem;
    line-height: 1;
    color: #1e40af;
  }
  
  &.past {
    .date-day, .date-info {
      color: #6b7280;
    }
  }
}

.reservation-main {
  display: flex;
  flex-direction: column;
  gap: 0.25rem;
  min-width: 0;
  
  .time-slot {
    font-size: 1.125rem;
    font-weight: 700;
    color: $text-primary;
    line-height: 1.2;
  }
  
  .user-info, .players-info {
    display: flex;
    align-items: center;
    gap: 0.375rem;
    font-size: 0.875rem;
    color: $text-secondary;
    line-height: 1.2;
    
    .inline-icon {
      font-size: 0.9rem;
      width: 0.9rem;
      height: 0.9rem;
      color: #3b82f6;
    }
    
    .user-text, .players-text {
      font-weight: 500;
      white-space: nowrap;
      overflow: hidden;
      text-overflow: ellipsis;
    }
  }
}

.status-chips {
  display: flex;
  flex-direction: column;
  gap: 0.375rem;
  align-items: flex-end;
  
  .status-chip, .payment-chip {
    font-size: 0.65rem;
    font-weight: 700;
    padding: 0.375rem 0.75rem;
    border-radius: 12px;
    line-height: 1;
    text-transform: uppercase;
    letter-spacing: 0.025em;
    position: relative;
    overflow: hidden;
    transition: all 0.3s cubic-bezier(0.175, 0.885, 0.32, 1.275);
    
    &::before {
      content: '';
      position: absolute;
      top: 0;
      left: -100%;
      width: 100%;
      height: 100%;
      background: linear-gradient(90deg, transparent, rgba(255, 255, 255, 0.3), transparent);
      transition: left 0.6s;
    }
    
    // Status colors with gradients and animations
    &.status-confirmed {
      background: linear-gradient(135deg, #10b981, #059669);
      color: white;
      border: none;
      box-shadow: 0 2px 8px rgba(16, 185, 129, 0.3);
      
      &:hover {
        transform: translateY(-1px) scale(1.02);
        box-shadow: 0 4px 12px rgba(16, 185, 129, 0.4);
        
        &::before {
          left: 100%;
        }
      }
    }
    
    &.status-pending {
      background: none;
      color: #f59e0b;
      border: none;
      box-shadow: none;
      padding: 0;
      font-weight: 600;
      position: relative;
      
      // Remove any inherited animations
      animation: none;
      
      // Subtle underline effect
      &::before {
        content: '';
        position: absolute;
        bottom: -1px;
        left: 0;
        right: 0;
        height: 1px;
        background: currentColor;
        opacity: 0.4;
        transform: scaleX(0);
        transition: transform 0.3s ease;
      }
      
      &:hover {
        transform: none;
        box-shadow: none;
        color: #d97706;
        
        &::before {
          transform: scaleX(1);
          opacity: 0.6;
        }
      }
    }
    
    &.status-cancelled {
      background: linear-gradient(135deg, #ef4444, #dc2626);
      color: white;
      border: none;
      box-shadow: 0 2px 8px rgba(239, 68, 68, 0.3);
      
      &:hover {
        transform: translateY(-1px) scale(1.02);
        box-shadow: 0 4px 12px rgba(239, 68, 68, 0.4);
        
        &::before {
          left: 100%;
        }
      }
    }
    
    &.status-completed {
      background: linear-gradient(135deg, #6b7280, #4b5563);
      color: white;
      border: none;
      box-shadow: 0 2px 8px rgba(107, 114, 128, 0.3);

      &:hover {
        transform: translateY(-1px) scale(1.02);
        box-shadow: 0 4px 12px rgba(107, 114, 128, 0.4);

        &::before {
          left: 100%;
        }
      }
    }

    &.status-no-show {
      background: linear-gradient(135deg, #7f1d1d, #991b1b);
      color: white;
      border: none;
      box-shadow: 0 2px 8px rgba(127, 29, 29, 0.3);

      &:hover {
        transform: translateY(-1px) scale(1.02);
        box-shadow: 0 4px 12px rgba(127, 29, 29, 0.4);

        &::before {
          left: 100%;
        }
      }
    }
    
    // Payment colors with gradients and animations
    &.payment-paid {
      background: linear-gradient(135deg, #10b981, #059669);
      color: white;
      border: none;
      box-shadow: 0 2px 8px rgba(16, 185, 129, 0.3);
      
      &:hover {
        transform: translateY(-1px) scale(1.02);
        box-shadow: 0 4px 12px rgba(16, 185, 129, 0.4);
        
        &::before {
          left: 100%;
        }
      }
    }
    
    &.payment-pending {
      background: linear-gradient(135deg, #f59e0b, #d97706);
      color: white;
      border: none;
      box-shadow: 0 2px 8px rgba(245, 158, 11, 0.3);
      animation: gentlePulse 2.5s infinite;
      
      &::after {
        content: '⏳';
        margin-left: 0.25rem;
        font-size: 0.6rem;
      }
      
      &:hover {
        transform: translateY(-1px) scale(1.02);
        box-shadow: 0 4px 12px rgba(245, 158, 11, 0.4);
        animation: none;
        
        &::before {
          left: 100%;
        }
      }
    }
    
    &.payment-overdue {
      background: linear-gradient(135deg, #ef4444, #dc2626);
      color: white;
      border: none;
      box-shadow: 0 2px 8px rgba(239, 68, 68, 0.3);
      animation: urgentPulse 1.5s infinite;
      
      &::after {
        content: '⚠️';
        margin-left: 0.25rem;
        font-size: 0.6rem;
      }
      
      &:hover {
        transform: translateY(-1px) scale(1.02);
        box-shadow: 0 4px 12px rgba(239, 68, 68, 0.4);
        animation: none;
        
        &::before {
          left: 100%;
        }
      }
    }
  }
}

.fee-weather {
  display: flex;
  flex-direction: column;
  align-items: flex-end;
  gap: 0.25rem;
  
  .fee {
    font-size: 1rem;
    font-weight: 700;
    color: #059669;
    line-height: 1;
  }
  
  .weather {
    display: flex;
    align-items: center;
    gap: 0.25rem;
    font-size: 0.75rem;
    color: $text-muted;
    font-weight: 500;
    line-height: 1;
    
    .weather-icon {
      font-size: 0.9rem;
      width: 0.9rem;
      height: 0.9rem;
      color: #3b82f6;
    }
    
    .rain-chance {
      background: rgba(37, 99, 235, 0.1);
      color: #2563eb;
      font-weight: 600;
      padding: 0.125rem 0.25rem;
      border-radius: 4px;
      font-size: 0.65rem;
    }
  }
}

.card-actions {
  display: flex;
  gap: 0.5rem;
  
  .action-btn {
    width: 38px;
    height: 36px;
    border-radius: 12px;
    border: 1px solid rgba(0, 0, 0, 0.08);
    background: rgba(255, 255, 255, 0.9);
    backdrop-filter: blur(10px);
    box-shadow: 0 1px 3px rgba(0, 0, 0, 0.06);
    transition: all 0.25s cubic-bezier(0.175, 0.885, 0.32, 1.275);
    position: relative;
    overflow: hidden;
    display: flex;
    align-items: center;
    justify-content: center;
    
    mat-icon {
      font-size: 1rem;
      width: 1rem;
      height: 1rem;
      transition: transform 0.2s ease;
    }
    
    &.edit-btn {
      color: #3b82f6;
      
      &:hover:not(:disabled) {
        background: rgba(59, 130, 246, 0.08);
        border-color: rgba(59, 130, 246, 0.2);
        color: #2563eb;
        transform: translateY(-2px) scale(1.05);
        box-shadow: 0 4px 16px rgba(59, 130, 246, 0.15);
        
        mat-icon {
          transform: rotate(5deg) scale(1.1);
        }
      }
      
      &:active {
        transform: translateY(0) scale(1.02);
      }
    }
    
    &.cancel-btn {
      color: #ef4444;
      
      &:hover:not(:disabled) {
        background: rgba(239, 68, 68, 0.08);
        border-color: rgba(239, 68, 68, 0.2);
        color: #dc2626;
        transform: translateY(-2px) scale(1.05);
        box-shadow: 0 4px 16px rgba(239, 68, 68, 0.15);
        
        mat-icon {
          transform: rotate(-5deg) scale(1.1);
        }
      }
      
      &:active {
        transform: translateY(0) scale(1.02);
      }
    }
    
    &:disabled {
      opacity: 0.4;
      cursor: not-allowed;
      background: rgba(156, 163, 175, 0.05);
      color: #9ca3af;
      border-color: rgba(156, 163, 175, 0.1);
      box-shadow: none;
      
      &:hover {
        transform: none;
      }
    }
  }
}



// Card Entrance Animation
@keyframes cardSlideIn {
  from {
    opacity: 0;
    transform: translateY(20px);
  }
  to {
    opacity: 1;
    transform: translateY(0);
  }
}

// Tab Animations
@keyframes tabActivation {
  0% {
    transform: scale(1);
    box-shadow: 0 2px 4px rgba(59, 130, 246, 0.1);
  }
  50% {
    transform: scale(1.1);
    box-shadow: 0 6px 20px rgba(59, 130, 246, 0.4);
  }
  100% {
    transform: scale(1.05);
    box-shadow: 0 4px 12px rgba(59, 130, 246, 0.3);
  }
}

@keyframes tabHover {
  0% {
    transform: translateY(0) scale(1);
  }
  100% {
    transform: translateY(-1px) scale(1.02);
  }
}

// Status Chip Animations
@keyframes gentlePulse {
  0%, 100% {
    box-shadow: 0 2px 8px rgba(245, 158, 11, 0.3);
    transform: scale(1);
  }
  50% {
    box-shadow: 0 4px 12px rgba(245, 158, 11, 0.5);
    transform: scale(1.02);
  }
}

@keyframes urgentPulse {
  0%, 100% {
    box-shadow: 0 2px 8px rgba(239, 68, 68, 0.3);
    transform: scale(1);
  }
  25% {
    box-shadow: 0 4px 16px rgba(239, 68, 68, 0.6);
    transform: scale(1.05);
  }
  75% {
    box-shadow: 0 6px 20px rgba(239, 68, 68, 0.4);
    transform: scale(1.03);
  }
}

// Mobile Responsiveness - Ultra-Compact Single-Line Cards
@media (max-width: 768px) {

  // Mobile: Move action buttons to upper right corner of card
  .reservation-card-compact {
    position: relative; // Enable absolute positioning for child elements

    // Hide the original card-actions in the bottom layout
    .card-right .card-actions {
      display: none !important;
    }

  }

  // Create floating action buttons in upper right corner
  .reservation-card-compact .card-actions-mobile {
    position: absolute !important;
    top: 0.75rem !important;
    right: 0.75rem !important;
    display: flex !important;
    gap: 0.5rem !important;
    z-index: 10 !important;
    background: rgba(255, 255, 255, 0.95) !important;
    backdrop-filter: blur(10px) !important;
    border-radius: 12px !important;
    padding: 0.25rem !important;
    box-shadow: 0 2px 8px rgba(0, 0, 0, 0.15) !important;

    .action-btn {
      display: flex !important;
      align-items: center !important;
      justify-content: center !important;
      width: 36px !important;
      height: 36px !important;
      border-radius: 10px !important;
      border: 1px solid rgba(0, 0, 0, 0.1) !important;
      background: rgba(255, 255, 255, 0.9) !important;
      transition: all 0.2s ease !important;

      &.edit-btn {
        color: #3b82f6 !important;

        mat-icon {
          font-size: 1rem !important;
          width: 1rem !important;
          height: 1rem !important;
          color: #3b82f6 !important;
        }

        &:hover:not(:disabled) {
          background: rgba(59, 130, 246, 0.1) !important;
          transform: scale(1.05) !important;
        }
      }

      &.cancel-btn {
        color: #ef4444 !important;
        border: 1px solid rgba(239, 68, 68, 0.3) !important;
        background: rgba(239, 68, 68, 0.05) !important;

        mat-icon {
          font-size: 1.1rem !important;
          width: 1.1rem !important;
          height: 1.1rem !important;
          color: #ef4444 !important;
          font-weight: bold !important;
        }

        &:hover:not(:disabled) {
          background: rgba(239, 68, 68, 0.1) !important;
          border-color: rgba(239, 68, 68, 0.5) !important;
          transform: scale(1.05) !important;
        }
      }

      &:disabled {
        opacity: 0.5 !important;
        cursor: not-allowed !important;
        transform: none !important;
      }
    }
  }
  // Force rain chance visibility on mobile
  .reservation-card-compact .fee-weather .weather .rain-chance {
    display: inline-block !important;
    visibility: visible !important;
    opacity: 1 !important;
    background: rgba(37, 99, 235, 0.18) !important;
    color: #1e40af !important;
    font-weight: 800 !important;
    padding: 0.125rem 0.3rem !important;
    border-radius: 6px !important;
    font-size: 0.6rem !important;
    line-height: 1 !important;
    margin-left: 0.25rem !important;
    white-space: nowrap !important;
    border: 1px solid rgba(37, 99, 235, 0.25) !important;
    box-shadow: 0 1px 3px rgba(37, 99, 235, 0.15) !important;
  }
  .reservation-card-compact {
    // Square card layout for mobile - applies to all tabs
    flex-direction: column;
    align-items: flex-start;
    justify-content: flex-start;
    gap: 0.75rem;
    padding: 1.25rem;
    min-height: 160px; // Increased height to ensure action buttons are visible
    border-radius: 4px; // Sharp edges instead of rounded
    
    // Special styling for All tab - square cards
    &.all-reservations {
      flex-direction: column;
      align-items: flex-start;
      justify-content: flex-start;
      gap: 0.75rem;
      padding: 1.25rem;
      min-height: 140px; // Much taller to accommodate all content
      border-radius: 4px; // Sharp edges instead of rounded
    }
    
    .card-left {
      flex-direction: column;
      align-items: flex-start;
      gap: 0.5rem;
      width: 100%;
      min-width: 0;
      
      .reservation-main {
        align-items: flex-start;
        gap: 0.5rem;
        width: 100%;
        
        .time-slot {
          font-size: 1.1rem;
          font-weight: 700;
          line-height: 1.2;
          color: $text-primary;
          margin-bottom: 0.25rem;
        }
        
        .user-info, .players-info {
          font-size: 0.85rem;
          color: $text-muted;
          line-height: 1.3;
          width: 100%;
          
          .inline-icon {
            font-size: 0.9rem;
            width: 0.9rem;
            height: 0.9rem;
            margin-right: 0.5rem;
            opacity: 0.8;
          }
          
          .user-text, .players-text {
            white-space: normal; // Allow text wrapping
            overflow: visible; // Show all text
            text-overflow: initial; // Remove ellipsis
            max-width: none; // Remove width constraint
            font-weight: 600;
            word-wrap: break-word;
          }
        }
      }
    }
    
    // Special styling for All tab cards
    &.all-reservations .card-left {
      flex-direction: column;
      align-items: flex-start;
      gap: 0.5rem;
      width: 100%;
      min-width: 0;
      
      .reservation-main {
        align-items: flex-start;
        gap: 0.5rem;
        width: 100%;
        
        .time-slot {
          font-size: 1.1rem;
          font-weight: 700;
          line-height: 1.2;
          color: $text-primary;
          margin-bottom: 0.25rem;
        }
        
        .user-info, .players-info {
          font-size: 0.85rem;
          color: $text-muted;
          line-height: 1.3;
          width: 100%;
          
          .inline-icon {
            font-size: 0.9rem;
            width: 0.9rem;
            height: 0.9rem;
            margin-right: 0.5rem;
            opacity: 0.8;
          }
          
          .user-text, .players-text {
            white-space: normal; // Allow text wrapping
            overflow: visible; // Show all text
            text-overflow: initial; // Remove ellipsis
            max-width: none; // Remove width constraint
            font-weight: 600;
            word-wrap: break-word;
          }
        }
        
        // Combine user and players into single line with separator
        .user-info + .players-info::before {
          content: " • ";
          color: $text-muted;
          margin: 0 0.25rem;
        }
        
        // Hide user info in "Up" and "Past" tabs on mobile to save space
        .user-info {
          display: none;
        }
        
        // Show user info only in "All" tab
        &.show-user-info .user-info {
          display: flex;
        }
      }
    }
    
    .card-right {
      flex-direction: row;
      align-items: center;
      justify-content: space-between;
      gap: 0.75rem;
      width: 100%;
      margin-top: 0.5rem;
      padding-top: 0.75rem;
      border-top: 1px solid rgba(59, 130, 246, 0.15);
      
      // Remove divider line for vertical layout
      &::before {
        display: none;
      }
      
      .card-actions {
        margin-left: auto; // Push actions to the right
        display: flex !important; // Force display on mobile
        gap: 0.5rem;
        flex-shrink: 0;

        .action-btn {
          display: flex !important; // Force display
          align-items: center;
          justify-content: center;
          width: 44px;
          height: 44px;
          border-radius: 12px;
          background: rgba(255, 255, 255, 0.95);
          border: 1px solid rgba(0, 0, 0, 0.08);
          box-shadow: 0 2px 6px rgba(0, 0, 0, 0.1);
          transition: all 0.2s ease;

          // Force visibility even when disabled for debugging
          &:disabled {
            opacity: 0.6 !important; // Still visible when disabled
            cursor: not-allowed;
            background: rgba(200, 200, 200, 0.3) !important;
          }

          &.cancel-btn {
            border: 2px solid rgba(239, 68, 68, 0.5) !important;
            background: rgba(239, 68, 68, 0.12) !important;
            color: #ef4444 !important;

            mat-icon {
              font-size: 1.3rem !important; // Even larger for visibility
              width: 1.3rem !important;
              height: 1.3rem !important;
              color: #ef4444 !important;
              font-weight: bold !important;
            }

            // Force visibility when disabled
            &:disabled {
              border: 2px solid rgba(239, 68, 68, 0.3) !important;
              background: rgba(239, 68, 68, 0.06) !important;
              color: rgba(239, 68, 68, 0.6) !important;

              mat-icon {
                color: rgba(239, 68, 68, 0.6) !important;
              }
            }
          }

          &.edit-btn {
            color: #3b82f6 !important;

            mat-icon {
              font-size: 1.2rem !important;
              width: 1.2rem !important;
              height: 1.2rem !important;
              color: #3b82f6 !important;
            }

            // Force visibility when disabled
            &:disabled {
              color: rgba(59, 130, 246, 0.6) !important;

              mat-icon {
                color: rgba(59, 130, 246, 0.6) !important;
              }
            }
          }
        }
      }
    }
    
    // Special styling for All tab cards
    &.all-reservations .card-right {
      flex-direction: row;
      align-items: center;
      gap: 0.75rem;
      width: 100%;
      margin-top: 0.5rem;
      padding-top: 0.75rem;
      border-top: 1px solid rgba(59, 130, 246, 0.15);
      
      // Remove divider line for vertical layout
      &::before {
        display: none;
      }
      
      .status-chips {
        flex-direction: row;
        gap: 0.25rem;
        align-items: center;
        
        .status-chip, .payment-chip {
          font-size: 0.7rem;
          font-weight: 600;
          letter-spacing: 0.02em;
          line-height: 1;
          text-transform: uppercase;
          transition: all 0.2s ease;
          
          // Hide payment chip text, show only status color
          &.payment-pending::after,
          &.payment-overdue::after {
            display: none;
          }
        }
        
        // Plain text styling for PENDING status
        .status-pending {
          background: none !important;
          color: #f59e0b !important;
          padding: 0 !important;
          border: none !important;
          box-shadow: none !important;
          border-radius: 0 !important;
          font-weight: 600 !important;
          position: relative;
          
          // Subtle underline effect
          &::after {
            content: '';
            position: absolute;
            bottom: -1px;
            left: 0;
            right: 0;
            height: 1px;
            background: currentColor;
            opacity: 0.4;
            transform: scaleX(0);
            transition: transform 0.3s ease;
          }
          
          &:hover {
            transform: none !important;
            box-shadow: none !important;
            color: #d97706 !important;
            
            &::after {
              transform: scaleX(1);
              opacity: 0.6;
            }
          }
        }
        
        // Keep button style for other statuses
        .status-confirmed,
        .status-cancelled,
        .status-completed {
          padding: 0.3rem 0.6rem;
          border-radius: 12px;
          box-shadow: 0 1px 3px rgba(0, 0, 0, 0.1);
          
          &:hover {
            transform: translateY(-1px) scale(1.05);
            box-shadow: 0 2px 6px rgba(0, 0, 0, 0.15);
          }
        }
        
        // Hide payment chip entirely on mobile to save space
        .payment-chip {
          display: none !important;
        }
        
        // Specifically hide paid and pending payment status buttons
        .payment-chip.payment-paid,
        .payment-chip.payment-pending {
          display: none !important;
        }
      }
      
      .fee-weather {
        align-items: flex-end;
        gap: 0.25rem;
        
        .fee {
          font-size: 0.9rem; // Slightly larger for better prominence
          font-weight: 800; // Extra bold
          color: #059669;
          line-height: 1;
          text-shadow: 0 1px 2px rgba(5, 150, 105, 0.1);
          
          // Add currency symbol styling
          &::before {
            content: '';
            font-weight: 600;
            opacity: 0.8;
          }
        }
        
        .weather {
          font-size: 0.7rem; // Slightly larger for better readability
          gap: 0.15rem; // Tight spacing for mobile
          align-items: center;
          background: rgba(59, 130, 246, 0.05);
          padding: 0.15rem 0.4rem;
          border-radius: 8px;
          border: 1px solid rgba(59, 130, 246, 0.1);
          white-space: nowrap; // Prevent wrapping
          
          .weather-icon {
            font-size: 0.8rem;
            width: 0.8rem;
            height: 0.8rem;
            color: #3b82f6;
            flex-shrink: 0; // Don't shrink icon
          }
          
          // Compact rain chance display for mobile
          .rain-chance {
            display: inline-block !important; // Force visibility
            background: rgba(37, 99, 235, 0.15);
            color: #1e40af;
            font-weight: 800;
            padding: 0.125rem 0.25rem;
            border-radius: 6px;
            font-size: 0.6rem;
            line-height: 1;
            margin-left: 0.25rem;
            white-space: nowrap;
            border: 1px solid rgba(37, 99, 235, 0.2);
            box-shadow: 0 1px 2px rgba(37, 99, 235, 0.1);
          }
        }
      }
      
      .card-actions {
        gap: 0.5rem; // Better spacing for touch targets

        .action-btn {
          width: 44px; // Larger buttons for better touch targets (minimum accessibility size)
          height: 44px;
          border-radius: 12px; // More rounded for modern look
          border: 1px solid rgba(0, 0, 0, 0.08);
          background: rgba(255, 255, 255, 0.95);
          backdrop-filter: blur(10px);
          box-shadow: 0 2px 6px rgba(0, 0, 0, 0.1);
          transition: all 0.2s cubic-bezier(0.175, 0.885, 0.32, 1.275);
          display: flex;
          align-items: center;
          justify-content: center;

          mat-icon {
            font-size: 1.1rem; // Larger icons for better visibility
            width: 1.1rem;
            height: 1.1rem;
            transition: transform 0.2s ease;
          }
          
          &.edit-btn {
            color: #3b82f6;
            
            &:hover:not(:disabled) {
              background: rgba(59, 130, 246, 0.08);
              border-color: rgba(59, 130, 246, 0.2);
              color: #2563eb;
              transform: translateY(-2px) scale(1.05);
              box-shadow: 0 4px 12px rgba(59, 130, 246, 0.15);
              
              mat-icon {
                transform: rotate(5deg) scale(1.1);
              }
            }
          }
          
          &.cancel-btn {
            color: #ef4444;
            border: 2px solid rgba(239, 68, 68, 0.2); // More prominent border
            background: rgba(239, 68, 68, 0.05); // Subtle background tint

            &:hover:not(:disabled) {
              background: rgba(239, 68, 68, 0.1);
              border-color: rgba(239, 68, 68, 0.4);
              color: #dc2626;
              transform: translateY(-2px) scale(1.05);
              box-shadow: 0 4px 12px rgba(239, 68, 68, 0.2);

              mat-icon {
                transform: rotate(-5deg) scale(1.15);
              }
            }
          }
          
          &:disabled {
            opacity: 0.4;
            cursor: not-allowed;
            background: rgba(156, 163, 175, 0.05);
            color: #9ca3af;
            border-color: rgba(156, 163, 175, 0.1);
            
            &:hover {
              transform: none;
              box-shadow: none;
            }
          }
        }
      }
    }
  }
  
  // Compact inline date badge for mobile - Clean minimal design
  .date-badge {
    flex-direction: row; // Horizontal layout
    align-items: center;
    justify-content: center;
    min-width: 52px; // Smaller width
    height: 32px; // Much smaller height
    padding: 0.375rem 0.5rem;
    border-radius: 16px; // More rounded for modern look
    background: rgba(59, 130, 246, 0.08); // Very subtle background
    border: 1px solid rgba(59, 130, 246, 0.15); // Soft border
    box-shadow: none; // Remove heavy shadow
    transition: all 0.2s ease;
    
    &.past {
      background: rgba(107, 114, 128, 0.08);
      border-color: rgba(107, 114, 128, 0.15);
    }
    
    &:hover {
      background: rgba(59, 130, 246, 0.12);
      border-color: rgba(59, 130, 246, 0.25);
      transform: translateY(-1px);
    }
    
    .date-day {
      font-size: 0.6rem; // Smaller
      font-weight: 600;
      margin-right: 0.25rem; // Space between day and date
      color: #3b82f6; // Blue color instead of white
      opacity: 0.8;
      line-height: 1;
    }
    
    .date-info {
      font-size: 0.7rem; // Smaller
      font-weight: 700;
      color: #1e40af; // Darker blue
      line-height: 1;
    }
    
    &.past {
      .date-day, .date-info {
        color: #6b7280; // Gray for past dates
      }
    }
  }
  
  // Special handling for All Reservations tab to show user info
  .all-reservations {
    .reservation-main {
      &.show-user-info .user-info {
        display: flex !important;
      }
    }
  }
  
  // Ultra-compact version for very small screens
  @media (max-width: 480px) {
    .reservation-card-compact {
      gap: 0.5rem;
      padding: 0.625rem 0.75rem;
      min-height: 48px; // Even more compact

      .card-left {
        gap: 0.5rem;

        .reservation-main {
          .time-slot {
            font-size: 0.875rem; // Smaller on tiny screens
          }

          .user-info, .players-info {
            font-size: 0.7rem;

            .user-text, .players-text {
              max-width: 100px; // Shorter on tiny screens
            }
          }
        }
      }

      .card-right {
        gap: 0.375rem;

        .action-btn {
          width: 40px; // Keep larger for accessibility even on small screens
          height: 40px;
          display: flex;
          align-items: center;
          justify-content: center;

          mat-icon {
            font-size: 1rem; // Keep icons visible
            width: 1rem;
            height: 1rem;
          }

          // Extra prominence for cancel button on small screens
          &.cancel-btn {
            border: 2px solid rgba(239, 68, 68, 0.4);
            background: rgba(239, 68, 68, 0.08);

            mat-icon {
              font-size: 1.1rem; // Slightly larger cancel icon
              width: 1.1rem;
              height: 1.1rem;
              font-weight: bold;
            }
          }
        }
      }
    }
    
    .date-badge {
      min-width: 44px;
      height: 28px;
      padding: 0.25rem 0.375rem;
      
      .date-day {
        font-size: 0.55rem;
      }
      
      .date-info {
        font-size: 0.65rem;
      }
    }
  }
}

// Snackbar Styles
::ng-deep {
  .success-snackbar {
    background: linear-gradient(135deg, $success, #388e3c) !important;
    color: white !important;
  }
  
  .error-snackbar {
    background: linear-gradient(135deg, $error, #c62828) !important;
    color: white !important;
  }
  
  .info-snackbar {
    background: $primary-gradient !important;
    color: white !important;
  }
}

// Accessibility
button:focus {
  outline: 3px solid #3182ce;
  outline-offset: 2px;
}

// High Contrast Mode
@media (prefers-contrast: high) {
  .content-wrapper {
    background: white;
    border: 2px solid #333;
  }
  
  .reservation-card {
    border: 2px solid #333;
    background: white;
  }
  
  .btn-primary {
    background: #000 !important;
    border: 2px solid #fff;
  }
}

// Modal Styles (keeping existing modern modal)
.modal-overlay {
  position: fixed;
  top: 0;
  left: 0;
  width: 100%;
  height: 100%;
  background: rgba(0, 0, 0, 0.6);
  backdrop-filter: blur(4px);
  display: flex;
  align-items: center;
  justify-content: center;
  z-index: 1000;
  padding: 1rem;
  animation: modalFadeIn 0.3s ease-out;
}

.modal-content {
  background: white;
  border-radius: 16px;
  box-shadow: 0 24px 48px rgba(0, 0, 0, 0.2);
  max-width: 500px;
  width: 100%;
  max-height: 90vh;
  overflow-y: auto;
  animation: modalSlideIn 0.3s ease-out;
}

.modal-header {
  display: flex;
  justify-content: space-between;
  align-items: center;
  padding: 1.5rem 1.5rem 0 1.5rem;
  border-bottom: 1px solid #e5e7eb;
  margin-bottom: 1.5rem;
  
  h2 {
    margin: 0;
    font-size: 1.5rem;
    font-weight: 600;
    color: #1f2937;
  }
  
  .modal-close {
    background: none;
    border: none;
    font-size: 2rem;
    cursor: pointer;
    color: #6b7280;
    width: 40px;
    height: 40px;
    display: flex;
    align-items: center;
    justify-content: center;
    border-radius: 50%;
    transition: all 0.2s ease;
    
    &:hover {
      background: #f3f4f6;
      color: #374151;
    }
  }
}

.modal-body {
  padding: 0 1.5rem;
  text-align: center;
  
  .warning-icon {
    font-size: 4rem;
    margin-bottom: 1rem;
    opacity: 0.8;
  }
  
  p {
    font-size: 1.1rem;
    color: #374151;
    margin: 0 0 1.5rem 0;
    line-height: 1.6;
  }
  
  .reservation-details {
    background: #f8fafc;
    border: 1px solid #e2e8f0;
    border-radius: 12px;
    padding: 1rem;
    margin: 1.5rem 0;
    text-align: left;
    font-size: 0.95rem;
    line-height: 1.8;
    color: #4b5563;
    
    strong {
      color: #1f2937;
      font-weight: 600;
    }
  }
  
  .warning-text {
    font-size: 0.9rem;
    color: #dc2626;
    font-style: italic;
    margin: 1rem 0 0 0;
  }
}

.modal-actions {
  padding: 1.5rem;
  display: flex;
  gap: 1rem;
  justify-content: center;
  
  button {
    padding: 0.75rem 1.5rem;
    border: none;
    border-radius: 8px;
    font-size: 1rem;
    font-weight: 600;
    cursor: pointer;
    transition: all 0.2s ease;
    min-width: 140px;
    
    &.btn-secondary {
      background: #f3f4f6;
      color: #374151;
      border: 2px solid #d1d5db;
      
      &:hover {
        background: #e5e7eb;
        border-color: #9ca3af;
        transform: translateY(-1px);
      }
    }
    
    &.btn-danger {
      background: linear-gradient(135deg, #dc2626, #b91c1c);
      color: white;
      box-shadow: 0 4px 12px rgba(220, 38, 38, 0.3);
      
      &:hover {
        background: linear-gradient(135deg, #b91c1c, #991b1b);
        box-shadow: 0 6px 16px rgba(220, 38, 38, 0.4);
        transform: translateY(-2px);
      }
      
      &:active {
        transform: translateY(0);
      }
    }
  }
}

// Modal animations
@keyframes modalFadeIn {
  from { opacity: 0; }
  to { opacity: 1; }
}

@keyframes modalSlideIn {
  from {
    transform: translateY(30px);
    opacity: 0;
  }
  to {
    transform: translateY(0);
    opacity: 1;
  }
}

// Mobile modal adjustments
@media (max-width: 768px) {
  .modal-overlay {
    padding: 0.5rem;
  }
  
  .modal-content {
    max-width: none;
    width: 100%;
    border-radius: 12px;
  }
  
  .modal-header {
    padding: 1rem 1rem 0 1rem;
    
    h2 {
      font-size: 1.3rem;
    }
  }
  
  .modal-body {
    padding: 0 1rem;
    
    .warning-icon {
      font-size: 3rem;
    }
    
    p {
      font-size: 1rem;
    }
  }
  
  .modal-actions {
    padding: 1rem;
    flex-direction: column;
    
    button {
      width: 100%;
      min-width: auto;
    }
  }
}

// Homeowner's Day Styling
.reservation-card-compact.homeowner-day {
  background: $homeowner-light;
  border-left: 4px solid $homeowner !important;
  
  .date-badge {
    background: $homeowner;
    color: $text-white;
    
    .date-day {
      color: $text-white;
    }
    
    .date-info {
      color: $text-white-secondary;
    }
  }
  
  .time-slot {
    color: $homeowner;
    font-weight: 600;
  }
  
  .players-text {
    color: $homeowner;
    font-weight: 500;
  }
  
  .inline-icon {
    color: $homeowner;
  }
  
  // Hide fee for Homeowner's Day (it's ₱0)
  .fee {
    display: none;
  }
  
  // Hide status chip for cleaner look
  .status-chips {
    display: none;
  }
  
  // Show weather info with purple styling
  .weather {
    color: $homeowner;

    .weather-icon {
      color: $homeowner;
    }

    .rain-chance {
      color: $homeowner;
      font-weight: 500;
    }
  }
}

// Admin Stats Card
.admin-stats-card {
  background: linear-gradient(135deg, #ffffff 0%, #f8fafc 100%);
  border-radius: 16px;
  padding: 1.5rem;
  margin-bottom: 2rem;
  box-shadow: 0 4px 6px rgba(0, 0, 0, 0.07),
              0 1px 3px rgba(0, 0, 0, 0.06);
  border: 1px solid rgba(59, 130, 246, 0.1);

  h3 {
    display: flex;
    align-items: center;
    gap: 0.5rem;
    margin: 0 0 1.5rem 0;
    font-size: 1.25rem;
    font-weight: 600;
    color: $text-primary;

    mat-icon {
      color: #3b82f6;
      font-size: 1.5rem;
      width: 1.5rem;
      height: 1.5rem;
    }
  }

  .stats-grid {
    display: grid;
    grid-template-columns: repeat(auto-fit, minmax(200px, 1fr));
    gap: 1rem;

    @media (max-width: 768px) {
      grid-template-columns: repeat(2, 1fr);
      gap: 0.75rem;
    }

    @media (max-width: 480px) {
      grid-template-columns: 1fr;
    }
  }

  .stat-item {
    background: white;
    padding: 1rem;
    border-radius: 12px;
    display: flex;
    flex-direction: column;
    gap: 0.5rem;
    border-left: 4px solid #e2e8f0;
    transition: all 0.2s ease;
    box-shadow: 0 1px 3px rgba(0, 0, 0, 0.05);

    &:hover {
      transform: translateY(-2px);
      box-shadow: 0 4px 8px rgba(0, 0, 0, 0.1);
    }

    .stat-label {
      font-size: 0.875rem;
      color: $text-secondary;
      font-weight: 500;
      text-transform: uppercase;
      letter-spacing: 0.05em;
    }

    .stat-value {
      font-size: 1.75rem;
      font-weight: 700;
      color: $text-primary;
    }

    // Status-specific colors
    &.status-pending {
      border-left-color: #FF9800;
      background: linear-gradient(135deg, #ffffff 0%, rgba(255, 152, 0, 0.03) 100%);

      .stat-value {
        color: #F57C00;
      }
    }

    &.status-confirmed {
      border-left-color: #2196F3;
      background: linear-gradient(135deg, #ffffff 0%, rgba(33, 150, 243, 0.03) 100%);

      .stat-value {
        color: #1976D2;
      }
    }

    &.status-cancelled {
      border-left-color: #e53e3e;
      background: linear-gradient(135deg, #ffffff 0%, rgba(229, 62, 62, 0.03) 100%);

      .stat-value {
        color: #c53030;
      }
    }

    &.status-completed {
      border-left-color: #4CAF50;
      background: linear-gradient(135deg, #ffffff 0%, rgba(76, 175, 80, 0.03) 100%);

      .stat-value {
        color: #388E3C;
      }
    }

    &.status-no-show {
      border-left-color: #7f1d1d;
      background: linear-gradient(135deg, #ffffff 0%, rgba(127, 29, 29, 0.03) 100%);

      .stat-value {
        color: #991b1b;
      }
    }

    // Revenue colors
    &.revenue-total {
      border-left-color: #8b5cf6;
      background: linear-gradient(135deg, #ffffff 0%, rgba(139, 92, 246, 0.03) 100%);

      .stat-value {
        color: #7c3aed;
      }
    }

    &.revenue-paid {
      border-left-color: #10b981;
      background: linear-gradient(135deg, #ffffff 0%, rgba(16, 185, 129, 0.03) 100%);

      .stat-value {
        color: #059669;
      }
    }

    &.revenue-pending {
      border-left-color: #f59e0b;
      background: linear-gradient(135deg, #ffffff 0%, rgba(245, 158, 11, 0.03) 100%);

      .stat-value {
        color: #d97706;
      }
    }
  }
}

// Admin Report specific styling
.reservation-card-compact.admin-report {
  // Cancelled reservations styling
  &.cancelled-reservation {
    opacity: 0.7;
    background: rgba(229, 62, 62, 0.05);

    .date-badge.cancelled {
      background: #e53e3e;
      color: white;
    }
  }

  // Completed reservations styling
  &.completed-reservation {
    background: rgba(76, 175, 80, 0.05);
  }

  // Show payment status chip for admin report
  .payment-chip {
    display: inline-flex !important;
  }
>>>>>>> 823630ae
}<|MERGE_RESOLUTION|>--- conflicted
+++ resolved
@@ -1,4 +1,3 @@
-<<<<<<< HEAD
 /* Modern My Reservations Page - Following Design System */
 
 // Design System Colors
@@ -592,50 +591,26 @@
     line-height: 1.2;
   }
   
-  .user-info, .players-info, .block-info {
+  .user-info, .players-info {
     display: flex;
     align-items: center;
     gap: 0.375rem;
     font-size: 0.875rem;
     color: $text-secondary;
     line-height: 1.2;
-
+    
     .inline-icon {
       font-size: 0.9rem;
       width: 0.9rem;
       height: 0.9rem;
       color: #3b82f6;
     }
-
+    
     .user-text, .players-text {
       font-weight: 500;
       white-space: nowrap;
       overflow: hidden;
       text-overflow: ellipsis;
-    }
-  }
-
-  .block-info {
-    padding: 0.25rem 0.5rem;
-    background: rgba(239, 68, 68, 0.08);
-    border-radius: 8px;
-    border-left: 3px solid #ef4444;
-
-    .inline-icon {
-      color: #ef4444;
-      font-size: 1rem;
-      width: 1rem;
-      height: 1rem;
-    }
-
-    .block-text {
-      color: $text-primary;
-      font-weight: 500;
-
-      strong {
-        color: #dc2626;
-        font-weight: 600;
-      }
     }
   }
 }
@@ -745,11 +720,27 @@
       color: white;
       border: none;
       box-shadow: 0 2px 8px rgba(107, 114, 128, 0.3);
-      
+
       &:hover {
         transform: translateY(-1px) scale(1.02);
         box-shadow: 0 4px 12px rgba(107, 114, 128, 0.4);
-        
+
+        &::before {
+          left: 100%;
+        }
+      }
+    }
+
+    &.status-no-show {
+      background: linear-gradient(135deg, #7f1d1d, #991b1b);
+      color: white;
+      border: none;
+      box-shadow: 0 2px 8px rgba(127, 29, 29, 0.3);
+
+      &:hover {
+        transform: translateY(-1px) scale(1.02);
+        box-shadow: 0 4px 12px rgba(127, 29, 29, 0.4);
+
         &::before {
           left: 100%;
         }
@@ -2105,6 +2096,15 @@
       }
     }
 
+    &.status-no-show {
+      border-left-color: #7f1d1d;
+      background: linear-gradient(135deg, #ffffff 0%, rgba(127, 29, 29, 0.03) 100%);
+
+      .stat-value {
+        color: #991b1b;
+      }
+    }
+
     // Revenue colors
     &.revenue-total {
       border-left-color: #8b5cf6;
@@ -2157,2165 +2157,4 @@
   .payment-chip {
     display: inline-flex !important;
   }
-=======
-/* Modern My Reservations Page - Following Design System */
-
-// Design System Colors
-$primary-gradient: linear-gradient(135deg, #1e40af 0%, #3b82f6 50%, #2563eb 100%);
-$background-gradient: linear-gradient(135deg, #f8fafc 0%, #e2e8f0 50%, #cbd5e0 100%);
-$text-primary: #1a202c;
-$text-secondary: #4a5568;
-$text-muted: #718096;
-$text-white: #ffffff;
-$text-white-secondary: rgba(255, 255, 255, 0.9);
-
-// Semantic Colors
-$success: #4CAF50;
-$success-light: rgba(76, 175, 80, 0.1);
-$warning: #FF9800;
-$warning-light: rgba(255, 152, 0, 0.1);
-$error: #e53e3e;
-$error-light: rgba(229, 62, 62, 0.1);
-$admin: #d32f2f;
-$admin-light: rgba(211, 47, 47, 0.1);
-$homeowner: #8b5cf6;
-$homeowner-light: rgba(139, 92, 246, 0.1);
-
-// Spacing and Layout
-$container-max-width: 1400px;
-$container-padding: 2rem;
-$container-padding-mobile: 1rem;
-
-// Page Structure following Design System
-.page-container {
-  min-height: 100vh;
-  background: $background-gradient;
-  
-  @media (prefers-contrast: high) {
-    background: #000;
-  }
-}
-
-.page-content {
-  max-width: $container-max-width;
-  margin: 0 auto;
-  padding: $container-padding;
-  
-  @media (max-width: 768px) {
-    padding: $container-padding-mobile;
-  }
-}
-
-// Modern Page Header
-.page-header {
-  display: flex;
-  align-items: flex-start;
-  justify-content: space-between;
-  margin-bottom: 2rem;
-  gap: 2rem;
-  
-  @media (max-width: 768px) {
-    flex-direction: column;
-    align-items: stretch;
-    gap: 1.5rem;
-  }
-}
-
-.page-title-section {
-  flex: 1;
-  
-  .page-title {
-    display: flex;
-    align-items: center;
-    gap: 0.75rem;
-    margin-bottom: 0.5rem;
-    
-    .page-icon {
-      font-size: 2rem;
-      width: 2rem;
-      height: 2rem;
-      color: #3b82f6;
-    }
-    
-    h1 {
-      font-size: 2.25rem;
-      font-weight: 700;
-      color: $text-primary;
-      margin: 0;
-      
-      @media (max-width: 768px) {
-        font-size: 1.75rem;
-      }
-    }
-  }
-  
-  .page-subtitle {
-    font-size: 1.125rem;
-    color: $text-secondary;
-    margin: 0;
-    font-weight: 400;
-    
-    @media (max-width: 768px) {
-      font-size: 1rem;
-    }
-  }
-}
-
-.page-actions {
-  flex-shrink: 0;
-  
-  @media (max-width: 768px) {
-    align-self: stretch;
-  }
-  
-  .btn-primary {
-    background: $primary-gradient;
-    color: $text-white;
-    border: none;
-    border-radius: 12px;
-    padding: 0.75rem 1.5rem;
-    font-weight: 600;
-    font-size: 1rem;
-    min-height: 48px;
-    box-shadow: 0 4px 12px rgba(59, 130, 246, 0.3);
-    transition: all 0.3s ease;
-    
-    &:hover {
-      transform: translateY(-2px);
-      box-shadow: 0 8px 24px rgba(59, 130, 246, 0.4);
-    }
-    
-    &:active {
-      transform: translateY(0);
-    }
-    
-    mat-icon {
-      margin-right: 0.5rem;
-    }
-    
-    @media (max-width: 768px) {
-      width: 100%;
-    }
-  }
-}
-
-// Content Wrapper
-.content-wrapper {
-  background: rgba(255, 255, 255, 0.95);
-  backdrop-filter: blur(20px);
-  border-radius: 20px;
-  border: 1px solid rgba(255, 255, 255, 0.2);
-  box-shadow: 0 8px 32px rgba(0, 0, 0, 0.1);
-  overflow: hidden;
-  transition: all 0.4s cubic-bezier(0.175, 0.885, 0.32, 1.275);
-  
-  &:hover {
-    box-shadow: 0 12px 40px rgba(0, 0, 0, 0.15);
-  }
-}
-
-// Modern Compact 1-Liner Tabs
-.reservations-tabs {
-  background: transparent;
-  
-  ::ng-deep {
-    .mat-mdc-tab-header {
-      border-bottom: none;
-      background: transparent;
-      min-height: 36px; // Reduced from default 48px
-      padding: 0.5rem 1rem;
-      margin-bottom: 1rem;
-      
-      @media (max-width: 768px) {
-        min-height: 32px; // Even more compact on mobile
-        padding: 0.25rem 0.5rem;
-      }
-    }
-    
-    .mat-mdc-tab-header-pagination {
-      display: none; // Hide pagination arrows for cleaner look
-    }
-    
-    .mat-mdc-tab-list {
-      display: flex;
-      gap: 0.5rem; // Space between tabs
-      justify-content: flex-start;
-      
-      @media (max-width: 768px) {
-        gap: 0.25rem; // Tighter spacing on mobile
-        justify-content: space-around; // Distribute evenly on mobile
-      }
-    }
-    
-    .mat-mdc-tab {
-      // Pill-style modern tabs
-      min-width: auto; // Let content determine width
-      padding: 0; // Remove default padding
-      margin: 0;
-      border-radius: 18px; // Pill shape
-      overflow: hidden;
-      transition: all 0.3s cubic-bezier(0.175, 0.885, 0.32, 1.275);
-      position: relative;
-      
-      // Custom button styling
-      .mdc-tab {
-        background: rgba(248, 250, 252, 0.8);
-        backdrop-filter: blur(10px);
-        border: 1px solid rgba(226, 232, 240, 0.5);
-        border-radius: 18px;
-        padding: 0.5rem 1rem;
-        font-weight: 500;
-        font-size: 0.9rem;
-        color: #4a5568;
-        text-transform: none;
-        transition: all 0.3s ease;
-        position: relative;
-        overflow: hidden;
-        min-height: 32px;
-        
-        @media (max-width: 768px) {
-          padding: 0.375rem 0.75rem;
-          font-size: 0.8rem;
-          min-height: 28px;
-        }
-        
-        // Hover effect
-        &:hover {
-          background: rgba(59, 130, 246, 0.1);
-          border-color: rgba(59, 130, 246, 0.3);
-          transform: translateY(-1px) scale(1.02);
-          box-shadow: 0 2px 8px rgba(59, 130, 246, 0.15);
-        }
-        
-        // Shimmer effect on hover
-        &::before {
-          content: '';
-          position: absolute;
-          top: 0;
-          left: -100%;
-          width: 100%;
-          height: 100%;
-          background: linear-gradient(90deg, transparent, rgba(255, 255, 255, 0.4), transparent);
-          transition: left 0.6s;
-        }
-        
-        &:hover::before {
-          left: 100%;
-        }
-        
-        .mdc-tab__text-label {
-          color: inherit;
-          font-weight: inherit;
-          font-size: inherit;
-          line-height: 1.2;
-        }
-      }
-      
-      // Active tab styling
-      &.mdc-tab--active {
-        .mdc-tab {
-          background: $primary-gradient;
-          color: white;
-          border-color: transparent;
-          box-shadow: 0 4px 12px rgba(59, 130, 246, 0.3);
-          transform: scale(1.05);
-          
-          &:hover {
-            background: $primary-gradient;
-            transform: scale(1.05) translateY(-1px);
-            box-shadow: 0 6px 16px rgba(59, 130, 246, 0.4);
-          }
-          
-          .mdc-tab__text-label {
-            color: white;
-            font-weight: 600;
-          }
-        }
-      }
-      
-      // Disabled state
-      &[aria-disabled="true"] {
-        opacity: 0.5;
-        pointer-events: none;
-        
-        .mdc-tab {
-          background: rgba(156, 163, 175, 0.2);
-          color: #9ca3af;
-          border-color: rgba(156, 163, 175, 0.3);
-          
-          &:hover {
-            transform: none;
-            box-shadow: none;
-          }
-        }
-      }
-    }
-    
-    // Remove default ink bar
-    .mat-ink-bar {
-      display: none;
-    }
-    
-    // Remove default ripple effects that conflict with our design
-    .mat-ripple-element {
-      display: none;
-    }
-  }
-}
-
-// Compact tabs specific class for additional customization
-.modern-compact-tabs {
-  ::ng-deep {
-    .mat-mdc-tab-header {
-      // Additional compact styling if needed
-      
-      @media (max-width: 480px) {
-        // Extra small screens
-        min-height: 30px;
-        padding: 0.125rem 0.25rem;
-        
-        .mat-mdc-tab {
-          .mdc-tab {
-            padding: 0.25rem 0.5rem;
-            font-size: 0.75rem;
-            min-height: 26px;
-            border-radius: 13px;
-          }
-        }
-      }
-    }
-  }
-}
-
-.tab-content {
-  padding: 2rem;
-  min-height: 400px;
-  
-  @media (max-width: 768px) {
-    padding: 1rem;
-  }
-}
-
-// Loading State
-.loading-container {
-  display: flex;
-  flex-direction: column;
-  align-items: center;
-  justify-content: center;
-  padding: 4rem 2rem;
-  gap: 1.5rem;
-  
-  mat-spinner {
-    ::ng-deep circle {
-      stroke: #3b82f6;
-    }
-  }
-  
-  p {
-    color: $text-secondary;
-    font-size: 1.125rem;
-    font-weight: 500;
-  }
-}
-
-// Empty States
-.no-reservations {
-  display: flex;
-  flex-direction: column;
-  align-items: center;
-  justify-content: center;
-  padding: 4rem 2rem;
-  text-align: center;
-  
-  .large-icon {
-    font-size: 5rem;
-    width: 5rem;
-    height: 5rem;
-    color: rgba(59, 130, 246, 0.3);
-    margin-bottom: 1.5rem;
-  }
-  
-  h2 {
-    font-size: 1.75rem;
-    font-weight: 600;
-    margin: 0 0 1rem 0;
-    color: $text-secondary;
-  }
-  
-  p {
-    font-size: 1.125rem;
-    margin: 0 0 2rem 0;
-    color: $text-muted;
-    max-width: 400px;
-    line-height: 1.6;
-  }
-  
-  button {
-    background: $primary-gradient;
-    color: $text-white;
-    border: none;
-    border-radius: 12px;
-    padding: 0.75rem 2rem;
-    font-weight: 600;
-    min-height: 48px;
-    box-shadow: 0 4px 12px rgba(59, 130, 246, 0.3);
-    transition: all 0.3s ease;
-    
-    &:hover {
-      transform: translateY(-2px);
-      box-shadow: 0 8px 24px rgba(59, 130, 246, 0.4);
-    }
-    
-    mat-icon {
-      margin-right: 0.5rem;
-    }
-  }
-}
-
-// Reservations List - Updated for compact cards
-.reservations-list {
-  display: flex;
-  flex-direction: column;
-  gap: 0.75rem;
-}
-
-// Modern Compact Reservation Cards (1-liner)
-.reservation-card-compact {
-  display: flex;
-  align-items: center;
-  justify-content: space-between;
-  background: rgba(255, 255, 255, 0.98);
-  backdrop-filter: blur(25px);
-  border-radius: 16px;
-  border: 1px solid rgba(59, 130, 246, 0.1);
-  border-left: 4px solid #3b82f6;
-  box-shadow: 0 3px 12px rgba(0, 0, 0, 0.04), 0 1px 3px rgba(0, 0, 0, 0.1);
-  padding: 1rem 1.5rem;
-  min-height: 70px;
-  transition: all 0.4s cubic-bezier(0.175, 0.885, 0.32, 1.275);
-  animation: cardSlideIn 0.4s ease-out;
-  position: relative;
-  overflow: hidden;
-  
-  // Subtle gradient overlay for depth
-  &::before {
-    content: '';
-    position: absolute;
-    top: 0;
-    left: 0;
-    right: 0;
-    height: 1px;
-    background: linear-gradient(90deg, transparent, rgba(59, 130, 246, 0.3), transparent);
-    opacity: 0;
-    transition: opacity 0.3s ease;
-  }
-  
-  &:hover {
-    transform: translateY(-3px) scale(1.005);
-    box-shadow: 0 12px 32px rgba(0, 0, 0, 0.08), 0 4px 16px rgba(59, 130, 246, 0.1);
-    border-color: rgba(59, 130, 246, 0.3);
-    background: rgba(255, 255, 255, 1);
-    
-    &::before {
-      opacity: 1;
-    }
-  }
-  
-  &.past {
-    opacity: 0.85;
-    background: rgba(248, 249, 250, 0.96);
-    border-left-color: #9ca3af;
-    
-    .date-badge {
-      background: linear-gradient(135deg, #6b7280, #9ca3af) !important;
-      box-shadow: 0 2px 8px rgba(107, 114, 128, 0.25) !important;
-    }
-    
-    &:hover {
-      transform: translateY(-2px) scale(1.002);
-      opacity: 0.95;
-    }
-  }
-  
-  &.all-reservations {
-    border-left-width: 4px;
-    border-left-style: solid;
-    
-    // Enhanced border colors based on status
-    &:has(.status-confirmed) {
-      border-left-color: #10b981;
-    }
-    
-    &:has(.status-pending) {
-      border-left-color: #f59e0b;
-      
-      &::after {
-        content: '';
-        position: absolute;
-        left: 0;
-        top: 0;
-        bottom: 0;
-        width: 4px;
-        background: linear-gradient(180deg, #f59e0b, #d97706);
-        animation: gentlePulse 2s infinite;
-      }
-    }
-    
-    &:has(.status-cancelled) {
-      border-left-color: #ef4444;
-    }
-  }
-  
-  .card-left {
-    display: flex;
-    align-items: center;
-    gap: 1rem;
-    flex: 1;
-    min-width: 0;
-  }
-  
-  .card-right {
-    display: flex;
-    align-items: center;
-    gap: 1rem;
-    flex-shrink: 0;
-  }
-}
-// Compact Card Components - Clean minimal date badge
-.date-badge {
-  display: flex;
-  flex-direction: column;
-  align-items: center;
-  justify-content: center;
-  background: rgba(59, 130, 246, 0.08);
-  border: 1px solid rgba(59, 130, 246, 0.15);
-  border-radius: 16px;
-  padding: 0.5rem;
-  min-width: 64px;
-  height: 58px;
-  box-shadow: none;
-  position: relative;
-  transition: all 0.3s cubic-bezier(0.175, 0.885, 0.32, 1.275);
-  
-  &:hover {
-    background: rgba(59, 130, 246, 0.12);
-    border-color: rgba(59, 130, 246, 0.25);
-    transform: translateY(-2px);
-  }
-  
-  &.past {
-    background: rgba(107, 114, 128, 0.08);
-    border-color: rgba(107, 114, 128, 0.15);
-    
-    &:hover {
-      background: rgba(107, 114, 128, 0.12);
-      border-color: rgba(107, 114, 128, 0.25);
-    }
-  }
-  
-  .date-day {
-    font-size: 0.7rem;
-    font-weight: 600;
-    text-transform: uppercase;
-    letter-spacing: 0.5px;
-    color: #3b82f6;
-    opacity: 0.8;
-    line-height: 1;
-  }
-  
-  .date-info {
-    font-size: 0.9rem;
-    font-weight: 700;
-    margin-top: 0.125rem;
-    line-height: 1;
-    color: #1e40af;
-  }
-  
-  &.past {
-    .date-day, .date-info {
-      color: #6b7280;
-    }
-  }
-}
-
-.reservation-main {
-  display: flex;
-  flex-direction: column;
-  gap: 0.25rem;
-  min-width: 0;
-  
-  .time-slot {
-    font-size: 1.125rem;
-    font-weight: 700;
-    color: $text-primary;
-    line-height: 1.2;
-  }
-  
-  .user-info, .players-info {
-    display: flex;
-    align-items: center;
-    gap: 0.375rem;
-    font-size: 0.875rem;
-    color: $text-secondary;
-    line-height: 1.2;
-    
-    .inline-icon {
-      font-size: 0.9rem;
-      width: 0.9rem;
-      height: 0.9rem;
-      color: #3b82f6;
-    }
-    
-    .user-text, .players-text {
-      font-weight: 500;
-      white-space: nowrap;
-      overflow: hidden;
-      text-overflow: ellipsis;
-    }
-  }
-}
-
-.status-chips {
-  display: flex;
-  flex-direction: column;
-  gap: 0.375rem;
-  align-items: flex-end;
-  
-  .status-chip, .payment-chip {
-    font-size: 0.65rem;
-    font-weight: 700;
-    padding: 0.375rem 0.75rem;
-    border-radius: 12px;
-    line-height: 1;
-    text-transform: uppercase;
-    letter-spacing: 0.025em;
-    position: relative;
-    overflow: hidden;
-    transition: all 0.3s cubic-bezier(0.175, 0.885, 0.32, 1.275);
-    
-    &::before {
-      content: '';
-      position: absolute;
-      top: 0;
-      left: -100%;
-      width: 100%;
-      height: 100%;
-      background: linear-gradient(90deg, transparent, rgba(255, 255, 255, 0.3), transparent);
-      transition: left 0.6s;
-    }
-    
-    // Status colors with gradients and animations
-    &.status-confirmed {
-      background: linear-gradient(135deg, #10b981, #059669);
-      color: white;
-      border: none;
-      box-shadow: 0 2px 8px rgba(16, 185, 129, 0.3);
-      
-      &:hover {
-        transform: translateY(-1px) scale(1.02);
-        box-shadow: 0 4px 12px rgba(16, 185, 129, 0.4);
-        
-        &::before {
-          left: 100%;
-        }
-      }
-    }
-    
-    &.status-pending {
-      background: none;
-      color: #f59e0b;
-      border: none;
-      box-shadow: none;
-      padding: 0;
-      font-weight: 600;
-      position: relative;
-      
-      // Remove any inherited animations
-      animation: none;
-      
-      // Subtle underline effect
-      &::before {
-        content: '';
-        position: absolute;
-        bottom: -1px;
-        left: 0;
-        right: 0;
-        height: 1px;
-        background: currentColor;
-        opacity: 0.4;
-        transform: scaleX(0);
-        transition: transform 0.3s ease;
-      }
-      
-      &:hover {
-        transform: none;
-        box-shadow: none;
-        color: #d97706;
-        
-        &::before {
-          transform: scaleX(1);
-          opacity: 0.6;
-        }
-      }
-    }
-    
-    &.status-cancelled {
-      background: linear-gradient(135deg, #ef4444, #dc2626);
-      color: white;
-      border: none;
-      box-shadow: 0 2px 8px rgba(239, 68, 68, 0.3);
-      
-      &:hover {
-        transform: translateY(-1px) scale(1.02);
-        box-shadow: 0 4px 12px rgba(239, 68, 68, 0.4);
-        
-        &::before {
-          left: 100%;
-        }
-      }
-    }
-    
-    &.status-completed {
-      background: linear-gradient(135deg, #6b7280, #4b5563);
-      color: white;
-      border: none;
-      box-shadow: 0 2px 8px rgba(107, 114, 128, 0.3);
-
-      &:hover {
-        transform: translateY(-1px) scale(1.02);
-        box-shadow: 0 4px 12px rgba(107, 114, 128, 0.4);
-
-        &::before {
-          left: 100%;
-        }
-      }
-    }
-
-    &.status-no-show {
-      background: linear-gradient(135deg, #7f1d1d, #991b1b);
-      color: white;
-      border: none;
-      box-shadow: 0 2px 8px rgba(127, 29, 29, 0.3);
-
-      &:hover {
-        transform: translateY(-1px) scale(1.02);
-        box-shadow: 0 4px 12px rgba(127, 29, 29, 0.4);
-
-        &::before {
-          left: 100%;
-        }
-      }
-    }
-    
-    // Payment colors with gradients and animations
-    &.payment-paid {
-      background: linear-gradient(135deg, #10b981, #059669);
-      color: white;
-      border: none;
-      box-shadow: 0 2px 8px rgba(16, 185, 129, 0.3);
-      
-      &:hover {
-        transform: translateY(-1px) scale(1.02);
-        box-shadow: 0 4px 12px rgba(16, 185, 129, 0.4);
-        
-        &::before {
-          left: 100%;
-        }
-      }
-    }
-    
-    &.payment-pending {
-      background: linear-gradient(135deg, #f59e0b, #d97706);
-      color: white;
-      border: none;
-      box-shadow: 0 2px 8px rgba(245, 158, 11, 0.3);
-      animation: gentlePulse 2.5s infinite;
-      
-      &::after {
-        content: '⏳';
-        margin-left: 0.25rem;
-        font-size: 0.6rem;
-      }
-      
-      &:hover {
-        transform: translateY(-1px) scale(1.02);
-        box-shadow: 0 4px 12px rgba(245, 158, 11, 0.4);
-        animation: none;
-        
-        &::before {
-          left: 100%;
-        }
-      }
-    }
-    
-    &.payment-overdue {
-      background: linear-gradient(135deg, #ef4444, #dc2626);
-      color: white;
-      border: none;
-      box-shadow: 0 2px 8px rgba(239, 68, 68, 0.3);
-      animation: urgentPulse 1.5s infinite;
-      
-      &::after {
-        content: '⚠️';
-        margin-left: 0.25rem;
-        font-size: 0.6rem;
-      }
-      
-      &:hover {
-        transform: translateY(-1px) scale(1.02);
-        box-shadow: 0 4px 12px rgba(239, 68, 68, 0.4);
-        animation: none;
-        
-        &::before {
-          left: 100%;
-        }
-      }
-    }
-  }
-}
-
-.fee-weather {
-  display: flex;
-  flex-direction: column;
-  align-items: flex-end;
-  gap: 0.25rem;
-  
-  .fee {
-    font-size: 1rem;
-    font-weight: 700;
-    color: #059669;
-    line-height: 1;
-  }
-  
-  .weather {
-    display: flex;
-    align-items: center;
-    gap: 0.25rem;
-    font-size: 0.75rem;
-    color: $text-muted;
-    font-weight: 500;
-    line-height: 1;
-    
-    .weather-icon {
-      font-size: 0.9rem;
-      width: 0.9rem;
-      height: 0.9rem;
-      color: #3b82f6;
-    }
-    
-    .rain-chance {
-      background: rgba(37, 99, 235, 0.1);
-      color: #2563eb;
-      font-weight: 600;
-      padding: 0.125rem 0.25rem;
-      border-radius: 4px;
-      font-size: 0.65rem;
-    }
-  }
-}
-
-.card-actions {
-  display: flex;
-  gap: 0.5rem;
-  
-  .action-btn {
-    width: 38px;
-    height: 36px;
-    border-radius: 12px;
-    border: 1px solid rgba(0, 0, 0, 0.08);
-    background: rgba(255, 255, 255, 0.9);
-    backdrop-filter: blur(10px);
-    box-shadow: 0 1px 3px rgba(0, 0, 0, 0.06);
-    transition: all 0.25s cubic-bezier(0.175, 0.885, 0.32, 1.275);
-    position: relative;
-    overflow: hidden;
-    display: flex;
-    align-items: center;
-    justify-content: center;
-    
-    mat-icon {
-      font-size: 1rem;
-      width: 1rem;
-      height: 1rem;
-      transition: transform 0.2s ease;
-    }
-    
-    &.edit-btn {
-      color: #3b82f6;
-      
-      &:hover:not(:disabled) {
-        background: rgba(59, 130, 246, 0.08);
-        border-color: rgba(59, 130, 246, 0.2);
-        color: #2563eb;
-        transform: translateY(-2px) scale(1.05);
-        box-shadow: 0 4px 16px rgba(59, 130, 246, 0.15);
-        
-        mat-icon {
-          transform: rotate(5deg) scale(1.1);
-        }
-      }
-      
-      &:active {
-        transform: translateY(0) scale(1.02);
-      }
-    }
-    
-    &.cancel-btn {
-      color: #ef4444;
-      
-      &:hover:not(:disabled) {
-        background: rgba(239, 68, 68, 0.08);
-        border-color: rgba(239, 68, 68, 0.2);
-        color: #dc2626;
-        transform: translateY(-2px) scale(1.05);
-        box-shadow: 0 4px 16px rgba(239, 68, 68, 0.15);
-        
-        mat-icon {
-          transform: rotate(-5deg) scale(1.1);
-        }
-      }
-      
-      &:active {
-        transform: translateY(0) scale(1.02);
-      }
-    }
-    
-    &:disabled {
-      opacity: 0.4;
-      cursor: not-allowed;
-      background: rgba(156, 163, 175, 0.05);
-      color: #9ca3af;
-      border-color: rgba(156, 163, 175, 0.1);
-      box-shadow: none;
-      
-      &:hover {
-        transform: none;
-      }
-    }
-  }
-}
-
-
-
-// Card Entrance Animation
-@keyframes cardSlideIn {
-  from {
-    opacity: 0;
-    transform: translateY(20px);
-  }
-  to {
-    opacity: 1;
-    transform: translateY(0);
-  }
-}
-
-// Tab Animations
-@keyframes tabActivation {
-  0% {
-    transform: scale(1);
-    box-shadow: 0 2px 4px rgba(59, 130, 246, 0.1);
-  }
-  50% {
-    transform: scale(1.1);
-    box-shadow: 0 6px 20px rgba(59, 130, 246, 0.4);
-  }
-  100% {
-    transform: scale(1.05);
-    box-shadow: 0 4px 12px rgba(59, 130, 246, 0.3);
-  }
-}
-
-@keyframes tabHover {
-  0% {
-    transform: translateY(0) scale(1);
-  }
-  100% {
-    transform: translateY(-1px) scale(1.02);
-  }
-}
-
-// Status Chip Animations
-@keyframes gentlePulse {
-  0%, 100% {
-    box-shadow: 0 2px 8px rgba(245, 158, 11, 0.3);
-    transform: scale(1);
-  }
-  50% {
-    box-shadow: 0 4px 12px rgba(245, 158, 11, 0.5);
-    transform: scale(1.02);
-  }
-}
-
-@keyframes urgentPulse {
-  0%, 100% {
-    box-shadow: 0 2px 8px rgba(239, 68, 68, 0.3);
-    transform: scale(1);
-  }
-  25% {
-    box-shadow: 0 4px 16px rgba(239, 68, 68, 0.6);
-    transform: scale(1.05);
-  }
-  75% {
-    box-shadow: 0 6px 20px rgba(239, 68, 68, 0.4);
-    transform: scale(1.03);
-  }
-}
-
-// Mobile Responsiveness - Ultra-Compact Single-Line Cards
-@media (max-width: 768px) {
-
-  // Mobile: Move action buttons to upper right corner of card
-  .reservation-card-compact {
-    position: relative; // Enable absolute positioning for child elements
-
-    // Hide the original card-actions in the bottom layout
-    .card-right .card-actions {
-      display: none !important;
-    }
-
-  }
-
-  // Create floating action buttons in upper right corner
-  .reservation-card-compact .card-actions-mobile {
-    position: absolute !important;
-    top: 0.75rem !important;
-    right: 0.75rem !important;
-    display: flex !important;
-    gap: 0.5rem !important;
-    z-index: 10 !important;
-    background: rgba(255, 255, 255, 0.95) !important;
-    backdrop-filter: blur(10px) !important;
-    border-radius: 12px !important;
-    padding: 0.25rem !important;
-    box-shadow: 0 2px 8px rgba(0, 0, 0, 0.15) !important;
-
-    .action-btn {
-      display: flex !important;
-      align-items: center !important;
-      justify-content: center !important;
-      width: 36px !important;
-      height: 36px !important;
-      border-radius: 10px !important;
-      border: 1px solid rgba(0, 0, 0, 0.1) !important;
-      background: rgba(255, 255, 255, 0.9) !important;
-      transition: all 0.2s ease !important;
-
-      &.edit-btn {
-        color: #3b82f6 !important;
-
-        mat-icon {
-          font-size: 1rem !important;
-          width: 1rem !important;
-          height: 1rem !important;
-          color: #3b82f6 !important;
-        }
-
-        &:hover:not(:disabled) {
-          background: rgba(59, 130, 246, 0.1) !important;
-          transform: scale(1.05) !important;
-        }
-      }
-
-      &.cancel-btn {
-        color: #ef4444 !important;
-        border: 1px solid rgba(239, 68, 68, 0.3) !important;
-        background: rgba(239, 68, 68, 0.05) !important;
-
-        mat-icon {
-          font-size: 1.1rem !important;
-          width: 1.1rem !important;
-          height: 1.1rem !important;
-          color: #ef4444 !important;
-          font-weight: bold !important;
-        }
-
-        &:hover:not(:disabled) {
-          background: rgba(239, 68, 68, 0.1) !important;
-          border-color: rgba(239, 68, 68, 0.5) !important;
-          transform: scale(1.05) !important;
-        }
-      }
-
-      &:disabled {
-        opacity: 0.5 !important;
-        cursor: not-allowed !important;
-        transform: none !important;
-      }
-    }
-  }
-  // Force rain chance visibility on mobile
-  .reservation-card-compact .fee-weather .weather .rain-chance {
-    display: inline-block !important;
-    visibility: visible !important;
-    opacity: 1 !important;
-    background: rgba(37, 99, 235, 0.18) !important;
-    color: #1e40af !important;
-    font-weight: 800 !important;
-    padding: 0.125rem 0.3rem !important;
-    border-radius: 6px !important;
-    font-size: 0.6rem !important;
-    line-height: 1 !important;
-    margin-left: 0.25rem !important;
-    white-space: nowrap !important;
-    border: 1px solid rgba(37, 99, 235, 0.25) !important;
-    box-shadow: 0 1px 3px rgba(37, 99, 235, 0.15) !important;
-  }
-  .reservation-card-compact {
-    // Square card layout for mobile - applies to all tabs
-    flex-direction: column;
-    align-items: flex-start;
-    justify-content: flex-start;
-    gap: 0.75rem;
-    padding: 1.25rem;
-    min-height: 160px; // Increased height to ensure action buttons are visible
-    border-radius: 4px; // Sharp edges instead of rounded
-    
-    // Special styling for All tab - square cards
-    &.all-reservations {
-      flex-direction: column;
-      align-items: flex-start;
-      justify-content: flex-start;
-      gap: 0.75rem;
-      padding: 1.25rem;
-      min-height: 140px; // Much taller to accommodate all content
-      border-radius: 4px; // Sharp edges instead of rounded
-    }
-    
-    .card-left {
-      flex-direction: column;
-      align-items: flex-start;
-      gap: 0.5rem;
-      width: 100%;
-      min-width: 0;
-      
-      .reservation-main {
-        align-items: flex-start;
-        gap: 0.5rem;
-        width: 100%;
-        
-        .time-slot {
-          font-size: 1.1rem;
-          font-weight: 700;
-          line-height: 1.2;
-          color: $text-primary;
-          margin-bottom: 0.25rem;
-        }
-        
-        .user-info, .players-info {
-          font-size: 0.85rem;
-          color: $text-muted;
-          line-height: 1.3;
-          width: 100%;
-          
-          .inline-icon {
-            font-size: 0.9rem;
-            width: 0.9rem;
-            height: 0.9rem;
-            margin-right: 0.5rem;
-            opacity: 0.8;
-          }
-          
-          .user-text, .players-text {
-            white-space: normal; // Allow text wrapping
-            overflow: visible; // Show all text
-            text-overflow: initial; // Remove ellipsis
-            max-width: none; // Remove width constraint
-            font-weight: 600;
-            word-wrap: break-word;
-          }
-        }
-      }
-    }
-    
-    // Special styling for All tab cards
-    &.all-reservations .card-left {
-      flex-direction: column;
-      align-items: flex-start;
-      gap: 0.5rem;
-      width: 100%;
-      min-width: 0;
-      
-      .reservation-main {
-        align-items: flex-start;
-        gap: 0.5rem;
-        width: 100%;
-        
-        .time-slot {
-          font-size: 1.1rem;
-          font-weight: 700;
-          line-height: 1.2;
-          color: $text-primary;
-          margin-bottom: 0.25rem;
-        }
-        
-        .user-info, .players-info {
-          font-size: 0.85rem;
-          color: $text-muted;
-          line-height: 1.3;
-          width: 100%;
-          
-          .inline-icon {
-            font-size: 0.9rem;
-            width: 0.9rem;
-            height: 0.9rem;
-            margin-right: 0.5rem;
-            opacity: 0.8;
-          }
-          
-          .user-text, .players-text {
-            white-space: normal; // Allow text wrapping
-            overflow: visible; // Show all text
-            text-overflow: initial; // Remove ellipsis
-            max-width: none; // Remove width constraint
-            font-weight: 600;
-            word-wrap: break-word;
-          }
-        }
-        
-        // Combine user and players into single line with separator
-        .user-info + .players-info::before {
-          content: " • ";
-          color: $text-muted;
-          margin: 0 0.25rem;
-        }
-        
-        // Hide user info in "Up" and "Past" tabs on mobile to save space
-        .user-info {
-          display: none;
-        }
-        
-        // Show user info only in "All" tab
-        &.show-user-info .user-info {
-          display: flex;
-        }
-      }
-    }
-    
-    .card-right {
-      flex-direction: row;
-      align-items: center;
-      justify-content: space-between;
-      gap: 0.75rem;
-      width: 100%;
-      margin-top: 0.5rem;
-      padding-top: 0.75rem;
-      border-top: 1px solid rgba(59, 130, 246, 0.15);
-      
-      // Remove divider line for vertical layout
-      &::before {
-        display: none;
-      }
-      
-      .card-actions {
-        margin-left: auto; // Push actions to the right
-        display: flex !important; // Force display on mobile
-        gap: 0.5rem;
-        flex-shrink: 0;
-
-        .action-btn {
-          display: flex !important; // Force display
-          align-items: center;
-          justify-content: center;
-          width: 44px;
-          height: 44px;
-          border-radius: 12px;
-          background: rgba(255, 255, 255, 0.95);
-          border: 1px solid rgba(0, 0, 0, 0.08);
-          box-shadow: 0 2px 6px rgba(0, 0, 0, 0.1);
-          transition: all 0.2s ease;
-
-          // Force visibility even when disabled for debugging
-          &:disabled {
-            opacity: 0.6 !important; // Still visible when disabled
-            cursor: not-allowed;
-            background: rgba(200, 200, 200, 0.3) !important;
-          }
-
-          &.cancel-btn {
-            border: 2px solid rgba(239, 68, 68, 0.5) !important;
-            background: rgba(239, 68, 68, 0.12) !important;
-            color: #ef4444 !important;
-
-            mat-icon {
-              font-size: 1.3rem !important; // Even larger for visibility
-              width: 1.3rem !important;
-              height: 1.3rem !important;
-              color: #ef4444 !important;
-              font-weight: bold !important;
-            }
-
-            // Force visibility when disabled
-            &:disabled {
-              border: 2px solid rgba(239, 68, 68, 0.3) !important;
-              background: rgba(239, 68, 68, 0.06) !important;
-              color: rgba(239, 68, 68, 0.6) !important;
-
-              mat-icon {
-                color: rgba(239, 68, 68, 0.6) !important;
-              }
-            }
-          }
-
-          &.edit-btn {
-            color: #3b82f6 !important;
-
-            mat-icon {
-              font-size: 1.2rem !important;
-              width: 1.2rem !important;
-              height: 1.2rem !important;
-              color: #3b82f6 !important;
-            }
-
-            // Force visibility when disabled
-            &:disabled {
-              color: rgba(59, 130, 246, 0.6) !important;
-
-              mat-icon {
-                color: rgba(59, 130, 246, 0.6) !important;
-              }
-            }
-          }
-        }
-      }
-    }
-    
-    // Special styling for All tab cards
-    &.all-reservations .card-right {
-      flex-direction: row;
-      align-items: center;
-      gap: 0.75rem;
-      width: 100%;
-      margin-top: 0.5rem;
-      padding-top: 0.75rem;
-      border-top: 1px solid rgba(59, 130, 246, 0.15);
-      
-      // Remove divider line for vertical layout
-      &::before {
-        display: none;
-      }
-      
-      .status-chips {
-        flex-direction: row;
-        gap: 0.25rem;
-        align-items: center;
-        
-        .status-chip, .payment-chip {
-          font-size: 0.7rem;
-          font-weight: 600;
-          letter-spacing: 0.02em;
-          line-height: 1;
-          text-transform: uppercase;
-          transition: all 0.2s ease;
-          
-          // Hide payment chip text, show only status color
-          &.payment-pending::after,
-          &.payment-overdue::after {
-            display: none;
-          }
-        }
-        
-        // Plain text styling for PENDING status
-        .status-pending {
-          background: none !important;
-          color: #f59e0b !important;
-          padding: 0 !important;
-          border: none !important;
-          box-shadow: none !important;
-          border-radius: 0 !important;
-          font-weight: 600 !important;
-          position: relative;
-          
-          // Subtle underline effect
-          &::after {
-            content: '';
-            position: absolute;
-            bottom: -1px;
-            left: 0;
-            right: 0;
-            height: 1px;
-            background: currentColor;
-            opacity: 0.4;
-            transform: scaleX(0);
-            transition: transform 0.3s ease;
-          }
-          
-          &:hover {
-            transform: none !important;
-            box-shadow: none !important;
-            color: #d97706 !important;
-            
-            &::after {
-              transform: scaleX(1);
-              opacity: 0.6;
-            }
-          }
-        }
-        
-        // Keep button style for other statuses
-        .status-confirmed,
-        .status-cancelled,
-        .status-completed {
-          padding: 0.3rem 0.6rem;
-          border-radius: 12px;
-          box-shadow: 0 1px 3px rgba(0, 0, 0, 0.1);
-          
-          &:hover {
-            transform: translateY(-1px) scale(1.05);
-            box-shadow: 0 2px 6px rgba(0, 0, 0, 0.15);
-          }
-        }
-        
-        // Hide payment chip entirely on mobile to save space
-        .payment-chip {
-          display: none !important;
-        }
-        
-        // Specifically hide paid and pending payment status buttons
-        .payment-chip.payment-paid,
-        .payment-chip.payment-pending {
-          display: none !important;
-        }
-      }
-      
-      .fee-weather {
-        align-items: flex-end;
-        gap: 0.25rem;
-        
-        .fee {
-          font-size: 0.9rem; // Slightly larger for better prominence
-          font-weight: 800; // Extra bold
-          color: #059669;
-          line-height: 1;
-          text-shadow: 0 1px 2px rgba(5, 150, 105, 0.1);
-          
-          // Add currency symbol styling
-          &::before {
-            content: '';
-            font-weight: 600;
-            opacity: 0.8;
-          }
-        }
-        
-        .weather {
-          font-size: 0.7rem; // Slightly larger for better readability
-          gap: 0.15rem; // Tight spacing for mobile
-          align-items: center;
-          background: rgba(59, 130, 246, 0.05);
-          padding: 0.15rem 0.4rem;
-          border-radius: 8px;
-          border: 1px solid rgba(59, 130, 246, 0.1);
-          white-space: nowrap; // Prevent wrapping
-          
-          .weather-icon {
-            font-size: 0.8rem;
-            width: 0.8rem;
-            height: 0.8rem;
-            color: #3b82f6;
-            flex-shrink: 0; // Don't shrink icon
-          }
-          
-          // Compact rain chance display for mobile
-          .rain-chance {
-            display: inline-block !important; // Force visibility
-            background: rgba(37, 99, 235, 0.15);
-            color: #1e40af;
-            font-weight: 800;
-            padding: 0.125rem 0.25rem;
-            border-radius: 6px;
-            font-size: 0.6rem;
-            line-height: 1;
-            margin-left: 0.25rem;
-            white-space: nowrap;
-            border: 1px solid rgba(37, 99, 235, 0.2);
-            box-shadow: 0 1px 2px rgba(37, 99, 235, 0.1);
-          }
-        }
-      }
-      
-      .card-actions {
-        gap: 0.5rem; // Better spacing for touch targets
-
-        .action-btn {
-          width: 44px; // Larger buttons for better touch targets (minimum accessibility size)
-          height: 44px;
-          border-radius: 12px; // More rounded for modern look
-          border: 1px solid rgba(0, 0, 0, 0.08);
-          background: rgba(255, 255, 255, 0.95);
-          backdrop-filter: blur(10px);
-          box-shadow: 0 2px 6px rgba(0, 0, 0, 0.1);
-          transition: all 0.2s cubic-bezier(0.175, 0.885, 0.32, 1.275);
-          display: flex;
-          align-items: center;
-          justify-content: center;
-
-          mat-icon {
-            font-size: 1.1rem; // Larger icons for better visibility
-            width: 1.1rem;
-            height: 1.1rem;
-            transition: transform 0.2s ease;
-          }
-          
-          &.edit-btn {
-            color: #3b82f6;
-            
-            &:hover:not(:disabled) {
-              background: rgba(59, 130, 246, 0.08);
-              border-color: rgba(59, 130, 246, 0.2);
-              color: #2563eb;
-              transform: translateY(-2px) scale(1.05);
-              box-shadow: 0 4px 12px rgba(59, 130, 246, 0.15);
-              
-              mat-icon {
-                transform: rotate(5deg) scale(1.1);
-              }
-            }
-          }
-          
-          &.cancel-btn {
-            color: #ef4444;
-            border: 2px solid rgba(239, 68, 68, 0.2); // More prominent border
-            background: rgba(239, 68, 68, 0.05); // Subtle background tint
-
-            &:hover:not(:disabled) {
-              background: rgba(239, 68, 68, 0.1);
-              border-color: rgba(239, 68, 68, 0.4);
-              color: #dc2626;
-              transform: translateY(-2px) scale(1.05);
-              box-shadow: 0 4px 12px rgba(239, 68, 68, 0.2);
-
-              mat-icon {
-                transform: rotate(-5deg) scale(1.15);
-              }
-            }
-          }
-          
-          &:disabled {
-            opacity: 0.4;
-            cursor: not-allowed;
-            background: rgba(156, 163, 175, 0.05);
-            color: #9ca3af;
-            border-color: rgba(156, 163, 175, 0.1);
-            
-            &:hover {
-              transform: none;
-              box-shadow: none;
-            }
-          }
-        }
-      }
-    }
-  }
-  
-  // Compact inline date badge for mobile - Clean minimal design
-  .date-badge {
-    flex-direction: row; // Horizontal layout
-    align-items: center;
-    justify-content: center;
-    min-width: 52px; // Smaller width
-    height: 32px; // Much smaller height
-    padding: 0.375rem 0.5rem;
-    border-radius: 16px; // More rounded for modern look
-    background: rgba(59, 130, 246, 0.08); // Very subtle background
-    border: 1px solid rgba(59, 130, 246, 0.15); // Soft border
-    box-shadow: none; // Remove heavy shadow
-    transition: all 0.2s ease;
-    
-    &.past {
-      background: rgba(107, 114, 128, 0.08);
-      border-color: rgba(107, 114, 128, 0.15);
-    }
-    
-    &:hover {
-      background: rgba(59, 130, 246, 0.12);
-      border-color: rgba(59, 130, 246, 0.25);
-      transform: translateY(-1px);
-    }
-    
-    .date-day {
-      font-size: 0.6rem; // Smaller
-      font-weight: 600;
-      margin-right: 0.25rem; // Space between day and date
-      color: #3b82f6; // Blue color instead of white
-      opacity: 0.8;
-      line-height: 1;
-    }
-    
-    .date-info {
-      font-size: 0.7rem; // Smaller
-      font-weight: 700;
-      color: #1e40af; // Darker blue
-      line-height: 1;
-    }
-    
-    &.past {
-      .date-day, .date-info {
-        color: #6b7280; // Gray for past dates
-      }
-    }
-  }
-  
-  // Special handling for All Reservations tab to show user info
-  .all-reservations {
-    .reservation-main {
-      &.show-user-info .user-info {
-        display: flex !important;
-      }
-    }
-  }
-  
-  // Ultra-compact version for very small screens
-  @media (max-width: 480px) {
-    .reservation-card-compact {
-      gap: 0.5rem;
-      padding: 0.625rem 0.75rem;
-      min-height: 48px; // Even more compact
-
-      .card-left {
-        gap: 0.5rem;
-
-        .reservation-main {
-          .time-slot {
-            font-size: 0.875rem; // Smaller on tiny screens
-          }
-
-          .user-info, .players-info {
-            font-size: 0.7rem;
-
-            .user-text, .players-text {
-              max-width: 100px; // Shorter on tiny screens
-            }
-          }
-        }
-      }
-
-      .card-right {
-        gap: 0.375rem;
-
-        .action-btn {
-          width: 40px; // Keep larger for accessibility even on small screens
-          height: 40px;
-          display: flex;
-          align-items: center;
-          justify-content: center;
-
-          mat-icon {
-            font-size: 1rem; // Keep icons visible
-            width: 1rem;
-            height: 1rem;
-          }
-
-          // Extra prominence for cancel button on small screens
-          &.cancel-btn {
-            border: 2px solid rgba(239, 68, 68, 0.4);
-            background: rgba(239, 68, 68, 0.08);
-
-            mat-icon {
-              font-size: 1.1rem; // Slightly larger cancel icon
-              width: 1.1rem;
-              height: 1.1rem;
-              font-weight: bold;
-            }
-          }
-        }
-      }
-    }
-    
-    .date-badge {
-      min-width: 44px;
-      height: 28px;
-      padding: 0.25rem 0.375rem;
-      
-      .date-day {
-        font-size: 0.55rem;
-      }
-      
-      .date-info {
-        font-size: 0.65rem;
-      }
-    }
-  }
-}
-
-// Snackbar Styles
-::ng-deep {
-  .success-snackbar {
-    background: linear-gradient(135deg, $success, #388e3c) !important;
-    color: white !important;
-  }
-  
-  .error-snackbar {
-    background: linear-gradient(135deg, $error, #c62828) !important;
-    color: white !important;
-  }
-  
-  .info-snackbar {
-    background: $primary-gradient !important;
-    color: white !important;
-  }
-}
-
-// Accessibility
-button:focus {
-  outline: 3px solid #3182ce;
-  outline-offset: 2px;
-}
-
-// High Contrast Mode
-@media (prefers-contrast: high) {
-  .content-wrapper {
-    background: white;
-    border: 2px solid #333;
-  }
-  
-  .reservation-card {
-    border: 2px solid #333;
-    background: white;
-  }
-  
-  .btn-primary {
-    background: #000 !important;
-    border: 2px solid #fff;
-  }
-}
-
-// Modal Styles (keeping existing modern modal)
-.modal-overlay {
-  position: fixed;
-  top: 0;
-  left: 0;
-  width: 100%;
-  height: 100%;
-  background: rgba(0, 0, 0, 0.6);
-  backdrop-filter: blur(4px);
-  display: flex;
-  align-items: center;
-  justify-content: center;
-  z-index: 1000;
-  padding: 1rem;
-  animation: modalFadeIn 0.3s ease-out;
-}
-
-.modal-content {
-  background: white;
-  border-radius: 16px;
-  box-shadow: 0 24px 48px rgba(0, 0, 0, 0.2);
-  max-width: 500px;
-  width: 100%;
-  max-height: 90vh;
-  overflow-y: auto;
-  animation: modalSlideIn 0.3s ease-out;
-}
-
-.modal-header {
-  display: flex;
-  justify-content: space-between;
-  align-items: center;
-  padding: 1.5rem 1.5rem 0 1.5rem;
-  border-bottom: 1px solid #e5e7eb;
-  margin-bottom: 1.5rem;
-  
-  h2 {
-    margin: 0;
-    font-size: 1.5rem;
-    font-weight: 600;
-    color: #1f2937;
-  }
-  
-  .modal-close {
-    background: none;
-    border: none;
-    font-size: 2rem;
-    cursor: pointer;
-    color: #6b7280;
-    width: 40px;
-    height: 40px;
-    display: flex;
-    align-items: center;
-    justify-content: center;
-    border-radius: 50%;
-    transition: all 0.2s ease;
-    
-    &:hover {
-      background: #f3f4f6;
-      color: #374151;
-    }
-  }
-}
-
-.modal-body {
-  padding: 0 1.5rem;
-  text-align: center;
-  
-  .warning-icon {
-    font-size: 4rem;
-    margin-bottom: 1rem;
-    opacity: 0.8;
-  }
-  
-  p {
-    font-size: 1.1rem;
-    color: #374151;
-    margin: 0 0 1.5rem 0;
-    line-height: 1.6;
-  }
-  
-  .reservation-details {
-    background: #f8fafc;
-    border: 1px solid #e2e8f0;
-    border-radius: 12px;
-    padding: 1rem;
-    margin: 1.5rem 0;
-    text-align: left;
-    font-size: 0.95rem;
-    line-height: 1.8;
-    color: #4b5563;
-    
-    strong {
-      color: #1f2937;
-      font-weight: 600;
-    }
-  }
-  
-  .warning-text {
-    font-size: 0.9rem;
-    color: #dc2626;
-    font-style: italic;
-    margin: 1rem 0 0 0;
-  }
-}
-
-.modal-actions {
-  padding: 1.5rem;
-  display: flex;
-  gap: 1rem;
-  justify-content: center;
-  
-  button {
-    padding: 0.75rem 1.5rem;
-    border: none;
-    border-radius: 8px;
-    font-size: 1rem;
-    font-weight: 600;
-    cursor: pointer;
-    transition: all 0.2s ease;
-    min-width: 140px;
-    
-    &.btn-secondary {
-      background: #f3f4f6;
-      color: #374151;
-      border: 2px solid #d1d5db;
-      
-      &:hover {
-        background: #e5e7eb;
-        border-color: #9ca3af;
-        transform: translateY(-1px);
-      }
-    }
-    
-    &.btn-danger {
-      background: linear-gradient(135deg, #dc2626, #b91c1c);
-      color: white;
-      box-shadow: 0 4px 12px rgba(220, 38, 38, 0.3);
-      
-      &:hover {
-        background: linear-gradient(135deg, #b91c1c, #991b1b);
-        box-shadow: 0 6px 16px rgba(220, 38, 38, 0.4);
-        transform: translateY(-2px);
-      }
-      
-      &:active {
-        transform: translateY(0);
-      }
-    }
-  }
-}
-
-// Modal animations
-@keyframes modalFadeIn {
-  from { opacity: 0; }
-  to { opacity: 1; }
-}
-
-@keyframes modalSlideIn {
-  from {
-    transform: translateY(30px);
-    opacity: 0;
-  }
-  to {
-    transform: translateY(0);
-    opacity: 1;
-  }
-}
-
-// Mobile modal adjustments
-@media (max-width: 768px) {
-  .modal-overlay {
-    padding: 0.5rem;
-  }
-  
-  .modal-content {
-    max-width: none;
-    width: 100%;
-    border-radius: 12px;
-  }
-  
-  .modal-header {
-    padding: 1rem 1rem 0 1rem;
-    
-    h2 {
-      font-size: 1.3rem;
-    }
-  }
-  
-  .modal-body {
-    padding: 0 1rem;
-    
-    .warning-icon {
-      font-size: 3rem;
-    }
-    
-    p {
-      font-size: 1rem;
-    }
-  }
-  
-  .modal-actions {
-    padding: 1rem;
-    flex-direction: column;
-    
-    button {
-      width: 100%;
-      min-width: auto;
-    }
-  }
-}
-
-// Homeowner's Day Styling
-.reservation-card-compact.homeowner-day {
-  background: $homeowner-light;
-  border-left: 4px solid $homeowner !important;
-  
-  .date-badge {
-    background: $homeowner;
-    color: $text-white;
-    
-    .date-day {
-      color: $text-white;
-    }
-    
-    .date-info {
-      color: $text-white-secondary;
-    }
-  }
-  
-  .time-slot {
-    color: $homeowner;
-    font-weight: 600;
-  }
-  
-  .players-text {
-    color: $homeowner;
-    font-weight: 500;
-  }
-  
-  .inline-icon {
-    color: $homeowner;
-  }
-  
-  // Hide fee for Homeowner's Day (it's ₱0)
-  .fee {
-    display: none;
-  }
-  
-  // Hide status chip for cleaner look
-  .status-chips {
-    display: none;
-  }
-  
-  // Show weather info with purple styling
-  .weather {
-    color: $homeowner;
-
-    .weather-icon {
-      color: $homeowner;
-    }
-
-    .rain-chance {
-      color: $homeowner;
-      font-weight: 500;
-    }
-  }
-}
-
-// Admin Stats Card
-.admin-stats-card {
-  background: linear-gradient(135deg, #ffffff 0%, #f8fafc 100%);
-  border-radius: 16px;
-  padding: 1.5rem;
-  margin-bottom: 2rem;
-  box-shadow: 0 4px 6px rgba(0, 0, 0, 0.07),
-              0 1px 3px rgba(0, 0, 0, 0.06);
-  border: 1px solid rgba(59, 130, 246, 0.1);
-
-  h3 {
-    display: flex;
-    align-items: center;
-    gap: 0.5rem;
-    margin: 0 0 1.5rem 0;
-    font-size: 1.25rem;
-    font-weight: 600;
-    color: $text-primary;
-
-    mat-icon {
-      color: #3b82f6;
-      font-size: 1.5rem;
-      width: 1.5rem;
-      height: 1.5rem;
-    }
-  }
-
-  .stats-grid {
-    display: grid;
-    grid-template-columns: repeat(auto-fit, minmax(200px, 1fr));
-    gap: 1rem;
-
-    @media (max-width: 768px) {
-      grid-template-columns: repeat(2, 1fr);
-      gap: 0.75rem;
-    }
-
-    @media (max-width: 480px) {
-      grid-template-columns: 1fr;
-    }
-  }
-
-  .stat-item {
-    background: white;
-    padding: 1rem;
-    border-radius: 12px;
-    display: flex;
-    flex-direction: column;
-    gap: 0.5rem;
-    border-left: 4px solid #e2e8f0;
-    transition: all 0.2s ease;
-    box-shadow: 0 1px 3px rgba(0, 0, 0, 0.05);
-
-    &:hover {
-      transform: translateY(-2px);
-      box-shadow: 0 4px 8px rgba(0, 0, 0, 0.1);
-    }
-
-    .stat-label {
-      font-size: 0.875rem;
-      color: $text-secondary;
-      font-weight: 500;
-      text-transform: uppercase;
-      letter-spacing: 0.05em;
-    }
-
-    .stat-value {
-      font-size: 1.75rem;
-      font-weight: 700;
-      color: $text-primary;
-    }
-
-    // Status-specific colors
-    &.status-pending {
-      border-left-color: #FF9800;
-      background: linear-gradient(135deg, #ffffff 0%, rgba(255, 152, 0, 0.03) 100%);
-
-      .stat-value {
-        color: #F57C00;
-      }
-    }
-
-    &.status-confirmed {
-      border-left-color: #2196F3;
-      background: linear-gradient(135deg, #ffffff 0%, rgba(33, 150, 243, 0.03) 100%);
-
-      .stat-value {
-        color: #1976D2;
-      }
-    }
-
-    &.status-cancelled {
-      border-left-color: #e53e3e;
-      background: linear-gradient(135deg, #ffffff 0%, rgba(229, 62, 62, 0.03) 100%);
-
-      .stat-value {
-        color: #c53030;
-      }
-    }
-
-    &.status-completed {
-      border-left-color: #4CAF50;
-      background: linear-gradient(135deg, #ffffff 0%, rgba(76, 175, 80, 0.03) 100%);
-
-      .stat-value {
-        color: #388E3C;
-      }
-    }
-
-    &.status-no-show {
-      border-left-color: #7f1d1d;
-      background: linear-gradient(135deg, #ffffff 0%, rgba(127, 29, 29, 0.03) 100%);
-
-      .stat-value {
-        color: #991b1b;
-      }
-    }
-
-    // Revenue colors
-    &.revenue-total {
-      border-left-color: #8b5cf6;
-      background: linear-gradient(135deg, #ffffff 0%, rgba(139, 92, 246, 0.03) 100%);
-
-      .stat-value {
-        color: #7c3aed;
-      }
-    }
-
-    &.revenue-paid {
-      border-left-color: #10b981;
-      background: linear-gradient(135deg, #ffffff 0%, rgba(16, 185, 129, 0.03) 100%);
-
-      .stat-value {
-        color: #059669;
-      }
-    }
-
-    &.revenue-pending {
-      border-left-color: #f59e0b;
-      background: linear-gradient(135deg, #ffffff 0%, rgba(245, 158, 11, 0.03) 100%);
-
-      .stat-value {
-        color: #d97706;
-      }
-    }
-  }
-}
-
-// Admin Report specific styling
-.reservation-card-compact.admin-report {
-  // Cancelled reservations styling
-  &.cancelled-reservation {
-    opacity: 0.7;
-    background: rgba(229, 62, 62, 0.05);
-
-    .date-badge.cancelled {
-      background: #e53e3e;
-      color: white;
-    }
-  }
-
-  // Completed reservations styling
-  &.completed-reservation {
-    background: rgba(76, 175, 80, 0.05);
-  }
-
-  // Show payment status chip for admin report
-  .payment-chip {
-    display: inline-flex !important;
-  }
->>>>>>> 823630ae
 }