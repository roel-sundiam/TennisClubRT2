--- conflicted
+++ resolved
@@ -1,4 +1,3 @@
-<<<<<<< HEAD
 import { Component, OnInit } from '@angular/core';
 import { CommonModule } from '@angular/common';
 import { ReactiveFormsModule, FormBuilder, FormGroup, Validators } from '@angular/forms';
@@ -18,7 +17,7 @@
 import { MatNativeDateModule } from '@angular/material/core';
 import { MatChipsModule } from '@angular/material/chips';
 import { Router } from '@angular/router';
-import { CoinService, CoinTransaction, CoinStats, AdminCoinAction } from '../../services/coin.service';
+import { CoinService, CoinTransaction, CoinStats, AdminCoinAction, CoinPurchaseReport } from '../../services/coin.service';
 import { AuthService } from '../../services/auth.service';
 import { MemberService, Member } from '../../services/member.service';
 
@@ -511,1181 +510,6 @@
             </mat-card>
           </div>
         </mat-tab>
-      </mat-tab-group>
-    </div>
-  `,
-  styles: [`
-    .admin-coin-container {
-      max-width: 1200px;
-      margin: 0 auto;
-      padding: 20px;
-      min-height: 100vh;
-    }
-
-    .header-section {
-      display: flex;
-      align-items: center;
-      gap: 20px;
-      margin-bottom: 30px;
-    }
-
-    .header-section h1 {
-      flex: 1;
-      margin: 0;
-    }
-
-    .main-tabs {
-      min-height: 600px;
-    }
-
-    .tab-content {
-      padding: 20px 0;
-    }
-
-    .stats-grid {
-      display: grid;
-      grid-template-columns: repeat(auto-fit, minmax(250px, 1fr));
-      gap: 20px;
-      margin-bottom: 30px;
-    }
-
-    .stat-card {
-      text-align: center;
-    }
-
-    .stat-value {
-      font-size: 2.5em;
-      font-weight: bold;
-      color: #667eea;
-      margin: 10px 0;
-    }
-
-    .stat-label {
-      color: #666;
-      font-size: 0.9em;
-    }
-
-    .balance-distribution-card {
-      margin-top: 20px;
-    }
-
-    .distribution-grid {
-      display: grid;
-      grid-template-columns: repeat(auto-fit, minmax(200px, 1fr));
-      gap: 16px;
-    }
-
-    .distribution-item {
-      padding: 16px;
-      border: 1px solid #e0e0e0;
-      border-radius: 8px;
-      background: #f9f9f9;
-    }
-
-    .range-label {
-      font-weight: 600;
-      color: #333;
-      margin-bottom: 8px;
-    }
-
-    .range-stats {
-      display: flex;
-      flex-direction: column;
-      gap: 4px;
-    }
-
-    .user-count {
-      color: #667eea;
-      font-size: 0.9em;
-    }
-
-    .total-coins {
-      color: #666;
-      font-size: 0.85em;
-    }
-
-    .form-card {
-      max-width: 600px;
-    }
-
-    .coin-form {
-      display: flex;
-      flex-direction: column;
-      gap: 20px;
-    }
-
-    .full-width {
-      width: 100%;
-    }
-
-    .transactions-card, .member-balances-card {
-      width: 100%;
-    }
-
-    .table-container {
-      overflow-x: auto;
-    }
-
-    .transactions-table, .member-balance-table {
-      width: 100%;
-      min-width: 800px;
-    }
-
-    .user-info {
-      display: flex;
-      flex-direction: column;
-      gap: 2px;
-    }
-
-    .user-info small {
-      color: #666;
-    }
-
-    .type-earned, .type-bonus, .type-purchased, .type-refunded {
-      background: #4caf50;
-      color: white;
-    }
-
-    .type-spent, .type-penalty {
-      background: #f44336;
-      color: white;
-    }
-
-    .positive {
-      color: #4caf50;
-      font-weight: 600;
-    }
-
-    .negative {
-      color: #f44336;
-      font-weight: 600;
-    }
-
-    .pending-approvals-card {
-      width: 100%;
-    }
-
-    .empty-state {
-      text-align: center;
-      padding: 60px 20px;
-      color: #666;
-    }
-
-    .empty-icon {
-      font-size: 72px;
-      color: #4caf50;
-      margin-bottom: 16px;
-    }
-
-    .empty-state h3 {
-      margin: 16px 0 8px 0;
-      color: #333;
-    }
-
-    .pending-list {
-      display: flex;
-      flex-direction: column;
-      gap: 20px;
-    }
-
-    .pending-item {
-      border: 1px solid #e0e0e0;
-      border-radius: 12px;
-      padding: 20px;
-      background: #fafafa;
-      transition: all 0.3s ease;
-    }
-
-    .pending-item:hover {
-      box-shadow: 0 4px 12px rgba(0,0,0,0.1);
-      border-color: #667eea;
-    }
-
-    .purchase-header {
-      display: flex;
-      justify-content: space-between;
-      align-items: flex-start;
-      margin-bottom: 16px;
-      padding-bottom: 12px;
-      border-bottom: 1px solid #e0e0e0;
-    }
-
-    .purchase-header .user-info {
-      display: flex;
-      flex-direction: column;
-      gap: 4px;
-    }
-
-    .purchase-header .user-info strong {
-      font-size: 1.1em;
-      color: #333;
-    }
-
-    .purchase-header .user-info small {
-      color: #666;
-      font-size: 0.9em;
-    }
-
-    .amount-info {
-      display: flex;
-      flex-direction: column;
-      align-items: flex-end;
-      gap: 4px;
-    }
-
-    .amount {
-      font-size: 1.2em;
-      font-weight: 600;
-      color: #667eea;
-    }
-
-    .purchase-details {
-      margin-bottom: 20px;
-    }
-
-    .purchase-details p {
-      margin: 8px 0;
-      font-size: 0.95em;
-    }
-
-    .purchase-details .description {
-      background: #f0f0f0;
-      padding: 12px;
-      border-radius: 6px;
-      font-style: italic;
-      color: #555;
-    }
-
-    .approval-actions {
-      display: flex;
-      gap: 12px;
-      justify-content: flex-end;
-    }
-
-    .approval-actions button {
-      min-width: 120px;
-    }
-
-    .balance-cell {
-      display: flex;
-      align-items: center;
-      gap: 8px;
-    }
-
-    .coin-icon {
-      color: #667eea;
-      font-size: 18px;
-    }
-
-    .balance-amount {
-      font-weight: 600;
-      font-size: 1.1em;
-    }
-
-    .balance-amount.low-balance {
-      color: #f44336;
-    }
-
-    .role-member {
-      background: #4caf50;
-      color: white;
-    }
-
-    .role-admin {
-      background: #ff9800;
-      color: white;
-    }
-
-    .role-superadmin {
-      background: #9c27b0;
-      color: white;
-    }
-
-    @media (max-width: 768px) {
-      .admin-coin-container {
-        padding: 16px;
-      }
-      
-      .stats-grid {
-        grid-template-columns: 1fr;
-      }
-      
-      .distribution-grid {
-        grid-template-columns: 1fr;
-      }
-
-      .purchase-header {
-        flex-direction: column;
-        gap: 12px;
-      }
-
-      .amount-info {
-        align-items: flex-start;
-      }
-
-      .approval-actions {
-        flex-direction: column;
-      }
-
-      .approval-actions button {
-        width: 100%;
-      }
-    }
-  `]
-})
-export class AdminCoinManagementComponent implements OnInit {
-  selectedTab = 0;
-  
-  // Forms
-  awardForm: FormGroup;
-  deductForm: FormGroup;
-  
-  // Data
-  coinStats: CoinStats | null = null;
-  users: User[] = [];
-  members: Member[] = [];
-  recentTransactions: CoinTransaction[] = [];
-  pendingPurchases: CoinTransaction[] = [];
-  
-  // Loading states
-  isAwarding = false;
-  isDeducting = false;
-  isLoading = true;
-  isProcessingApproval = false;
-  
-  // Pagination
-  transactionColumns = ['date', 'user', 'type', 'amount', 'balance', 'description'];
-  transactionPage = 0;
-  transactionPageSize = 10;
-  transactionTotal = 0;
-
-  // Member Balance Report Pagination
-  memberColumns = ['fullName', 'username', 'email', 'coinBalance', 'role'];
-  memberPage = 0;
-  memberPageSize = 25;
-  memberTotal = 0;
-
-  constructor(
-    private fb: FormBuilder,
-    private coinService: CoinService,
-    private authService: AuthService,
-    private memberService: MemberService,
-    private router: Router,
-    private snackBar: MatSnackBar,
-    private dialog: MatDialog
-  ) {
-    // Initialize forms
-    this.awardForm = this.fb.group({
-      userId: ['', Validators.required],
-      amount: [50, [Validators.required, Validators.min(1), Validators.max(1000)]],
-      reason: ['', [Validators.required, Validators.minLength(5), Validators.maxLength(200)]]
-    });
-
-    this.deductForm = this.fb.group({
-      userId: ['', Validators.required],
-      amount: [10, [Validators.required, Validators.min(1), Validators.max(1000)]],
-      reason: ['', [Validators.required, Validators.minLength(5), Validators.maxLength(200)]]
-    });
-  }
-
-  ngOnInit(): void {
-    console.log('Admin coin management component initialized');
-    console.log('Current user role:', this.authService.currentUser?.role);
-    console.log('Is admin?', this.authService.isAdmin());
-    
-    // Check admin access
-    if (!this.authService.isAdmin()) {
-      console.log('Not admin, redirecting to dashboard');
-      this.router.navigate(['/dashboard']);
-      return;
-    }
-
-    this.loadInitialData();
-  }
-
-  private loadInitialData(): void {
-    console.log('Loading initial data...');
-    this.isLoading = true;
-    
-    // Load all data in parallel
-    Promise.all([
-      this.loadCoinStats(),
-      this.loadUsers(),
-      this.loadMembers(),
-      this.loadRecentTransactions(),
-      this.loadPendingPurchases()
-    ]).finally(() => {
-      console.log('All initial data loaded');
-      console.log('Final users array:', this.users);
-      this.isLoading = false;
-    });
-  }
-
-  private loadCoinStats(): Promise<void> {
-    return new Promise((resolve) => {
-      this.coinService.getCoinStats().subscribe({
-        next: (response) => {
-          if (response.success) {
-            this.coinStats = response.data;
-          }
-          resolve();
-        },
-        error: (error) => {
-          console.error('Error loading coin stats:', error);
-          resolve();
-        }
-      });
-    });
-  }
-
-  private loadUsers(): Promise<void> {
-    return new Promise((resolve) => {
-      this.memberService.getMembers({ limit: 100, includeAll: true }).subscribe({
-        next: (response) => {
-          if (response.success) {
-            this.users = response.data.map(member => ({
-              _id: member._id,
-              username: member.username,
-              fullName: member.fullName,
-              email: member.email,
-              coinBalance: member.coinBalance
-            }));
-            console.log('Loaded users for dropdowns:', this.users.length, 'users');
-          }
-          resolve();
-        },
-        error: (error) => {
-          console.error('Error loading users:', error);
-          resolve();
-        }
-      });
-    });
-  }
-
-  private loadMembers(): Promise<void> {
-    return new Promise((resolve) => {
-      this.memberService.getMembers({ 
-        page: this.memberPage + 1, 
-        limit: this.memberPageSize,
-        includeAll: true
-      }).subscribe({
-        next: (response) => {
-          if (response.success) {
-            this.members = response.data.sort((a, b) => b.coinBalance - a.coinBalance);
-            this.memberTotal = response.pagination.total;
-          }
-          resolve();
-        },
-        error: (error) => {
-          console.error('Error loading members:', error);
-          resolve();
-        }
-      });
-    });
-  }
-
-  private loadRecentTransactions(): Promise<void> {
-    return new Promise((resolve) => {
-      this.coinService.getCoinTransactions(this.transactionPage + 1, this.transactionPageSize).subscribe({
-        next: (response) => {
-          if (response.success) {
-            this.recentTransactions = response.data;
-            this.transactionTotal = response.pagination.total;
-          }
-          resolve();
-        },
-        error: (error) => {
-          console.error('Error loading transactions:', error);
-          resolve();
-        }
-      });
-    });
-  }
-
-  private loadPendingPurchases(): Promise<void> {
-    return new Promise((resolve) => {
-      this.coinService.getPendingPurchases().subscribe({
-        next: (response) => {
-          if (response.success) {
-            this.pendingPurchases = response.data;
-          }
-          resolve();
-        },
-        error: (error) => {
-          console.error('Error loading pending purchases:', error);
-          resolve();
-        }
-      });
-    });
-  }
-
-  awardCoins(): void {
-    if (this.awardForm.valid && !this.isAwarding) {
-      this.isAwarding = true;
-      
-      const request: AdminCoinAction = {
-        userId: this.awardForm.get('userId')?.value,
-        amount: this.awardForm.get('amount')?.value,
-        reason: this.awardForm.get('reason')?.value
-      };
-
-      this.coinService.awardCoins(request).subscribe({
-        next: (response) => {
-          this.isAwarding = false;
-          if (response.success) {
-            this.snackBar.open(response.message, 'OK', {
-              duration: 3000,
-              panelClass: ['success-snackbar']
-            });
-            this.awardForm.reset();
-            this.refreshData();
-          }
-        },
-        error: (error) => {
-          this.isAwarding = false;
-          const errorMessage = error.error?.error || 'Failed to award coins';
-          this.snackBar.open(errorMessage, 'Close', {
-            duration: 5000,
-            panelClass: ['error-snackbar']
-          });
-        }
-      });
-    }
-  }
-
-  deductCoins(): void {
-    if (this.deductForm.valid && !this.isDeducting) {
-      this.isDeducting = true;
-      
-      const request: AdminCoinAction = {
-        userId: this.deductForm.get('userId')?.value,
-        amount: this.deductForm.get('amount')?.value,
-        reason: this.deductForm.get('reason')?.value
-      };
-
-      this.coinService.deductCoins(request).subscribe({
-        next: (response) => {
-          this.isDeducting = false;
-          if (response.success) {
-            this.snackBar.open(response.message, 'OK', {
-              duration: 3000,
-              panelClass: ['success-snackbar']
-            });
-            this.deductForm.reset();
-            this.refreshData();
-          }
-        },
-        error: (error) => {
-          this.isDeducting = false;
-          const errorMessage = error.error?.error || 'Failed to deduct coins';
-          this.snackBar.open(errorMessage, 'Close', {
-            duration: 5000,
-            panelClass: ['error-snackbar']
-          });
-        }
-      });
-    }
-  }
-
-  onTransactionPageChange(event: PageEvent): void {
-    this.transactionPage = event.pageIndex;
-    this.transactionPageSize = event.pageSize;
-    this.loadRecentTransactions();
-  }
-
-  onMemberPageChange(event: PageEvent): void {
-    this.memberPage = event.pageIndex;
-    this.memberPageSize = event.pageSize;
-    this.loadMembers();
-  }
-
-  refreshData(): void {
-    this.loadInitialData();
-  }
-
-  approvePurchase(transactionId: string, amount: number, userName: string): void {
-    if (this.isProcessingApproval) return;
-
-    this.isProcessingApproval = true;
-    this.coinService.approveCoinPurchase(transactionId, 'Approved by admin').subscribe({
-      next: (response) => {
-        this.isProcessingApproval = false;
-        if (response.success) {
-          this.snackBar.open(`Approved ${amount} coins for ${userName}`, 'OK', {
-            duration: 3000,
-            panelClass: ['success-snackbar']
-          });
-          this.loadPendingPurchases();
-          this.refreshData();
-        }
-      },
-      error: (error) => {
-        this.isProcessingApproval = false;
-        const errorMessage = error.error?.error || 'Failed to approve coin purchase';
-        this.snackBar.open(errorMessage, 'Close', {
-          duration: 5000,
-          panelClass: ['error-snackbar']
-        });
-      }
-    });
-  }
-
-  rejectPurchase(transactionId: string, amount: number, userName: string): void {
-    if (this.isProcessingApproval) return;
-
-    this.isProcessingApproval = true;
-    this.coinService.rejectCoinPurchase(transactionId, 'Rejected by admin').subscribe({
-      next: (response) => {
-        this.isProcessingApproval = false;
-        if (response.success) {
-          this.snackBar.open(`Rejected ${amount} coins request from ${userName}`, 'OK', {
-            duration: 3000,
-            panelClass: ['success-snackbar']
-          });
-          this.loadPendingPurchases();
-        }
-      },
-      error: (error) => {
-        this.isProcessingApproval = false;
-        const errorMessage = error.error?.error || 'Failed to reject coin purchase';
-        this.snackBar.open(errorMessage, 'Close', {
-          duration: 5000,
-          panelClass: ['error-snackbar']
-        });
-      }
-    });
-  }
-
-  getUserName(userId: string | { _id: string; username: string; fullName: string; email: string }): string {
-    if (typeof userId === 'string') {
-      return 'Unknown User';
-    }
-    return userId.fullName || userId.username || 'Unknown User';
-  }
-
-  getUserEmail(userId: string | { _id: string; username: string; fullName: string; email: string }): string {
-    if (typeof userId === 'string') {
-      return 'unknown@email.com';
-    }
-    return userId.email || 'unknown@email.com';
-  }
-
-  goBack(): void {
-    this.router.navigate(['/dashboard']);
-  }
-=======
-import { Component, OnInit } from '@angular/core';
-import { CommonModule } from '@angular/common';
-import { ReactiveFormsModule, FormBuilder, FormGroup, Validators } from '@angular/forms';
-import { MatCardModule } from '@angular/material/card';
-import { MatTabsModule } from '@angular/material/tabs';
-import { MatTableModule } from '@angular/material/table';
-import { MatPaginatorModule, PageEvent } from '@angular/material/paginator';
-import { MatFormFieldModule } from '@angular/material/form-field';
-import { MatInputModule } from '@angular/material/input';
-import { MatButtonModule } from '@angular/material/button';
-import { MatSelectModule } from '@angular/material/select';
-import { MatIconModule } from '@angular/material/icon';
-import { MatSnackBarModule, MatSnackBar } from '@angular/material/snack-bar';
-import { MatProgressSpinnerModule } from '@angular/material/progress-spinner';
-import { MatDialogModule, MatDialog } from '@angular/material/dialog';
-import { MatDatepickerModule } from '@angular/material/datepicker';
-import { MatNativeDateModule } from '@angular/material/core';
-import { MatChipsModule } from '@angular/material/chips';
-import { Router } from '@angular/router';
-import { CoinService, CoinTransaction, CoinStats, AdminCoinAction, CoinPurchaseReport } from '../../services/coin.service';
-import { AuthService } from '../../services/auth.service';
-import { MemberService, Member } from '../../services/member.service';
-
-interface User {
-  _id: string;
-  username: string;
-  fullName: string;
-  email: string;
-  coinBalance: number;
-}
-
-@Component({
-  selector: 'app-admin-coin-management',
-  standalone: true,
-  imports: [
-    CommonModule,
-    ReactiveFormsModule,
-    MatCardModule,
-    MatTabsModule,
-    MatTableModule,
-    MatPaginatorModule,
-    MatFormFieldModule,
-    MatInputModule,
-    MatButtonModule,
-    MatSelectModule,
-    MatIconModule,
-    MatSnackBarModule,
-    MatProgressSpinnerModule,
-    MatDialogModule,
-    MatDatepickerModule,
-    MatNativeDateModule,
-    MatChipsModule
-  ],
-  template: `
-    <div class="admin-coin-container">
-      <div class="header-section">
-        <button mat-icon-button (click)="goBack()" class="back-button">
-          <mat-icon>arrow_back</mat-icon>
-        </button>
-        <h1>Coin Management</h1>
-        <div class="header-actions">
-          <button mat-raised-button color="primary" (click)="refreshData()">
-            <mat-icon>refresh</mat-icon>
-            Refresh Data
-          </button>
-        </div>
-      </div>
-
-      <mat-tab-group class="main-tabs" [(selectedIndex)]="selectedTab">
-        <!-- Pending Approvals Tab -->
-        <mat-tab label="Pending Approvals">
-          <div class="tab-content">
-            <mat-card class="pending-approvals-card">
-              <mat-card-header>
-                <mat-icon mat-card-avatar>pending_actions</mat-icon>
-                <mat-card-title>Coin Purchase Approvals</mat-card-title>
-                <mat-card-subtitle>
-                  {{pendingPurchases.length}} pending requests
-                </mat-card-subtitle>
-              </mat-card-header>
-              <mat-card-content>
-                <div *ngIf="pendingPurchases.length === 0" class="empty-state">
-                  <mat-icon class="empty-icon">check_circle</mat-icon>
-                  <h3>All caught up!</h3>
-                  <p>No pending coin purchase requests</p>
-                </div>
-
-                <div *ngIf="pendingPurchases.length > 0" class="pending-list">
-                  <div class="pending-item" *ngFor="let purchase of pendingPurchases">
-                    <div class="purchase-header">
-                      <div class="user-info">
-                        <strong>{{getUserName(purchase.userId)}}</strong>
-                        <small>{{getUserEmail(purchase.userId)}}</small>
-                      </div>
-                      <div class="amount-info">
-                        <span class="amount">{{purchase.amount}} coins</span>
-                        <small>{{purchase.createdAt | date:'short'}}</small>
-                      </div>
-                    </div>
-                    
-                    <div class="purchase-details">
-                      <p><strong>Payment Method:</strong> {{purchase.metadata?.paymentMethod | titlecase}}</p>
-                      <p><strong>Reference:</strong> {{purchase.referenceId || 'N/A'}}</p>
-                      <p><strong>Cost:</strong> ₱{{purchase.metadata?.costInPHP}}</p>
-                      <p class="description">{{purchase.description}}</p>
-                    </div>
-
-                    <div class="approval-actions">
-                      <button 
-                        mat-raised-button 
-                        color="primary"
-                        (click)="approvePurchase(purchase._id, purchase.amount, getUserName(purchase.userId))"
-                        [disabled]="isProcessingApproval">
-                        <mat-icon>check</mat-icon>
-                        Approve
-                      </button>
-                      <button 
-                        mat-raised-button 
-                        color="warn"
-                        (click)="rejectPurchase(purchase._id, purchase.amount, getUserName(purchase.userId))"
-                        [disabled]="isProcessingApproval">
-                        <mat-icon>close</mat-icon>
-                        Reject
-                      </button>
-                    </div>
-                  </div>
-                </div>
-              </mat-card-content>
-            </mat-card>
-          </div>
-        </mat-tab>
-
-        <!-- Statistics Tab -->
-        <mat-tab label="Statistics">
-          <div class="tab-content">
-            <div class="stats-grid" *ngIf="coinStats">
-              <mat-card class="stat-card">
-                <mat-card-header>
-                  <mat-icon mat-card-avatar>account_balance_wallet</mat-icon>
-                  <mat-card-title>Total Coins</mat-card-title>
-                </mat-card-header>
-                <mat-card-content>
-                  <div class="stat-value">{{coinStats.totalStats.totalCoinsInCirculation | number}}</div>
-                  <div class="stat-label">In Circulation</div>
-                </mat-card-content>
-              </mat-card>
-
-              <mat-card class="stat-card">
-                <mat-card-header>
-                  <mat-icon mat-card-avatar>people</mat-icon>
-                  <mat-card-title>Active Users</mat-card-title>
-                </mat-card-header>
-                <mat-card-content>
-                  <div class="stat-value">{{coinStats.totalStats.usersWithCoins | number}}</div>
-                  <div class="stat-label">With Coins</div>
-                </mat-card-content>
-              </mat-card>
-
-              <mat-card class="stat-card">
-                <mat-card-header>
-                  <mat-icon mat-card-avatar>trending_up</mat-icon>
-                  <mat-card-title>Average Balance</mat-card-title>
-                </mat-card-header>
-                <mat-card-content>
-                  <div class="stat-value">{{coinStats.totalStats.averageBalance | number:'1.0-0'}}</div>
-                  <div class="stat-label">Coins per User</div>
-                </mat-card-content>
-              </mat-card>
-
-              <mat-card class="stat-card">
-                <mat-card-header>
-                  <mat-icon mat-card-avatar>receipt</mat-icon>
-                  <mat-card-title>Total Transactions</mat-card-title>
-                </mat-card-header>
-                <mat-card-content>
-                  <div class="stat-value">{{coinStats.totalTransactions | number}}</div>
-                  <div class="stat-label">All Time</div>
-                </mat-card-content>
-              </mat-card>
-            </div>
-
-            <mat-card class="balance-distribution-card" *ngIf="coinStats">
-              <mat-card-header>
-                <mat-icon mat-card-avatar>bar_chart</mat-icon>
-                <mat-card-title>Balance Distribution</mat-card-title>
-              </mat-card-header>
-              <mat-card-content>
-                <div class="distribution-grid">
-                  <div class="distribution-item" *ngFor="let item of coinStats.balanceDistribution">
-                    <div class="range-label">{{item._id}} coins</div>
-                    <div class="range-stats">
-                      <span class="user-count">{{item.count}} users</span>
-                      <span class="total-coins">{{item.totalCoins}} total coins</span>
-                    </div>
-                  </div>
-                </div>
-              </mat-card-content>
-            </mat-card>
-          </div>
-        </mat-tab>
-
-        <!-- Award Coins Tab -->
-        <mat-tab label="Award Coins">
-          <div class="tab-content">
-            <mat-card class="form-card">
-              <mat-card-header>
-                <mat-icon mat-card-avatar>card_giftcard</mat-icon>
-                <mat-card-title>Award Coins to User</mat-card-title>
-                <mat-card-subtitle>Give bonus coins to members</mat-card-subtitle>
-              </mat-card-header>
-              <mat-card-content>
-                <form [formGroup]="awardForm" class="coin-form">
-                  <!-- User Selection -->
-                  <mat-form-field appearance="outline" class="full-width">
-                    <mat-label>Select User</mat-label>
-                    <mat-select formControlName="userId">
-                      <mat-option *ngFor="let user of users" [value]="user._id">
-                        {{user.fullName}} (@{{user.username}}) - {{user.coinBalance}} coins
-                      </mat-option>
-                    </mat-select>
-                    <mat-error *ngIf="awardForm.get('userId')?.hasError('required')">
-                      Please select a user
-                    </mat-error>
-                  </mat-form-field>
-
-                  <!-- Amount Input -->
-                  <mat-form-field appearance="outline" class="full-width">
-                    <mat-label>Coins to Award</mat-label>
-                    <input 
-                      matInput 
-                      type="number" 
-                      formControlName="amount"
-                      placeholder="Enter amount"
-                      min="1"
-                      max="1000">
-                    <mat-icon matSuffix>monetization_on</mat-icon>
-                    <mat-hint>Maximum: 1,000 coins per transaction</mat-hint>
-                    <mat-error *ngIf="awardForm.get('amount')?.hasError('required')">
-                      Amount is required
-                    </mat-error>
-                    <mat-error *ngIf="awardForm.get('amount')?.hasError('min')">
-                      Minimum amount is 1 coin
-                    </mat-error>
-                    <mat-error *ngIf="awardForm.get('amount')?.hasError('max')">
-                      Maximum amount is 1,000 coins
-                    </mat-error>
-                  </mat-form-field>
-
-                  <!-- Reason Input -->
-                  <mat-form-field appearance="outline" class="full-width">
-                    <mat-label>Reason for Award</mat-label>
-                    <textarea 
-                      matInput 
-                      formControlName="reason"
-                      placeholder="Explain why you're awarding these coins..."
-                      rows="3">
-                    </textarea>
-                    <mat-hint>This will be visible to the user</mat-hint>
-                    <mat-error *ngIf="awardForm.get('reason')?.hasError('required')">
-                      Reason is required
-                    </mat-error>
-                    <mat-error *ngIf="awardForm.get('reason')?.hasError('minlength')">
-                      Reason must be at least 5 characters
-                    </mat-error>
-                  </mat-form-field>
-                </form>
-              </mat-card-content>
-              <mat-card-actions>
-                <button 
-                  mat-raised-button 
-                  color="primary"
-                  (click)="awardCoins()"
-                  [disabled]="awardForm.invalid || isAwarding">
-                  <mat-spinner diameter="20" *ngIf="isAwarding"></mat-spinner>
-                  <mat-icon *ngIf="!isAwarding">card_giftcard</mat-icon>
-                  {{isAwarding ? 'Awarding...' : 'Award Coins'}}
-                </button>
-              </mat-card-actions>
-            </mat-card>
-          </div>
-        </mat-tab>
-
-        <!-- Deduct Coins Tab -->
-        <mat-tab label="Deduct Coins">
-          <div class="tab-content">
-            <mat-card class="form-card">
-              <mat-card-header>
-                <mat-icon mat-card-avatar>remove_circle</mat-icon>
-                <mat-card-title>Deduct Coins from User</mat-card-title>
-                <mat-card-subtitle>Remove coins for penalties or adjustments</mat-card-subtitle>
-              </mat-card-header>
-              <mat-card-content>
-                <form [formGroup]="deductForm" class="coin-form">
-                  <!-- User Selection -->
-                  <mat-form-field appearance="outline" class="full-width">
-                    <mat-label>Select User</mat-label>
-                    <mat-select formControlName="userId">
-                      <mat-option *ngFor="let user of users" [value]="user._id">
-                        {{user.fullName}} (@{{user.username}}) - {{user.coinBalance}} coins
-                      </mat-option>
-                    </mat-select>
-                    <mat-error *ngIf="deductForm.get('userId')?.hasError('required')">
-                      Please select a user
-                    </mat-error>
-                  </mat-form-field>
-
-                  <!-- Amount Input -->
-                  <mat-form-field appearance="outline" class="full-width">
-                    <mat-label>Coins to Deduct</mat-label>
-                    <input 
-                      matInput 
-                      type="number" 
-                      formControlName="amount"
-                      placeholder="Enter amount"
-                      min="1"
-                      max="1000">
-                    <mat-icon matSuffix>monetization_on</mat-icon>
-                    <mat-hint>Maximum: 1,000 coins per transaction</mat-hint>
-                    <mat-error *ngIf="deductForm.get('amount')?.hasError('required')">
-                      Amount is required
-                    </mat-error>
-                    <mat-error *ngIf="deductForm.get('amount')?.hasError('min')">
-                      Minimum amount is 1 coin
-                    </mat-error>
-                    <mat-error *ngIf="deductForm.get('amount')?.hasError('max')">
-                      Maximum amount is 1,000 coins
-                    </mat-error>
-                  </mat-form-field>
-
-                  <!-- Reason Input -->
-                  <mat-form-field appearance="outline" class="full-width">
-                    <mat-label>Reason for Deduction</mat-label>
-                    <textarea 
-                      matInput 
-                      formControlName="reason"
-                      placeholder="Explain why you're deducting these coins..."
-                      rows="3">
-                    </textarea>
-                    <mat-hint>This will be visible to the user</mat-hint>
-                    <mat-error *ngIf="deductForm.get('reason')?.hasError('required')">
-                      Reason is required
-                    </mat-error>
-                    <mat-error *ngIf="deductForm.get('reason')?.hasError('minlength')">
-                      Reason must be at least 5 characters
-                    </mat-error>
-                  </mat-form-field>
-                </form>
-              </mat-card-content>
-              <mat-card-actions>
-                <button 
-                  mat-raised-button 
-                  color="warn"
-                  (click)="deductCoins()"
-                  [disabled]="deductForm.invalid || isDeducting">
-                  <mat-spinner diameter="20" *ngIf="isDeducting"></mat-spinner>
-                  <mat-icon *ngIf="!isDeducting">remove_circle</mat-icon>
-                  {{isDeducting ? 'Deducting...' : 'Deduct Coins'}}
-                </button>
-              </mat-card-actions>
-            </mat-card>
-          </div>
-        </mat-tab>
-
-        <!-- Recent Transactions Tab -->
-        <mat-tab label="Recent Transactions">
-          <div class="tab-content">
-            <mat-card class="transactions-card">
-              <mat-card-header>
-                <mat-icon mat-card-avatar>history</mat-icon>
-                <mat-card-title>Recent Coin Transactions</mat-card-title>
-              </mat-card-header>
-              <mat-card-content>
-                <div class="table-container">
-                  <table mat-table [dataSource]="recentTransactions" class="transactions-table">
-                    <ng-container matColumnDef="date">
-                      <th mat-header-cell *matHeaderCellDef>Date</th>
-                      <td mat-cell *matCellDef="let transaction">
-                        {{transaction.createdAt | date:'short'}}
-                      </td>
-                    </ng-container>
-
-                    <ng-container matColumnDef="user">
-                      <th mat-header-cell *matHeaderCellDef>User</th>
-                      <td mat-cell *matCellDef="let transaction">
-                        <div class="user-info">
-                          <strong>{{transaction.userId?.fullName || 'Unknown'}}</strong>
-                          <small>@{{transaction.userId?.username || 'unknown'}}</small>
-                        </div>
-                      </td>
-                    </ng-container>
-
-                    <ng-container matColumnDef="type">
-                      <th mat-header-cell *matHeaderCellDef>Type</th>
-                      <td mat-cell *matCellDef="let transaction">
-                        <mat-chip [class]="'type-' + transaction.type">
-                          {{transaction.type | titlecase}}
-                        </mat-chip>
-                      </td>
-                    </ng-container>
-
-                    <ng-container matColumnDef="amount">
-                      <th mat-header-cell *matHeaderCellDef>Amount</th>
-                      <td mat-cell *matCellDef="let transaction">
-                        <span [class]="transaction.type === 'spent' || transaction.type === 'penalty' ? 'negative' : 'positive'">
-                          {{transaction.type === 'spent' || transaction.type === 'penalty' ? '-' : '+'}}{{transaction.amount}}
-                        </span>
-                      </td>
-                    </ng-container>
-
-                    <ng-container matColumnDef="balance">
-                      <th mat-header-cell *matHeaderCellDef>Balance After</th>
-                      <td mat-cell *matCellDef="let transaction">
-                        {{transaction.balanceAfter}}
-                      </td>
-                    </ng-container>
-
-                    <ng-container matColumnDef="description">
-                      <th mat-header-cell *matHeaderCellDef>Description</th>
-                      <td mat-cell *matCellDef="let transaction">
-                        {{transaction.description}}
-                      </td>
-                    </ng-container>
-
-                    <tr mat-header-row *matHeaderRowDef="transactionColumns"></tr>
-                    <tr mat-row *matRowDef="let row; columns: transactionColumns;"></tr>
-                  </table>
-                </div>
-
-                <mat-paginator
-                  [length]="transactionTotal"
-                  [pageSize]="transactionPageSize"
-                  [pageIndex]="transactionPage"
-                  [pageSizeOptions]="[10, 25, 50, 100]"
-                  (page)="onTransactionPageChange($event)"
-                  showFirstLastButtons>
-                </mat-paginator>
-              </mat-card-content>
-            </mat-card>
-          </div>
-        </mat-tab>
-
-        <!-- Member Balance Report Tab -->
-        <mat-tab label="Member Balances">
-          <div class="tab-content">
-            <mat-card class="member-balances-card">
-              <mat-card-header>
-                <mat-icon mat-card-avatar>account_balance_wallet</mat-icon>
-                <mat-card-title>Member Coin Balance Report</mat-card-title>
-                <mat-card-subtitle>View all members' current coin balances</mat-card-subtitle>
-              </mat-card-header>
-              <mat-card-content>
-                <div class="table-container">
-                  <table mat-table [dataSource]="members" class="member-balance-table">
-                    <ng-container matColumnDef="fullName">
-                      <th mat-header-cell *matHeaderCellDef>Full Name</th>
-                      <td mat-cell *matCellDef="let member">
-                        <strong>{{member.fullName}}</strong>
-                      </td>
-                    </ng-container>
-
-                    <ng-container matColumnDef="username">
-                      <th mat-header-cell *matHeaderCellDef>Username</th>
-                      <td mat-cell *matCellDef="let member">
-                        @{{member.username}}
-                      </td>
-                    </ng-container>
-
-                    <ng-container matColumnDef="email">
-                      <th mat-header-cell *matHeaderCellDef>Email</th>
-                      <td mat-cell *matCellDef="let member">
-                        <small>{{member.email}}</small>
-                      </td>
-                    </ng-container>
-
-                    <ng-container matColumnDef="coinBalance">
-                      <th mat-header-cell *matHeaderCellDef>Coin Balance</th>
-                      <td mat-cell *matCellDef="let member">
-                        <div class="balance-cell">
-                          <mat-icon class="coin-icon">monetization_on</mat-icon>
-                          <span class="balance-amount" [class.low-balance]="member.coinBalance < 50">
-                            {{member.coinBalance | number}}
-                          </span>
-                        </div>
-                      </td>
-                    </ng-container>
-
-                    <ng-container matColumnDef="role">
-                      <th mat-header-cell *matHeaderCellDef>Role</th>
-                      <td mat-cell *matCellDef="let member">
-                        <mat-chip [class]="'role-' + member.role">
-                          {{member.role | titlecase}}
-                        </mat-chip>
-                      </td>
-                    </ng-container>
-
-                    <tr mat-header-row *matHeaderRowDef="memberColumns"></tr>
-                    <tr mat-row *matRowDef="let row; columns: memberColumns;"></tr>
-                  </table>
-                </div>
-
-                <mat-paginator
-                  [length]="memberTotal"
-                  [pageSize]="memberPageSize"
-                  [pageIndex]="memberPage"
-                  [pageSizeOptions]="[25, 50, 100]"
-                  (page)="onMemberPageChange($event)"
-                  showFirstLastButtons>
-                </mat-paginator>
-              </mat-card-content>
-            </mat-card>
-          </div>
-        </mat-tab>
 
         <!-- Coin Purchases Report Tab -->
         <mat-tab label="Coin Purchases Report">
@@ -2802,5 +1626,4 @@
   goBack(): void {
     this.router.navigate(['/dashboard']);
   }
->>>>>>> 823630ae
 }